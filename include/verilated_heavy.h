--- conflicted
+++ resolved
@@ -95,17 +95,6 @@
 // This is only used when we need an upper-level container and so can't
 // simply use a C style array (which is just a pointer).
 
-<<<<<<< HEAD
-template <std::size_t T_Words> class VlWide {
-    WDataV m_storage[T_Words];
-
-public:
-    // cppcheck-suppress uninitVar
-    VlWide() {}
-    ~VlWide() {}
-    const WData& at(size_t index) const { return m_storage[index]; }
-    WData& at(size_t index) { return m_storage[index]; }
-=======
 template <std::size_t T_Words> class VlWide final {
     EDataV m_storage[T_Words];
 
@@ -126,7 +115,6 @@
     // METHODS
     const EData& at(size_t index) const { return m_storage[index]; }
     EData& at(size_t index) { return m_storage[index]; }
->>>>>>> f7ee7f9f
     WDataV* data() { return &m_storage[0]; }
     const WDataV* data() const { return &m_storage[0]; }
     bool operator<(const VlWide<T_Words>& rhs) const {
