// -*- mode: C++; c-file-style: "cc-mode" -*-
//*************************************************************************
//
// Copyright 2003-2021 by Wilson Snyder. This program is free software; you can
// redistribute it and/or modify it under the terms of either the GNU
// Lesser General Public License Version 3 or the Perl Artistic License
// Version 2.0.
// SPDX-License-Identifier: LGPL-3.0-only OR Artistic-2.0
//
//*************************************************************************
///
/// \file
/// \brief Verilator: Common include for all Verilated C files
///
///     This file is included automatically by Verilator at the top of
///     all C++ files it generates.  It contains standard macros and
///     classes required by the Verilated code.
///
/// Code available from: https://verilator.org
///
//*************************************************************************

#ifndef _VERILATED_H_
#define _VERILATED_H_ 1  ///< Header Guard

// clang-format off
#include "verilatedos.h"
#if VM_SC
# include "verilated_sc.h"  // Get SYSTEMC_VERSION and time declarations
#endif

#include <cassert>
#include <cmath>
#include <cstdarg>
#include <cstdio>
#include <cstdlib>
#include <cstring>
#include <vector>
#include <map>
#include <algorithm>
#include <atomic>
#include <mutex>
#include <thread>
#include <condition_variable>
#include <functional>
#include <utility>

// <iostream> avoided to reduce compile time
// <map> avoided and instead in verilated_heavy.h to reduce compile time
// <string> avoided and instead in verilated_heavy.h to reduce compile time

// Allow user to specify their own include file
#ifdef VL_VERILATED_INCLUDE
// cppcheck-suppress preprocessorErrorDirective
# include VL_VERILATED_INCLUDE
#endif
// clang-format on

//=============================================================================
// Switches

// clang-format off
#if VM_TRACE  // Verilator tracing requested
# define WAVES 1  // Set backward compatibility flag
#endif

// Version check
#if defined(SYSTEMC_VERSION) && (SYSTEMC_VERSION < 20111121)
# warning "Verilator requires SystemC 2.3.* or newer."
#endif
// clang-format on

//=========================================================================
// Basic types
//

class VerilatedEvalMsgQueue;
class VerilatedScopeNameMap;
class VerilatedTimedQueue;
class VerilatedVar;
class VerilatedVarNameMap;
class VerilatedVcd;
class VerilatedVcdC;
class VerilatedVcdSc;
class VerilatedFst;
class VerilatedFstC;
class VerilatedThread;
class VerilatedSyms;
<<<<<<< HEAD
template<typename T> class MonitoredValue;
=======
template <typename T> class MonitoredValue;
>>>>>>> f7ee7f9f

class VerilatedThreadRegistry {
private:
    std::vector<VerilatedThread*> m_threads;
    std::mutex m_mtx;

    std::atomic_uint m_idle_counter;
    std::mutex m_idle_mtx;
    std::condition_variable m_idle_cv;

public:
    void put(VerilatedThread* thread);
    void idle(bool w);
    void wait_for_idle();
    void should_exit(bool flag);
    void exit();
};

extern VerilatedThreadRegistry thread_registry;

<<<<<<< HEAD

=======
>>>>>>> f7ee7f9f
class VerilatedThreadPool {
private:
    std::mutex m_mtx;
    std::vector<VerilatedThread*> m_threads;
    std::vector<VerilatedThread*> m_free_threads;

public:
    ~VerilatedThreadPool();
    void run_once(std::function<void(VerilatedThread*)> func);
    void free(VerilatedThread* thread);
};

extern VerilatedThreadPool thread_pool;

class VerilatedThread {
public:
<<<<<<< HEAD
    template<typename T>
    struct Promise {
=======
    template <typename T> struct Promise {
>>>>>>> f7ee7f9f
        VerilatedThread& thread;
        T value;

        void set(const T& v) {
            std::unique_lock<std::mutex> lck(thread.m_mtx);
            value = v;
            thread.m_cv.notify_all();
        }
    };

    class Join {
    private:
        VerilatedThread& m_thread;
        unsigned m_expected;
        unsigned m_counter;
<<<<<<< HEAD
=======

>>>>>>> f7ee7f9f
    public:
        Join(VerilatedThread& thread, size_t expected)
            : m_thread(thread)
            , m_expected(expected)
            , m_counter(0) {}

        void joined() {
            std::unique_lock<std::mutex> lck(m_thread.m_mtx);
            m_counter++;
<<<<<<< HEAD
            if (m_counter == m_expected) {
                m_thread.m_cv.notify_all();
            }
=======
            if (m_counter == m_expected) { m_thread.m_cv.notify_all(); }
>>>>>>> f7ee7f9f
        }

        void await() {
            std::unique_lock<std::mutex> lck(m_thread.m_mtx);
            m_thread.m_idle = true;
            thread_registry.idle(true);
<<<<<<< HEAD
            while (!m_thread.should_exit() && m_counter < m_expected) {
                m_thread.m_cv.wait(lck);
            }
=======
            while (!m_thread.should_exit() && m_counter < m_expected) { m_thread.m_cv.wait(lck); }
>>>>>>> f7ee7f9f
            m_thread.m_idle = false;
            thread_registry.idle(false);
        }
    };

private:
    std::function<void(VerilatedThread*)> m_func;
    std::atomic<bool> m_ready;
    std::atomic<bool> m_oneshot;
    std::atomic<bool> m_started;

    std::atomic<bool> m_should_exit;
    std::atomic<bool> m_idle;
    std::thread m_thr;

    std::mutex m_mtx;
    std::condition_variable m_cv;

<<<<<<< HEAD
    template<typename T, std::size_t I = 0, typename... Ts>
    static inline typename std::enable_if<I == sizeof...(Ts), bool>::type
    any_equal(std::tuple<Promise<Ts>...>&, const T&) { return false; }

    template<typename T, std::size_t I = 0, typename... Ts>
    static inline typename std::enable_if<I < sizeof...(Ts), bool>::type
    any_equal(std::tuple<Promise<Ts>...>& promises, const T& value) {
        return std::get<I>(promises).value == value || any_equal<T, I + 1, Ts...>(promises, value);
    }

    template<std::size_t I = 0, typename... Ts>
    static inline typename std::enable_if<I == sizeof...(Ts), void>::type
    subscribe_all(std::tuple<MonitoredValue<Ts>&...>&, std::tuple<Promise<Ts>...>&, bool) {}

    template<std::size_t I = 0, typename... Ts>
    static inline typename std::enable_if<I < sizeof...(Ts), void>::type
    subscribe_all(std::tuple<MonitoredValue<Ts>&...>& mon_vals, std::tuple<Promise<Ts>...>& promises, bool init) {
=======
    template <typename T, std::size_t I = 0, typename... Ts>
    static inline typename std::enable_if<I == sizeof...(Ts), bool>::type
    any_equal(std::tuple<Promise<Ts>...>&, const T&) {
        return false;
    }

    template <typename T, std::size_t I = 0, typename... Ts>
        static inline typename std::enable_if < I<sizeof...(Ts), bool>::type
        any_equal(std::tuple<Promise<Ts>...>& promises, const T& value) {
        return std::get<I>(promises).value == value || any_equal<T, I + 1, Ts...>(promises, value);
    }

    template <std::size_t I = 0, typename... Ts>
    static inline typename std::enable_if<I == sizeof...(Ts), void>::type
    subscribe_all(std::tuple<MonitoredValue<Ts>&...>&, std::tuple<Promise<Ts>...>&, bool) {}

    template <std::size_t I = 0, typename... Ts>
        static inline typename std::enable_if
        < I<sizeof...(Ts), void>::type subscribe_all(std::tuple<MonitoredValue<Ts>&...>& mon_vals,
                                                     std::tuple<Promise<Ts>...>& promises,
                                                     bool init) {
>>>>>>> f7ee7f9f
        std::get<I>(mon_vals).subscribe(std::get<I>(promises), init);
        subscribe_all<I + 1, Ts...>(mon_vals, promises, init);
    }

<<<<<<< HEAD
    template<std::size_t I = 0, typename... Ts>
    static inline typename std::enable_if<I == sizeof...(Ts), void>::type
    unsubscribe_all(std::tuple<MonitoredValue<Ts>&...>&, std::tuple<Promise<Ts>...>&) {}

    template<std::size_t I = 0, typename... Ts>
    static inline typename std::enable_if<I < sizeof...(Ts), void>::type
    unsubscribe_all(std::tuple<MonitoredValue<Ts>&...>& mon_vals, std::tuple<Promise<Ts>...>& promises) {
=======
    template <std::size_t I = 0, typename... Ts>
    static inline typename std::enable_if<I == sizeof...(Ts), void>::type
    unsubscribe_all(std::tuple<MonitoredValue<Ts>&...>&, std::tuple<Promise<Ts>...>&) {}

    template <std::size_t I = 0, typename... Ts>
        static inline typename std::enable_if < I<sizeof...(Ts), void>::type
        unsubscribe_all(std::tuple<MonitoredValue<Ts>&...>& mon_vals,
                        std::tuple<Promise<Ts>...>& promises) {
>>>>>>> f7ee7f9f
        std::get<I>(mon_vals).unsubscribe(std::get<I>(promises));
        unsubscribe_all<I + 1, Ts...>(mon_vals, promises);
    }

    void set_idle(bool idle) {
        if (m_idle != idle) {
            m_idle = idle;
            thread_registry.idle(idle);
            m_cv.notify_all();
        }
    }

public:
    VerilatedThread(std::function<void(VerilatedThread*)> func, bool oneshot, std::string name);

    VerilatedThread(std::function<void(VerilatedThread*)> func, VerilatedThreadPool* pool);

<<<<<<< HEAD
    bool should_exit() {
        return m_should_exit;
    }
=======
    bool should_exit() { return m_should_exit; }
>>>>>>> f7ee7f9f

    void should_exit(bool e) {
        std::unique_lock<std::mutex> lck_d(m_mtx);
        m_should_exit = e;
        m_cv.notify_all();
    }

<<<<<<< HEAD
    bool ready() {
        return m_ready;
    }
=======
    bool ready() { return m_ready; }
>>>>>>> f7ee7f9f

    void ready(bool r) {
        std::unique_lock<std::mutex> lck(m_mtx);
        m_ready = r;
        m_cv.notify_all();
    }

    void wait_for_ready() {
        std::unique_lock<std::mutex> lck(m_mtx);

        set_idle(true);
<<<<<<< HEAD
        while(!m_ready && !m_should_exit) {
            m_cv.wait(lck);
        }
=======
        while (!m_ready && !m_should_exit) { m_cv.wait(lck); }
>>>>>>> f7ee7f9f
        set_idle(false);
    }

    void wait_for_idle() {
        std::unique_lock<std::mutex> lck(m_mtx);

        thread_registry.idle(true);
<<<<<<< HEAD
        while(m_ready && !m_should_exit && !m_idle) {
            m_cv.wait(lck);
        }
        thread_registry.idle(false);
    }

    bool idle() {
        return m_idle;
    }
=======
        while (m_ready && !m_should_exit && !m_idle) { m_cv.wait(lck); }
        thread_registry.idle(false);
    }

    bool idle() { return m_idle; }
>>>>>>> f7ee7f9f

    void idle(bool w) {
        std::unique_lock<std::mutex> lck(m_mtx);
        set_idle(w);
    }

    void func(std::function<void(VerilatedThread*)> func) {
        std::unique_lock<std::mutex> lck(m_mtx);
        m_func = func;
    }

<<<<<<< HEAD
    void join() {
        m_thr.join();
    }
=======
    void join() { m_thr.join(); }
>>>>>>> f7ee7f9f

    void exit() {
        should_exit(true);
        m_cv.notify_all();
        join();
    }

    void kick();

<<<<<<< HEAD
    template<typename... Ts>
    void wait_for(std::tuple<MonitoredValue<Ts>&...> mon_vals) {
=======
    template <typename... Ts> void wait_for(std::tuple<MonitoredValue<Ts>&...> mon_vals) {
>>>>>>> f7ee7f9f
        std::tuple<Promise<Ts>...> promises(Promise<Ts>{*this, 0}...);
        std::unique_lock<std::mutex> lck(m_mtx);
        subscribe_all(mon_vals, promises, false);
        set_idle(true);
<<<<<<< HEAD
        while (!should_exit() && !any_equal(promises, 1)) {
            m_cv.wait(lck);
        }
=======
        while (!should_exit() && !any_equal(promises, 1)) { m_cv.wait(lck); }
>>>>>>> f7ee7f9f
        set_idle(false);
        unsubscribe_all(mon_vals, promises);
    }

<<<<<<< HEAD
    template<typename P>
    void wait_until(P pred) {
        std::unique_lock<std::mutex> lck(m_mtx);
        set_idle(true);
        while (!should_exit() && !pred()) {
            m_cv.wait(lck);
        }
        set_idle(false);
    }

    template<typename P, typename... Ts>
=======
    template <typename P> void wait_until(P pred) {
        std::unique_lock<std::mutex> lck(m_mtx);
        set_idle(true);
        while (!should_exit() && !pred()) { m_cv.wait(lck); }
        set_idle(false);
    }

    template <typename P, typename... Ts>
>>>>>>> f7ee7f9f
    void wait_until(std::tuple<MonitoredValue<Ts>&...> mon_vals, P pred) {
        std::tuple<Promise<Ts>...> promises(Promise<Ts>{*this}...);
        std::unique_lock<std::mutex> lck(m_mtx);
        subscribe_all(mon_vals, promises, true);
        set_idle(true);
<<<<<<< HEAD
        while (!should_exit() && !pred(promises)) {
            m_cv.wait(lck);
        }
=======
        while (!should_exit() && !pred(promises)) { m_cv.wait(lck); }
>>>>>>> f7ee7f9f
        set_idle(false);
        unsubscribe_all(mon_vals, promises);
    }

    void wait_for_time(VerilatedSyms* symsp, vluint64_t time);

    // debug only
    std::string m_name;
<<<<<<< HEAD
    void name(std::string n) {
        m_name = n;
    }

    std::string name() {
        return m_name;
    }

};

class MonitoredValueBase {
    public:
        virtual void release() {};
        virtual void assign_no_notify(vluint64_t) {};
        virtual vluint64_t value() const = 0;
};

template<typename T>
class MonitoredValue : public MonitoredValueBase {
    public:

        MonitoredValue(): m_value(), m_mtx() {
        }

        template <class U>
        MonitoredValue(U v): m_mtx() {
            std::unique_lock<std::mutex> lck(m_mtx);
            m_value = (T)v;
        }

        MonitoredValue(const MonitoredValue& o) {
            std::unique_lock<std::mutex> lck(m_mtx);
            m_value = (T)o;
        }

        operator T() const {
            return m_value;
        }

        MonitoredValue& operator=(const MonitoredValue& v) {
            std::unique_lock<std::mutex> lck(m_mtx);
            // Assign just the m_value
            m_value = (T)v;
            written();
            return *this;
        }

        MonitoredValue& operator&=(const MonitoredValue& v) {
            std::unique_lock<std::mutex> lck(m_mtx);
            m_value &= (T)v;
            written();
            return *this;
        }
        MonitoredValue& operator|=(const MonitoredValue& v) {
            std::unique_lock<std::mutex> lck(m_mtx);
            m_value |= (T)v;
            written();
            return *this;
        }
        MonitoredValue& operator^=(const MonitoredValue& v) {
            std::unique_lock<std::mutex> lck(m_mtx);
            m_value ^= (T)v;
            written();
            return *this;
        }
        MonitoredValue& operator+=(const MonitoredValue& v) {
            std::unique_lock<std::mutex> lck(m_mtx);
            m_value += (T)v;
            written();
            return *this;
        }
        MonitoredValue& operator-=(const MonitoredValue& v) {
            std::unique_lock<std::mutex> lck(m_mtx);
            m_value -= (T)v;
            written();
            return *this;
        }
        MonitoredValue& operator*=(const MonitoredValue& v) {
            std::unique_lock<std::mutex> lck(m_mtx);
            m_value *= (T)v;
            written();
            return *this;
        }

        MonitoredValue& operator>>=(int s) {
            std::unique_lock<std::mutex> lck(m_mtx);
            m_value >>= s;
            written();
            return *this;
        }

        MonitoredValue& operator--() {
            std::unique_lock<std::mutex> lck(m_mtx);
            --m_value;
            written();
            return *this;
        }
        MonitoredValue operator--(int) {
            std::unique_lock<std::mutex> lck(m_mtx);
            MonitoredValue v(m_value--);
            written();
            return v;
        }
        MonitoredValue& operator++() {
            std::unique_lock<std::mutex> lck(m_mtx);
            ++m_value;
            written();
            return *this;
        }
        MonitoredValue operator++(int) {
            std::unique_lock<std::mutex> lck(m_mtx);
            MonitoredValue v(m_value++);
            written();
            return v;
        }

        template <class U>
        bool operator==(const U &b) {
            std::unique_lock<std::mutex> lck(m_mtx);
            return m_value == b;
        }
        template <class U>
        bool operator>(const U &b) {
            std::unique_lock<std::mutex> lck(m_mtx);
            return m_value > b;
        }
        template <class U>
        bool operator>=(const U &b) {
            std::unique_lock<std::mutex> lck(m_mtx);
            return m_value >= b;
        }
        template <class U>
        bool operator<(const U &b) {
            std::unique_lock<std::mutex> lck(m_mtx);
            return m_value < b;
        }
        template <class U>
        bool operator<=(const U &b) {
            std::unique_lock<std::mutex> lck(m_mtx);
            return m_value <= b;
        }

        void assign_no_notify(vluint64_t v) {
            m_value = (T)v;
        }

        void assign_no_lock(T v) {
            m_value = v;
            written();
        }

        void subscribe(VerilatedThread::Promise<T>& promise, bool init) {
            std::unique_lock<std::mutex> lck(m_mtx);
            promises.push_back(&promise);
            if (init) promise.value = m_value;
        }

        void unsubscribe(VerilatedThread::Promise<T>& promise) {
            std::unique_lock<std::mutex> lck(m_mtx);
            auto it = std::find(promises.begin(), promises.end(), &promise);
            if (it != promises.end()) {
                promises.erase(it);
            }
        }

        std::mutex& mtx() {
            return m_mtx;
        }

        virtual vluint64_t value() const {
            return m_value;
        }

    private:
        std::atomic<T> m_value;

        mutable std::mutex m_mtx;

        std::vector<VerilatedThread::Promise<T>*> promises;

        void written() {
            for (auto& promise : promises) {
                promise->set(m_value);
            }
        }
};

=======
    void name(std::string n) { m_name = n; }

    std::string name() { return m_name; }
};

class MonitoredValueBase {
public:
    virtual void release(){};
    virtual void assign_no_notify(vluint64_t){};
    virtual vluint64_t value() const = 0;
};

template <typename T> class MonitoredValue : public MonitoredValueBase {
public:
    MonitoredValue()
        : m_value()
        , m_mtx() {}

    template <class U>
    MonitoredValue(U v)
        : m_mtx() {
        std::unique_lock<std::mutex> lck(m_mtx);
        m_value = (T)v;
    }

    MonitoredValue(const MonitoredValue& o) {
        std::unique_lock<std::mutex> lck(m_mtx);
        m_value = (T)o;
    }

    operator T() const { return m_value; }

    MonitoredValue& operator=(const MonitoredValue& v) {
        std::unique_lock<std::mutex> lck(m_mtx);
        // Assign just the m_value
        m_value = (T)v;
        written();
        return *this;
    }

    MonitoredValue& operator&=(const MonitoredValue& v) {
        std::unique_lock<std::mutex> lck(m_mtx);
        m_value &= (T)v;
        written();
        return *this;
    }
    MonitoredValue& operator|=(const MonitoredValue& v) {
        std::unique_lock<std::mutex> lck(m_mtx);
        m_value |= (T)v;
        written();
        return *this;
    }
    MonitoredValue& operator^=(const MonitoredValue& v) {
        std::unique_lock<std::mutex> lck(m_mtx);
        m_value ^= (T)v;
        written();
        return *this;
    }
    MonitoredValue& operator+=(const MonitoredValue& v) {
        std::unique_lock<std::mutex> lck(m_mtx);
        m_value += (T)v;
        written();
        return *this;
    }
    MonitoredValue& operator-=(const MonitoredValue& v) {
        std::unique_lock<std::mutex> lck(m_mtx);
        m_value -= (T)v;
        written();
        return *this;
    }
    MonitoredValue& operator*=(const MonitoredValue& v) {
        std::unique_lock<std::mutex> lck(m_mtx);
        m_value *= (T)v;
        written();
        return *this;
    }

    MonitoredValue& operator>>=(int s) {
        std::unique_lock<std::mutex> lck(m_mtx);
        m_value >>= s;
        written();
        return *this;
    }

    MonitoredValue& operator--() {
        std::unique_lock<std::mutex> lck(m_mtx);
        --m_value;
        written();
        return *this;
    }
    MonitoredValue operator--(int) {
        std::unique_lock<std::mutex> lck(m_mtx);
        MonitoredValue v(m_value--);
        written();
        return v;
    }
    MonitoredValue& operator++() {
        std::unique_lock<std::mutex> lck(m_mtx);
        ++m_value;
        written();
        return *this;
    }
    MonitoredValue operator++(int) {
        std::unique_lock<std::mutex> lck(m_mtx);
        MonitoredValue v(m_value++);
        written();
        return v;
    }

    template <class U> bool operator==(const U& b) {
        std::unique_lock<std::mutex> lck(m_mtx);
        return m_value == b;
    }
    template <class U> bool operator>(const U& b) {
        std::unique_lock<std::mutex> lck(m_mtx);
        return m_value > b;
    }
    template <class U> bool operator>=(const U& b) {
        std::unique_lock<std::mutex> lck(m_mtx);
        return m_value >= b;
    }
    template <class U> bool operator<(const U& b) {
        std::unique_lock<std::mutex> lck(m_mtx);
        return m_value < b;
    }
    template <class U> bool operator<=(const U& b) {
        std::unique_lock<std::mutex> lck(m_mtx);
        return m_value <= b;
    }

    void assign_no_notify(vluint64_t v) { m_value = (T)v; }

    void assign_no_lock(T v) {
        m_value = v;
        written();
    }

    void subscribe(VerilatedThread::Promise<T>& promise, bool init) {
        std::unique_lock<std::mutex> lck(m_mtx);
        promises.push_back(&promise);
        if (init) promise.value = m_value;
    }

    void unsubscribe(VerilatedThread::Promise<T>& promise) {
        std::unique_lock<std::mutex> lck(m_mtx);
        auto it = std::find(promises.begin(), promises.end(), &promise);
        if (it != promises.end()) { promises.erase(it); }
    }

    std::mutex& mtx() { return m_mtx; }

    virtual vluint64_t value() const { return m_value; }

private:
    std::atomic<T> m_value;

    mutable std::mutex m_mtx;

    std::vector<VerilatedThread::Promise<T>*> promises;

    void written() {
        for (auto& promise : promises) { promise->set(m_value); }
    }
};
>>>>>>> f7ee7f9f

// clang-format off
//                   P          // Packed data of bit type (C/S/I/Q/W)
typedef vluint8_t    CData;     ///< Verilated pack data, 1-8 bits
typedef vluint16_t   SData;     ///< Verilated pack data, 9-16 bits
typedef vluint32_t   IData;     ///< Verilated pack data, 17-32 bits
typedef vluint64_t   QData;     ///< Verilated pack data, 33-64 bits
typedef vluint32_t   EData;     ///< Verilated pack element of WData array
typedef EData        WData;     ///< Verilated pack data, >64 bits, as an array
//      float        F          // No typedef needed; Verilator uses float
//      double       D          // No typedef needed; Verilator uses double
//      string       N          // No typedef needed; Verilator uses string
// clang-format on

typedef MonitoredValue<vluint8_t> CDataV;
typedef MonitoredValue<vluint16_t> SDataV;
typedef MonitoredValue<vluint32_t> IDataV;
typedef MonitoredValue<vluint64_t> QDataV;
typedef MonitoredValue<vluint32_t> EDataV;
typedef MonitoredValue<vluint32_t> EDataV;
typedef EDataV WDataV;
typedef MonitoredValue<float> FloatV;
typedef MonitoredValue<double> DoubleV;

typedef const WDataV* WDataInP;  ///< Array input to a function
typedef WDataV* WDataOutP;  ///< Array output from a function

typedef const WDataV* WDataInPV;  ///< Array input to a function
typedef WDataV* WDataOutPV;  ///< Array output from a function
<<<<<<< HEAD

class VerilatedNBACtrl {
    private:
        std::map<MonitoredValueBase*, vluint64_t> data;
        // For continuous assignments
        std::map<MonitoredValueBase*, std::function<vluint64_t()>> edata;
        std::mutex mtx;

    public:

        vluint64_t get_scheduled(MonitoredValueBase* var) {
            auto it = data.find(var);
            if (it != data.end()) {
                return it->second;
            }
            return var->value();
        }

        void schedule(MonitoredValueBase* var, vluint64_t val) {
            std::unique_lock<std::mutex> lck(mtx);

            data[var] = val;
        }

        void schedule(MonitoredValueBase* var, std::function<vluint64_t()> expr) {
            edata[var] = expr;
        }

        void assign() {
            std::unique_lock<std::mutex> lck(mtx);

            for (auto const& v : data) {
                v.first->assign_no_notify(v.second);
            }
            data.clear();

            for (auto const& v : edata) {
                v.first->assign_no_notify(v.second());
            }
            edata.clear();
        }
=======

class VerilatedEvalMsgQueue;
class VerilatedScopeNameMap;
class VerilatedTimedQueue;
class VerilatedVar;
class VerilatedVarNameMap;
class VerilatedVcd;
class VerilatedVcdC;
class VerilatedVcdSc;
class VerilatedFst;
class VerilatedFstC;
class VerilatedThread;

extern std::vector<VerilatedThread*> verilated_threads;

class VerilatedNBACtrl {
private:
    std::map<MonitoredValueBase*, vluint64_t> data;
    // For continuous assignments
    std::map<MonitoredValueBase*, std::function<vluint64_t()>> edata;
    std::mutex mtx;

public:
    vluint64_t get_scheduled(MonitoredValueBase* var) {
        auto it = data.find(var);
        if (it != data.end()) { return it->second; }
        return var->value();
    }

    void schedule(MonitoredValueBase* var, vluint64_t val) {
        std::unique_lock<std::mutex> lck(mtx);

        data[var] = val;
    }

    void schedule(MonitoredValueBase* var, std::function<vluint64_t()> expr) { edata[var] = expr; }

    void assign() {
        std::unique_lock<std::mutex> lck(mtx);

        for (auto const& v : data) { v.first->assign_no_notify(v.second); }
        data.clear();

        for (auto const& v : edata) { v.first->assign_no_notify(v.second()); }
        edata.clear();
    }
>>>>>>> f7ee7f9f
};

extern VerilatedNBACtrl verilated_nba_ctrl;

enum VerilatedVarType : vluint8_t {
    VLVT_UNKNOWN = 0,
    VLVT_PTR,  // Pointer to something
    VLVT_UINT8,  // AKA CData
    VLVT_UINT16,  // AKA SData
    VLVT_UINT32,  // AKA IData
    VLVT_UINT64,  // AKA QData
    VLVT_WDATA,  // AKA WData
    VLVT_STRING  // C++ string
};

enum VerilatedVarFlags {
    VLVD_0 = 0,  // None
    VLVD_IN = 1,  // == vpiInput
    VLVD_OUT = 2,  // == vpiOutput
    VLVD_INOUT = 3,  // == vpiInOut
    VLVD_NODIR = 5,  // == vpiNoDirection
    VLVF_MASK_DIR = 7,  // Bit mask for above directions
    // Flags
    VLVF_PUB_RD = (1 << 8),  // Public readable
    VLVF_PUB_RW = (1 << 9),  // Public writable
    VLVF_DPI_CLAY = (1 << 10)  // DPI compatible C standard layout
};

//=========================================================================
/// Mutex and threading support

/// Return current thread ID (or 0), not super fast, cache if needed
extern vluint32_t VL_THREAD_ID() VL_MT_SAFE;

#if VL_THREADED

#define VL_LOCK_SPINS 50000  /// Number of times to spin for a mutex before relaxing

/// Mutex, wrapped to allow -fthread_safety checks
class VL_CAPABILITY("mutex") VerilatedMutex final {
private:
    std::mutex m_mutex;  // Mutex
public:
    VerilatedMutex() = default;
    ~VerilatedMutex() = default;
    const VerilatedMutex& operator!() const { return *this; }  // For -fthread_safety
    /// Acquire/lock mutex
    void lock() VL_ACQUIRE() {
        // Try to acquire the lock by spinning.  If the wait is short,
        // avoids a trap to the OS plus OS scheduler overhead.
        if (VL_LIKELY(try_lock())) return;  // Short circuit loop
        for (int i = 0; i < VL_LOCK_SPINS; ++i) {
            if (VL_LIKELY(try_lock())) return;
            VL_CPU_RELAX();
        }
        // Spinning hasn't worked, pay the cost of blocking.
        m_mutex.lock();
    }
    /// Release/unlock mutex
    void unlock() VL_RELEASE() { m_mutex.unlock(); }
    /// Try to acquire mutex.  Returns true on success, and false on failure.
    bool try_lock() VL_TRY_ACQUIRE(true) { return m_mutex.try_lock(); }
};

/// Lock guard for mutex (ala std::unique_lock), wrapped to allow -fthread_safety checks
class VL_SCOPED_CAPABILITY VerilatedLockGuard final {
    VL_UNCOPYABLE(VerilatedLockGuard);

private:
    VerilatedMutex& m_mutexr;

public:
    explicit VerilatedLockGuard(VerilatedMutex& mutexr) VL_ACQUIRE(mutexr)
        : m_mutexr(mutexr) {  // Need () or GCC 4.8 false warning
        m_mutexr.lock();
    }
    ~VerilatedLockGuard() VL_RELEASE() { m_mutexr.unlock(); }
    void lock() VL_ACQUIRE() { m_mutexr.lock(); }
    void unlock() VL_RELEASE() { m_mutexr.unlock(); }
};

#else  // !VL_THREADED

/// Empty non-threaded mutex to avoid #ifdefs in consuming code
class VerilatedMutex final {
public:
    void lock() {}
    void unlock() {}
};

/// Empty non-threaded lock guard to avoid #ifdefs in consuming code
class VerilatedLockGuard final {
    VL_UNCOPYABLE(VerilatedLockGuard);

public:
    explicit VerilatedLockGuard(VerilatedMutex&) {}
    ~VerilatedLockGuard() = default;
    void lock() {}
    void unlock() {}
};

#endif  // VL_THREADED

/// Remember the calling thread at construction time, and make sure later calls use same thread
class VerilatedAssertOneThread final {
    // MEMBERS
    // XXX should not matter for this multi threaded implementation
#if 0
    defined(VL_THREADED) && defined(VL_DEBUG)
    vluint32_t m_threadid;  /// Thread that is legal
public:
    // CONSTRUCTORS
    /// The constructor establishes the thread id for all later calls.
    /// If necessary, a different class could be made that inits it otherwise.
    VerilatedAssertOneThread()
        : m_threadid{VL_THREAD_ID()} {}
    ~VerilatedAssertOneThread() { check(); }
    // METHODS
    /// Check that the current thread ID is the same as the construction thread ID
    void check() VL_MT_UNSAFE_ONE {
        if (VL_UNCOVERABLE(m_threadid != VL_THREAD_ID())) {
            if (m_threadid == 0) {
                m_threadid = VL_THREAD_ID();
            } else {
                fatal_different();  // LCOV_EXCL_LINE
            }
        }
    }
    void changeThread() { m_threadid = 0; }  // Allow intentional change-of-thread
    static void fatal_different() VL_MT_SAFE;
#else  // !VL_THREADED || !VL_DEBUG
public:
    void check() {}
    void changeThread() {}
    static void fatal_different() VL_MT_SAFE;
#endif
};

//=========================================================================
/// Base class for all Verilated module classes

class VerilatedScope;

class VerilatedModule VL_NOT_FINAL {
    VL_UNCOPYABLE(VerilatedModule);

private:
    const char* m_namep;  ///< Module name
public:
    explicit VerilatedModule(const char* namep);  ///< Create module with given hierarchy name
    ~VerilatedModule();
    const char* name() const { return m_namep; }  ///< Return name of module
};

//=========================================================================
// Declare nets

#define VL_SIG8(name, msb, lsb) CDataV name  ///< Declare signal, 1-8 bits
#define VL_SIG16(name, msb, lsb) SDataV name  ///< Declare signal, 9-16 bits
#define VL_SIG64(name, msb, lsb) QDataV name  ///< Declare signal, 33-64 bits
#define VL_SIG(name, msb, lsb) IDataV name  ///< Declare signal, 17-32 bits
#define VL_SIGW(name, msb, lsb, words) WDataV name[words]  ///< Declare signal, 65+ bits
#define VL_IN8(name, msb, lsb) CDataV name  ///< Declare input signal, 1-8 bits
#define VL_IN16(name, msb, lsb) SDataV name  ///< Declare input signal, 9-16 bits
#define VL_IN64(name, msb, lsb) QDataV name  ///< Declare input signal, 33-64 bits
#define VL_IN(name, msb, lsb) IDataV name  ///< Declare input signal, 17-32 bits
#define VL_INW(name, msb, lsb, words) WDataV name[words]  ///< Declare input signal, 65+ bits
#define VL_INOUT8(name, msb, lsb) CDataV name  ///< Declare bidir signal, 1-8 bits
#define VL_INOUT16(name, msb, lsb) SDataV name  ///< Declare bidir signal, 9-16 bits
#define VL_INOUT64(name, msb, lsb) QDataV name  ///< Declare bidir signal, 33-64 bits
#define VL_INOUT(name, msb, lsb) IDataV name  ///< Declare bidir signal, 17-32 bits
#define VL_INOUTW(name, msb, lsb, words) WDataV name[words]  ///< Declare bidir signal, 65+ bits
#define VL_OUT8(name, msb, lsb) CDataV name  ///< Declare output signal, 1-8 bits
#define VL_OUT16(name, msb, lsb) SDataV name  ///< Declare output signal, 9-16 bits
#define VL_OUT64(name, msb, lsb) QDataV name  ///< Declare output signal, 33-64bits
#define VL_OUT(name, msb, lsb) IDataV name  ///< Declare output signal, 17-32 bits
#define VL_OUTW(name, msb, lsb, words) WDataV name[words]  ///< Declare output signal, 65+ bits

#define VL_PIN_NOP(instname, pin, port)  ///< Connect a pin, ala SP_PIN
#define VL_CELL(instname, type)  ///< Declare a cell, ala SP_CELL

/// Declare a module, ala SC_MODULE
#define VL_MODULE(modname) class modname VL_NOT_FINAL : public VerilatedModule
// Not class final in VL_MODULE, as users might be abstracting our models (--hierarchical)

/// Constructor, ala SC_CTOR
#define VL_CTOR(modname) modname(const char* __VCname = "")

/// Constructor declaration for C++, ala SP_CTOR_IMPL
#define VL_CTOR_IMP(modname) \
    modname::modname(const char* __VCname) \
        : VerilatedModule(__VCname)

/// Constructor declaration for SystemC, ala SP_CTOR_IMPL
#define VL_SC_CTOR_IMP(modname) modname::modname(sc_module_name)

//=========================================================================
// Functions overridable by user defines
// (Internals however must use VL_PRINTF_MT, which calls these.)

// clang-format off
#ifndef VL_PRINTF
# define VL_PRINTF printf  ///< Print ala printf, called from main thread; redefine if desired
#endif
#ifndef VL_VPRINTF
# define VL_VPRINTF vprintf  ///< Print ala vprintf, called from main thread; redefine if desired
#endif
// clang-format on

//===========================================================================
/// Verilator symbol table base class

class VerilatedSyms VL_NOT_FINAL {
public:  // But for internal use only
#ifdef VL_THREADED
    VerilatedEvalMsgQueue* __Vm_evalMsgQp;
#endif
    static VerilatedTimedQueue __Vm_timedQp;
    VerilatedSyms();
    ~VerilatedSyms();
};

//===========================================================================
/// Verilator global class information class
/// This class is initialized by main thread only. Reading post-init is thread safe.

class VerilatedScope final {
public:
    typedef enum : vluint8_t {
        SCOPE_MODULE,
        SCOPE_OTHER
    } Type;  // Type of a scope, currently module is only interesting
private:
    // Fastpath:
    VerilatedSyms* m_symsp = nullptr;  ///< Symbol table
    void** m_callbacksp = nullptr;  ///< Callback table pointer (Fastpath)
    int m_funcnumMax = 0;  ///< Maxium function number stored (Fastpath)
    // 4 bytes padding (on -m64), for rent.
    VerilatedVarNameMap* m_varsp = nullptr;  ///< Variable map
    const char* m_namep = nullptr;  ///< Scope name (Slowpath)
    const char* m_identifierp = nullptr;  ///< Identifier of scope (with escapes removed)
    vlsint8_t m_timeunit = 0;  ///< Timeunit in negative power-of-10
    Type m_type = SCOPE_OTHER;  ///< Type of the scope

public:  // But internals only - called from VerilatedModule's
    VerilatedScope() = default;
    ~VerilatedScope();
    void configure(VerilatedSyms* symsp, const char* prefixp, const char* suffixp,
                   const char* identifier, vlsint8_t timeunit, const Type& type) VL_MT_UNSAFE;
    void exportInsert(int finalize, const char* namep, void* cb) VL_MT_UNSAFE;
    void varInsert(int finalize, const char* namep, void* datap, bool isParam,
                   VerilatedVarType vltype, int vlflags, int dims, ...) VL_MT_UNSAFE;
    // ACCESSORS
    const char* name() const { return m_namep; }
    const char* identifier() const { return m_identifierp; }
    vlsint8_t timeunit() const { return m_timeunit; }
    inline VerilatedSyms* symsp() const { return m_symsp; }
    VerilatedVar* varFind(const char* namep) const VL_MT_SAFE_POSTINIT;
    VerilatedVarNameMap* varsp() const VL_MT_SAFE_POSTINIT { return m_varsp; }
    void scopeDump() const;
    void* exportFindError(int funcnum) const;
    static void* exportFindNullError(int funcnum) VL_MT_SAFE;
    static inline void* exportFind(const VerilatedScope* scopep, int funcnum) VL_MT_SAFE {
        if (VL_UNLIKELY(!scopep)) return exportFindNullError(funcnum);
        if (VL_LIKELY(funcnum < scopep->m_funcnumMax)) {
            // m_callbacksp must be declared, as Max'es are > 0
            return scopep->m_callbacksp[funcnum];
        } else {  // LCOV_EXCL_LINE
            return scopep->exportFindError(funcnum);  // LCOV_EXCL_LINE
        }
    }
    Type type() const { return m_type; }
};

class VerilatedHierarchy final {
public:
    static void add(VerilatedScope* fromp, VerilatedScope* top);
    static void remove(VerilatedScope* fromp, VerilatedScope* top);
};

//===========================================================================
/// Verilator global static information class

class Verilated final {
    // MEMBERS
    // Slow path variables
    static VerilatedMutex s_mutex;  ///< Mutex for s_s/s_ns members, when VL_THREADED

    static struct Serialized {  // All these members serialized/deserialized
        // Fast path
        int s_debug;  ///< See accessors... only when VL_DEBUG set
        bool s_calcUnusedSigs;  ///< Waves file on, need all signals calculated
        bool s_gotFinish;  ///< A $finish statement executed
        bool s_assertOn;  ///< Assertions are enabled
        bool s_fatalOnVpiError;  ///< Stop on vpi error/unsupported
        // Slow path
        vlsint8_t s_timeunit;  ///< Time unit as 0..15
        vlsint8_t s_timeprecision;  ///< Time precision as 0..15
        int s_errorCount;  ///< Number of errors
        int s_errorLimit;  ///< Stop on error number
        int s_randReset;  ///< Random reset: 0=all 0s, 1=all 1s, 2=random
        int s_randSeed;  ///< Random seed: 0=random
        int s_randSeedEpoch;  ///< Number incrementing on each reseed, 0=illegal
        Serialized();
        ~Serialized() = default;
    } s_s;

    static struct NonSerialized {  // Non-serialized information
        // These are reloaded from on command-line settings, so do not need to persist
        // Fast path
        vluint64_t s_profThreadsStart = 1;  ///< +prof+threads starting time
        vluint32_t s_profThreadsWindow = 2;  ///< +prof+threads window size
        // Slow path
        const char* s_profThreadsFilenamep;  ///< +prof+threads filename
        void setup();
        void teardown();
    } s_ns;

    // no need to be save-restored (serialized) the
    // assumption is that the restore is allowed to pass different arguments
    static struct CommandArgValues {
        VerilatedMutex m_argMutex;  ///< Mutex for s_args members, when VL_THREADED
        int argc = 0;
        const char** argv = nullptr;
        CommandArgValues() = default;
        ~CommandArgValues() = default;
    } s_args;

    // Not covered by mutex, as per-thread
    static VL_THREAD_LOCAL struct ThreadLocal {
#ifdef VL_THREADED
        vluint32_t t_mtaskId = 0;  ///< Current mtask# executing on this thread
        vluint32_t t_endOfEvalReqd
            = 0;  ///< Messages may be pending, thread needs endOf-eval calls
#endif
        const VerilatedScope* t_dpiScopep = nullptr;  ///< DPI context scope
        const char* t_dpiFilename = nullptr;  ///< DPI context filename
        int t_dpiLineno = 0;  ///< DPI context line number

        ThreadLocal() = default;
        ~ThreadLocal() = default;
    } t_s;

private:
    friend struct VerilatedInitializer;

    // CONSTRUCTORS
    VL_UNCOPYABLE(Verilated);

public:
    // METHODS - User called

    /// Select initial value of otherwise uninitialized signals.
    ////
    /// 0 = Set to zeros
    /// 1 = Set all bits to one
    /// 2 = Randomize all bits
    static void randReset(int val) VL_MT_SAFE;
    static int randReset() VL_MT_SAFE { return s_s.s_randReset; }  ///< Return randReset value
    static void randSeed(int val) VL_MT_SAFE;
    static int randSeed() VL_MT_SAFE { return s_s.s_randSeed; }  ///< Return randSeed value
    static vluint32_t randSeedEpoch() VL_MT_SAFE { return s_s.s_randSeedEpoch; }
    /// Random seed extended to 64 bits, and defaulted if user seed==0
    static vluint64_t randSeedDefault64() VL_MT_SAFE;

    /// Enable debug of internal verilated code
    static void debug(int level) VL_MT_SAFE;
#ifdef VL_DEBUG
    /// Return debug level
    /// When multithreaded this may not immediately react to another thread
    /// changing the level (no mutex)
    static inline int debug() VL_MT_SAFE { return s_s.s_debug; }
#else
    /// Return constant 0 debug level, so C++'s optimizer rips up
    static constexpr int debug() VL_PURE { return 0; }
#endif
    /// Enable calculation of unused signals
    static void calcUnusedSigs(bool flag) VL_MT_SAFE;
    static bool calcUnusedSigs() VL_MT_SAFE {  ///< Return calcUnusedSigs value
        return s_s.s_calcUnusedSigs;
    }
    /// Current number of errors/assertions
    static void errorCount(int val) VL_MT_SAFE;
    static void errorCountInc() VL_MT_SAFE;
    static int errorCount() VL_MT_SAFE { return s_s.s_errorCount; }
    /// Set number of errors/assertions before stop
    static void errorLimit(int val) VL_MT_SAFE;
    static int errorLimit() VL_MT_SAFE { return s_s.s_errorLimit; }
    /// Did the simulation $finish?
    static void gotFinish(bool flag) VL_MT_SAFE;
    ///< Return if got a $finish
    static bool gotFinish() VL_MT_SAFE;
    /// Allow traces to at some point be enabled (disables some optimizations)
    static void traceEverOn(bool flag) VL_MT_SAFE {
        if (flag) { calcUnusedSigs(flag); }
    }
    /// Enable/disable assertions
    static void assertOn(bool flag) VL_MT_SAFE;
    static bool assertOn() VL_MT_SAFE { return s_s.s_assertOn; }
    /// Enable/disable vpi fatal
    static void fatalOnVpiError(bool flag) VL_MT_SAFE;
    static bool fatalOnVpiError() VL_MT_SAFE { return s_s.s_fatalOnVpiError; }
    /// Time handling
    static int timeunit() VL_MT_SAFE { return -s_s.s_timeunit; }
    static const char* timeunitString() VL_MT_SAFE;
    static void timeunit(int value) VL_MT_SAFE;
    static int timeprecision() VL_MT_SAFE { return -s_s.s_timeprecision; }
    static const char* timeprecisionString() VL_MT_SAFE;
    static void timeprecision(int value) VL_MT_SAFE;
    /// --prof-threads related settings
    static void profThreadsStart(vluint64_t flag) VL_MT_SAFE;
    static vluint64_t profThreadsStart() VL_MT_SAFE { return s_ns.s_profThreadsStart; }
    static void profThreadsWindow(vluint64_t flag) VL_MT_SAFE;
    static vluint32_t profThreadsWindow() VL_MT_SAFE { return s_ns.s_profThreadsWindow; }
    static void profThreadsFilenamep(const char* flagp) VL_MT_SAFE;
    static const char* profThreadsFilenamep() VL_MT_SAFE { return s_ns.s_profThreadsFilenamep; }

    typedef void (*VoidPCb)(void*);  // Callback type for below
    /// Callbacks to run on global flush
    static void addFlushCb(VoidPCb cb, void* datap) VL_MT_SAFE;
    static void removeFlushCb(VoidPCb cb, void* datap) VL_MT_SAFE;
    static void runFlushCallbacks() VL_MT_SAFE;
    static void flushCall() VL_MT_SAFE { runFlushCallbacks(); }  // Deprecated
    /// Callbacks to run prior to termination
    static void addExitCb(VoidPCb cb, void* datap) VL_MT_SAFE;
    static void removeExitCb(VoidPCb cb, void* datap) VL_MT_SAFE;
    static void runExitCallbacks() VL_MT_SAFE;

    /// Record command line arguments, for retrieval by $test$plusargs/$value$plusargs,
    /// and for parsing +verilator+ run-time arguments.
    /// This should be called before the first model is created.
    static void commandArgs(int argc, const char** argv) VL_MT_SAFE;
    static void commandArgs(int argc, char** argv) VL_MT_SAFE {
        commandArgs(argc, const_cast<const char**>(argv));
    }
    static void commandArgsAdd(int argc, const char** argv);
    static CommandArgValues* getCommandArgs() VL_MT_SAFE { return &s_args; }
    /// Match plusargs with a given prefix. Returns static char* valid only for a single call
    static const char* commandArgsPlusMatch(const char* prefixp) VL_MT_SAFE;

    /// Produce name & version for (at least) VPI
    static const char* productName() VL_PURE;
    static const char* productVersion() VL_PURE;

    /// Convenience OS utilities
    static void mkdir(const char* dirname) VL_MT_UNSAFE;

    /// When multithreaded, quiesce the model to prepare for trace/saves/coverage
    /// This may only be called when no locks are held.
    static void quiesce() VL_MT_SAFE;

    /// For debugging, print much of the Verilator internal state.
    /// The output of this function may change in future
    /// releases - contact the authors before production use.
    static void internalsDump() VL_MT_SAFE;

    /// For debugging, print text list of all scope names with
    /// dpiImport/Export context.  This function may change in future
    /// releases - contact the authors before production use.
    static void scopesDump() VL_MT_SAFE;

public:
    // METHODS - INTERNAL USE ONLY (but public due to what uses it)
    // Internal: Create a new module name by concatenating two strings
    static const char* catName(const char* n1, const char* n2,
                               const char* delimiter = ".");  // Returns static data

    // Internal: Throw signal assertion
    static void nullPointerError(const char* filename, int linenum) VL_ATTR_NORETURN VL_MT_SAFE;
    static void overWidthError(const char* signame) VL_ATTR_NORETURN VL_MT_SAFE;
    static void timeBackwardsError() VL_ATTR_NORETURN VL_MT_SAFE;

    // Internal: Find scope
    static const VerilatedScope* scopeFind(const char* namep) VL_MT_SAFE;
    static const VerilatedScopeNameMap* scopeNameMap() VL_MT_SAFE;

    // Internal: Get and set DPI context
    static const VerilatedScope* dpiScope() VL_MT_SAFE { return t_s.t_dpiScopep; }
    static void dpiScope(const VerilatedScope* scopep) VL_MT_SAFE { t_s.t_dpiScopep = scopep; }
    static void dpiContext(const VerilatedScope* scopep, const char* filenamep,
                           int lineno) VL_MT_SAFE {
        t_s.t_dpiScopep = scopep;
        t_s.t_dpiFilename = filenamep;
        t_s.t_dpiLineno = lineno;
    }
    static void dpiClearContext() VL_MT_SAFE { t_s.t_dpiScopep = nullptr; }
    static bool dpiInContext() VL_MT_SAFE { return t_s.t_dpiScopep != nullptr; }
    static const char* dpiFilenamep() VL_MT_SAFE { return t_s.t_dpiFilename; }
    static int dpiLineno() VL_MT_SAFE { return t_s.t_dpiLineno; }
    static int exportFuncNum(const char* namep) VL_MT_SAFE;

    static constexpr size_t serialized1Size() VL_PURE { return sizeof(s_s); }
    static constexpr void* serialized1Ptr() VL_MT_UNSAFE { return &s_s; }  // For Serialize only
    static size_t serialized2Size() VL_PURE;
    static void* serialized2Ptr() VL_MT_UNSAFE;

    // Internal: Time Queue
    static bool timedQEmpty(VerilatedSyms* symsp) VL_MT_SAFE;
    static vluint64_t timedQEarliestTime(VerilatedSyms* symsp) VL_MT_SAFE;
<<<<<<< HEAD
    static void timedQPush(VerilatedSyms* symsp, vluint64_t time, VerilatedThread* thread) VL_MT_SAFE;
=======
    static void timedQPush(VerilatedSyms* symsp, vluint64_t time,
                           VerilatedThread* thread) VL_MT_SAFE;
>>>>>>> f7ee7f9f
    static void timedQActivate(VerilatedSyms* symsp, vluint64_t time) VL_MT_SAFE;
    static void timedQWait(VerilatedSyms* symsp, std::unique_lock<std::mutex>& lck) VL_MT_SAFE;
#ifdef VL_THREADED
    /// Set the mtaskId, called when an mtask starts
    static void mtaskId(vluint32_t id) VL_MT_SAFE { t_s.t_mtaskId = id; }
    static vluint32_t mtaskId() VL_MT_SAFE { return t_s.t_mtaskId; }
    static void endOfEvalReqdInc() VL_MT_SAFE { ++t_s.t_endOfEvalReqd; }
    static void endOfEvalReqdDec() VL_MT_SAFE { --t_s.t_endOfEvalReqd; }

    /// Called at end of each thread mtask, before finishing eval
    static void endOfThreadMTask(VerilatedEvalMsgQueue* evalMsgQp) VL_MT_SAFE {
        if (VL_UNLIKELY(t_s.t_endOfEvalReqd)) { endOfThreadMTaskGuts(evalMsgQp); }
    }
    /// Called at end of eval loop
    static void endOfEval(VerilatedEvalMsgQueue* evalMsgQp) VL_MT_SAFE {
        // It doesn't work to set endOfEvalReqd on the threadpool thread
        // and then check it on the eval thread since it's thread local.
        // It should be ok to call into endOfEvalGuts, it returns immediately
        // if there are no transactions.
        endOfEvalGuts(evalMsgQp);
    }
#endif

private:
#ifdef VL_THREADED
    static void endOfThreadMTaskGuts(VerilatedEvalMsgQueue* evalMsgQp) VL_MT_SAFE;
    static void endOfEvalGuts(VerilatedEvalMsgQueue* evalMsgQp) VL_MT_SAFE;
#endif
};

//=========================================================================
// Extern functions -- User may override -- See verilated.cpp

/// Routine to call for $finish
/// User code may wish to replace this function, to do so, define VL_USER_FINISH.
/// This code does not have to be thread safe.
/// Verilator internal code must call VL_FINISH_MT instead, which eventually calls this.
extern void vl_finish(const char* filename, int linenum, const char* hier);

/// Routine to call for $stop
/// User code may wish to replace this function, to do so, define VL_USER_STOP.
/// This code does not have to be thread safe.
/// Verilator internal code must call VL_FINISH_MT instead, which eventually calls this.
extern void vl_stop(const char* filename, int linenum, const char* hier);

/// Routine to call for a couple of fatal messages
/// User code may wish to replace this function, to do so, define VL_USER_FATAL.
/// This code does not have to be thread safe.
/// Verilator internal code must call VL_FINISH_MT instead, which eventually calls this.
extern void vl_fatal(const char* filename, int linenum, const char* hier, const char* msg);

//=========================================================================
// Extern functions -- Slow path

/// Multithread safe wrapper for calls to $finish
extern void VL_FINISH_MT(const char* filename, int linenum, const char* hier) VL_MT_SAFE;
/// Multithread safe wrapper for calls to $stop
extern void VL_STOP_MT(const char* filename, int linenum, const char* hier,
                       bool maybe = true) VL_MT_SAFE;
/// Multithread safe wrapper to call for a couple of fatal messages
extern void VL_FATAL_MT(const char* filename, int linenum, const char* hier,
                        const char* msg) VL_MT_SAFE;

// clang-format off
/// Print a string, multithread safe. Eventually VL_PRINTF will get called.
#ifdef VL_THREADED
extern void VL_PRINTF_MT(const char* formatp, ...) VL_ATTR_PRINTF(1) VL_MT_SAFE;
#else
# define VL_PRINTF_MT VL_PRINTF  // The following parens will take care of themselves
#endif
// clang-format on

/// Print a debug message from internals with standard prefix, with printf style format
extern void VL_DBG_MSGF(const char* formatp, ...) VL_ATTR_PRINTF(1) VL_MT_SAFE;

extern vluint64_t vl_rand64() VL_MT_SAFE;
inline IData VL_RANDOM_I(int obits) VL_MT_SAFE { return vl_rand64() & VL_MASK_I(obits); }
inline QData VL_RANDOM_Q(int obits) VL_MT_SAFE { return vl_rand64() & VL_MASK_Q(obits); }
extern WDataOutP VL_RANDOM_W(int obits, WDataOutP outwp);  ///< Randomize a signal
extern IData VL_RANDOM_SEEDED_II(int obits, IData seed) VL_MT_SAFE;
inline IData VL_URANDOM_RANGE_I(IData hi, IData lo) {
    vluint64_t rnd = vl_rand64();
    if (VL_LIKELY(hi > lo)) {
        // Modulus isn't very fast but it's common that hi-low is power-of-two
        return (rnd % (hi - lo + 1)) + lo;
    } else {
        return (rnd % (lo - hi + 1)) + hi;
    }
}

/// Init time only, so slow is fine
extern IData VL_RAND_RESET_I(int obits);  ///< Random reset a signal
extern QData VL_RAND_RESET_Q(int obits);  ///< Random reset a signal
extern WData* VL_RAND_RESET_W(int obits, WData* outwp);  ///< Random reset a signal
extern WDataOutP VL_RAND_RESET_W(int obits, WDataOutP outwp);  ///< Random reset a signal
/// Zero reset a signal (slow - else use VL_ZERO_W)
extern WData* VL_ZERO_RESET_W(int obits, WData* outwp);
extern WDataOutP VL_ZERO_RESET_W(int obits, WDataOutP outwp);

#if VL_THREADED
/// Return high-precision counter for profiling, or 0x0 if not available
inline QData VL_RDTSC_Q() {
    vluint64_t val;
    VL_RDTSC(val);
    return val;
}
#endif

extern void VL_PRINTTIMESCALE(const char* namep, const char* timeunitp) VL_MT_SAFE;

/// Math
extern WDataOutP _vl_moddiv_w(int lbits, WDataOutP owp, WDataInP lwp, WDataInP rwp,
                              bool is_modulus);

/// File I/O
extern IData VL_FGETS_IXI(int obits, void* destp, IData fpi);

extern void VL_FFLUSH_I(IData fdi);
extern IData VL_FSEEK_I(IData fdi, IData offset, IData origin);
extern IData VL_FTELL_I(IData fdi);
extern void VL_FCLOSE_I(IData fdi);

extern IData VL_FREAD_I(int width, int array_lsb, int array_size, void* memp, IData fpi,
                        IData start, IData count);

extern void VL_WRITEF(const char* formatp, ...);
extern void VL_FWRITEF(IData fpi, const char* formatp, ...);

extern IData VL_FSCANF_IX(IData fpi, const char* formatp, ...);
extern IData VL_SSCANF_IIX(int lbits, IData ld, const char* formatp, ...);
extern IData VL_SSCANF_IQX(int lbits, QData ld, const char* formatp, ...);
extern IData VL_SSCANF_IWX(int lbits, WDataInP lwp, const char* formatp, ...);

extern void VL_SFORMAT_X(int obits, CDataV& destr, const char* formatp, ...);
extern void VL_SFORMAT_X(int obits, SDataV& destr, const char* formatp, ...);
extern void VL_SFORMAT_X(int obits, IDataV& destr, const char* formatp, ...);
extern void VL_SFORMAT_X(int obits, QDataV& destr, const char* formatp, ...);
extern void VL_SFORMAT_X(int obits, void* destp, const char* formatp, ...);

extern IData VL_SYSTEM_IW(int lhswords, WDataInP lhsp);
extern IData VL_SYSTEM_IQ(QData lhs);
inline IData VL_SYSTEM_II(IData lhs) VL_MT_SAFE { return VL_SYSTEM_IQ(lhs); }

extern IData VL_TESTPLUSARGS_I(const char* formatp);
extern const char* vl_mc_scan_plusargs(const char* prefixp);  // PLIish

//=========================================================================
// Base macros

/// Return true if data[bit] set; not 0/1 return, but 0/non-zero return.
#define VL_BITISSET_I(data, bit) ((data) & (VL_UL(1) << VL_BITBIT_I(bit)))
#define VL_BITISSET_Q(data, bit) ((data) & (1ULL << VL_BITBIT_Q(bit)))
#define VL_BITISSET_E(data, bit) ((data) & (VL_EUL(1) << VL_BITBIT_E(bit)))
#define VL_BITISSET_W(data, bit) ((data)[VL_BITWORD_E(bit)] & (VL_EUL(1) << VL_BITBIT_E(bit)))
#define VL_BITISSETLIMIT_W(data, width, bit) (((bit) < (width)) && VL_BITISSET_W(data, bit))

/// Shift appropriate word by bit. Does not account for wrapping between two words
#define VL_BITRSHIFT_W(data, bit) ((data)[VL_BITWORD_E(bit)] >> VL_BITBIT_E(bit))

/// Create two 32-bit words from quadword
/// WData is always at least 2 words; does not clean upper bits
#define VL_SET_WQ(owp, data) \
    do { \
        (owp)[0] = static_cast<IData>(data); \
        (owp)[1] = static_cast<IData>((data) >> VL_EDATASIZE); \
    } while (false)
#define VL_SET_WI(owp, data) \
    do { \
        (owp)[0] = static_cast<IData>(data); \
        (owp)[1] = 0; \
    } while (false)
#define VL_SET_QW(lwp) \
    ((static_cast<QData>((lwp)[0])) \
     | (static_cast<QData>((lwp)[1]) << (static_cast<QData>(VL_EDATASIZE))))
#define _VL_SET_QII(ld, rd) ((static_cast<QData>(ld) << 32ULL) | static_cast<QData>(rd))

/// Return FILE* from IData
extern FILE* VL_CVT_I_FP(IData lhs) VL_MT_SAFE;

// clang-format off
// Use a union to avoid cast-to-different-size warnings
/// Return void* from QData
static inline void* VL_CVT_Q_VP(QData lhs) VL_PURE {
    union { void* fp; vluint64_t q; } u;
    u.q = lhs;
    return u.fp;
}
/// Return QData from void*
static inline QData VL_CVT_VP_Q(void* fp) VL_PURE {
<<<<<<< HEAD
    union { void* fp; vluint64_t q; } u;
=======
    union { const void* fp; vluint64_t q; } u;
>>>>>>> f7ee7f9f
    u.q = 0;
    u.fp = fp;
    return u.q;
}
/// Return double from QData (bits, not numerically)
static inline double VL_CVT_D_Q(QData lhs) VL_PURE {
    union { double d; vluint64_t q; } u;
    u.q = lhs;
    return u.d;
}
/// Return QData from double (bits, not numerically)
static inline QData VL_CVT_Q_D(double lhs) VL_PURE {
    union { double d; vluint64_t q; } u;
    u.d = lhs;
    return u.q;
}
// clang-format on

/// Return double from lhs (numeric) unsigned
double VL_ITOR_D_W(int lbits, WDataInP lwp) VL_PURE;
static inline double VL_ITOR_D_I(int, IData lhs) VL_PURE {
    return static_cast<double>(static_cast<vluint32_t>(lhs));
}
static inline double VL_ITOR_D_Q(int, QData lhs) VL_PURE {
    return static_cast<double>(static_cast<vluint64_t>(lhs));
}
/// Return double from lhs (numeric) signed
double VL_ISTOR_D_W(int lbits, WDataInP lwp) VL_PURE;
static inline double VL_ISTOR_D_I(int lbits, IDataV lhs) VL_PURE {
    if (lbits == 32) return static_cast<double>(static_cast<vlsint32_t>(lhs));
    WDataV lwp[VL_WQ_WORDS_E];
    VL_SET_WI(lwp, lhs);
    return VL_ISTOR_D_W(lbits, lwp);
}
static inline double VL_ISTOR_D_Q(int lbits, QDataV lhs) VL_PURE {
    if (lbits == 64) return static_cast<double>(static_cast<vlsint64_t>(lhs));
    WDataV lwp[VL_WQ_WORDS_E];
    VL_SET_WQ(lwp, lhs);
    return VL_ISTOR_D_W(lbits, lwp);
}
/// Return QData from double (numeric)
static inline IData VL_RTOI_I_D(double lhs) VL_PURE {
    return static_cast<vlsint32_t>(VL_TRUNC(lhs));
}

// Sign extend such that if MSB set, we get ffff_ffff, else 0s
// (Requires clean input)
#define VL_SIGN_I(nbits, lhs) ((lhs) >> VL_BITBIT_I((nbits)-VL_UL(1)))
#define VL_SIGN_Q(nbits, lhs) ((lhs) >> VL_BITBIT_Q((nbits)-1ULL))
#define VL_SIGN_E(nbits, lhs) ((lhs) >> VL_BITBIT_E((nbits)-VL_EUL(1)))
#define VL_SIGN_W(nbits, rwp) \
    ((rwp)[VL_BITWORD_E((nbits)-VL_EUL(1))] >> VL_BITBIT_E((nbits)-VL_EUL(1)))
#define VL_SIGNONES_E(nbits, lhs) (-(VL_SIGN_E(nbits, lhs)))

// Sign bit extended up to MSB, doesn't include unsigned portion
// Optimization bug in GCC 3.3 returns different bitmasks to later states for
static inline IData VL_EXTENDSIGN_I(int lbits, IData lhs) VL_PURE {
    return (-((lhs) & (VL_UL(1) << (lbits - 1))));
}
static inline QData VL_EXTENDSIGN_Q(int lbits, QData lhs) VL_PURE {
    return (-((lhs) & (1ULL << (lbits - 1))));
}

// Debugging prints
extern void _VL_DEBUG_PRINT_W(int lbits, WDataInP iwp);

//=========================================================================
// Pli macros

extern int VL_TIME_STR_CONVERT(const char* strp) VL_PURE;

// These are deprecated and used only to establish the default precision/units.
// Use Verilator timescale-override for better control.
// clang-format off
#ifndef VL_TIME_PRECISION
# ifdef VL_TIME_PRECISION_STR
#  define VL_TIME_PRECISION VL_TIME_STR_CONVERT(VL_STRINGIFY(VL_TIME_PRECISION_STR))
# else
#  define VL_TIME_PRECISION (-12)  ///< Timescale default units if not in Verilog - picoseconds
# endif
#endif
#ifndef VL_TIME_UNIT
# ifdef VL_TIME_UNIT_STR
#  define VL_TIME_UNIT VL_TIME_STR_CONVERT(VL_STRINGIFY(VL_TIME_PRECISION_STR))
# else
#  define VL_TIME_UNIT (-12)  ///< Timescale default units if not in Verilog - picoseconds
# endif
#endif

/// Return current simulation time
#if defined(SYSTEMC_VERSION)
// Already defined: extern sc_time sc_time_stamp();
inline vluint64_t vl_time_stamp64() { return sc_time_stamp().value(); }
#else  // Non-SystemC
# ifdef VL_TIME_STAMP64
extern vluint64_t vl_time_stamp64();
# else
extern double sc_time_stamp();  // Verilator 4.032 and newer
inline vluint64_t vl_time_stamp64() { return static_cast<vluint64_t>(sc_time_stamp()); }
# endif
#endif

#define VL_TIME_I() (static_cast<IData>(vl_time_stamp64()))
#define VL_TIME_Q() (static_cast<QData>(vl_time_stamp64()))
#define VL_TIME_D() (static_cast<double>(vl_time_stamp64()))

/// Time scaled from 1-per-precision into a module's time units ("Unit"-ed, not "United")
// Optimized assuming scale is always constant.
// Can't use multiply in Q flavor, as might lose precision
#define VL_TIME_UNITED_Q(scale) (VL_TIME_Q() / static_cast<QData>(scale))
#define VL_TIME_UNITED_D(scale) (VL_TIME_D() / static_cast<double>(scale))
/// Time imported from units to time precision
double vl_time_multiplier(int scale);

/// Evaluate expression if debug enabled
#ifdef VL_DEBUG
# define VL_DEBUG_IF(text) \
    do { \
        if (VL_UNLIKELY(Verilated::debug())) {text} \
    } while (false)
#else
// We intentionally do not compile the text to improve compile speed
# define VL_DEBUG_IF(text) do {} while (false)
#endif

/// Collect coverage analysis for this line
#ifndef SP_AUTO_COVER3
# define SP_AUTO_COVER3(what,file,line)
#endif
// clang-format on

//=========================================================================
// Functional macros/routines
// These all take the form
//      VL_func_IW(bits, bits, op, op)
//      VL_func_WW(bits, bits, out, op, op)
// The I/W indicates if it's a integer or wide for the output and each operand.
// The bits indicate the bit width of the output and each operand.
// If wide output, a temporary storage location is specified.

//===================================================================
// SETTING OPERATORS

// Output clean
// EMIT_RULE: VL_CLEAN:  oclean=clean; obits=lbits;
#define VL_CLEAN_II(obits, lbits, lhs) ((lhs)&VL_MASK_I(obits))
#define VL_CLEAN_QQ(obits, lbits, lhs) ((lhs)&VL_MASK_Q(obits))

// EMIT_RULE: VL_ASSIGNCLEAN:  oclean=clean; obits==lbits;
#define VL_ASSIGNCLEAN_W(obits, owp, lwp) VL_CLEAN_WW((obits), (obits), (owp), (lwp))
static inline WDataOutP _VL_CLEAN_INPLACE_W(int obits, WDataOutP owp) VL_MT_SAFE {
    int words = VL_WORDS_I(obits);
    owp[words - 1] &= VL_MASK_E(obits);
    return owp;
}
static inline WDataOutP VL_CLEAN_WW(int obits, int, WDataOutP owp, WDataInP lwp) VL_MT_SAFE {
    int words = VL_WORDS_I(obits);
    for (int i = 0; (i < (words - 1)); ++i) owp[i] = lwp[i];
    owp[words - 1] = lwp[words - 1] & VL_MASK_E(obits);
    return owp;
}
static inline WDataOutP VL_ZERO_W(int obits, WDataOutP owp) VL_MT_SAFE {
    int words = VL_WORDS_I(obits);
    for (int i = 0; i < words; ++i) owp[i] = 0;
    return owp;
}
static inline WDataOutP VL_ALLONES_W(int obits, WDataOutP owp) VL_MT_SAFE {
    int words = VL_WORDS_I(obits);
    for (int i = 0; i < (words - 1); ++i) owp[i] = ~VL_EUL(0);
    owp[words - 1] = VL_MASK_E(obits);
    return owp;
}

// EMIT_RULE: VL_ASSIGN:  oclean=rclean; obits==lbits;
// For now, we always have a clean rhs.
// Note: If a ASSIGN isn't clean, use VL_ASSIGNCLEAN instead to do the same thing.
static inline WDataOutP VL_ASSIGN_W(int obits, WDataOutP owp, WDataInP lwp) VL_MT_SAFE {
    int words = VL_WORDS_I(obits);
    for (int i = 0; i < words; ++i) owp[i] = lwp[i];
    return owp;
}

// EMIT_RULE: VL_ASSIGNBIT:  rclean=clean;
static inline void VL_ASSIGNBIT_II(int, int bit, CDataV& lhsr, IData rhs) VL_PURE {
    lhsr = ((lhsr & ~(VL_UL(1) << VL_BITBIT_I(bit))) | (rhs << VL_BITBIT_I(bit)));
}
static inline void VL_ASSIGNBIT_II(int, int bit, SDataV& lhsr, IData rhs) VL_PURE {
    lhsr = ((lhsr & ~(VL_UL(1) << VL_BITBIT_I(bit))) | (rhs << VL_BITBIT_I(bit)));
}
static inline void VL_ASSIGNBIT_II(int, int bit, IDataV& lhsr, IData rhs) VL_PURE {
    lhsr = ((lhsr & ~(VL_UL(1) << VL_BITBIT_I(bit))) | (rhs << VL_BITBIT_I(bit)));
}
static inline void VL_ASSIGNBIT_QI(int, int bit, QDataV& lhsr, QData rhs) VL_PURE {
    lhsr = ((lhsr & ~(1ULL << VL_BITBIT_Q(bit))) | (static_cast<QData>(rhs) << VL_BITBIT_Q(bit)));
}
static inline void VL_ASSIGNBIT_WI(int, int bit, WData* owp, IData rhs) VL_MT_SAFE {
    EData orig = owp[VL_BITWORD_E(bit)];
    owp[VL_BITWORD_E(bit)] = ((orig & ~(VL_EUL(1) << VL_BITBIT_E(bit)))
                              | (static_cast<EData>(rhs) << VL_BITBIT_E(bit)));
}
static inline void VL_ASSIGNBIT_WI(int, int bit, WDataOutP owp, IData rhs) VL_MT_SAFE {
    EData orig = owp[VL_BITWORD_E(bit)];
    owp[VL_BITWORD_E(bit)] = ((orig & ~(VL_EUL(1) << VL_BITBIT_E(bit)))
                              | (static_cast<EData>(rhs) << VL_BITBIT_E(bit)));
}
// Alternative form that is an instruction faster when rhs is constant one.
static inline void VL_ASSIGNBIT_IO(int, int bit, CDataV& lhsr, IData) VL_PURE {
    lhsr = (lhsr | (VL_UL(1) << VL_BITBIT_I(bit)));
}
static inline void VL_ASSIGNBIT_IO(int, int bit, SDataV& lhsr, IData) VL_PURE {
    lhsr = (lhsr | (VL_UL(1) << VL_BITBIT_I(bit)));
}
static inline void VL_ASSIGNBIT_IO(int, int bit, IDataV& lhsr, IData) VL_PURE {
    lhsr = (lhsr | (VL_UL(1) << VL_BITBIT_I(bit)));
}
static inline void VL_ASSIGNBIT_QO(int, int bit, QDataV& lhsr, IData) VL_PURE {
    lhsr = (lhsr | (1ULL << VL_BITBIT_Q(bit)));
}
static inline void VL_ASSIGNBIT_WO(int, int bit, WDataOutP owp, IData) VL_MT_SAFE {
    EData orig = owp[VL_BITWORD_E(bit)];
    owp[VL_BITWORD_E(bit)] = (orig | (VL_EUL(1) << VL_BITBIT_E(bit)));
}

//===================================================================
// SYSTEMC OPERATORS
// Copying verilog format to systemc integers and bit vectors.
// Get a SystemC variable

#define VL_ASSIGN_ISI(obits, vvar, svar) \
    { (vvar) = VL_CLEAN_II((obits), (obits), (svar).read()); }
#define VL_ASSIGN_QSQ(obits, vvar, svar) \
    { (vvar) = VL_CLEAN_QQ((obits), (obits), (svar).read()); }

#define VL_ASSIGN_ISW(obits, od, svar) \
    { (od) = ((svar).read().get_word(0)) & VL_MASK_I(obits); }
#define VL_ASSIGN_QSW(obits, od, svar) \
    { \
        (od) = ((static_cast<QData>((svar).read().get_word(1))) << VL_IDATASIZE \
                | (svar).read().get_word(0)) \
               & VL_MASK_Q(obits); \
    }
#define VL_ASSIGN_WSW(obits, owp, svar) \
    { \
        int words = VL_WORDS_I(obits); \
        for (int i = 0; i < words; ++i) (owp)[i] = (svar).read().get_word(i); \
        (owp)[words - 1] &= VL_MASK_E(obits); \
    }

#define VL_ASSIGN_ISU(obits, vvar, svar) \
    { (vvar) = VL_CLEAN_II((obits), (obits), (svar).read().to_uint()); }
#define VL_ASSIGN_QSU(obits, vvar, svar) \
    { (vvar) = VL_CLEAN_QQ((obits), (obits), (svar).read().to_uint64()); }
#define VL_ASSIGN_WSB(obits, owp, svar) \
    { \
        int words = VL_WORDS_I(obits); \
        sc_biguint<(obits)> _butemp = (svar).read(); \
        for (int i = 0; i < words; ++i) { \
            int msb = ((i + 1) * VL_IDATASIZE) - 1; \
            msb = (msb >= (obits)) ? ((obits)-1) : msb; \
            (owp)[i] = _butemp.range(msb, i * VL_IDATASIZE).to_uint(); \
        } \
        (owp)[words - 1] &= VL_MASK_E(obits); \
    }

// Copying verilog format from systemc integers and bit vectors.
// Set a SystemC variable

#define VL_ASSIGN_SII(obits, svar, vvar) \
    { (svar).write(vvar); }
#define VL_ASSIGN_SQQ(obits, svar, vvar) \
    { (svar).write(vvar); }

#define VL_ASSIGN_SWI(obits, svar, rd) \
    { \
        sc_bv<(obits)> _bvtemp; \
        _bvtemp.set_word(0, (rd)); \
        (svar).write(_bvtemp); \
    }
#define VL_ASSIGN_SWQ(obits, svar, rd) \
    { \
        sc_bv<(obits)> _bvtemp; \
        _bvtemp.set_word(0, static_cast<IData>(rd)); \
        _bvtemp.set_word(1, static_cast<IData>((rd) >> VL_IDATASIZE)); \
        (svar).write(_bvtemp); \
    }
#define VL_ASSIGN_SWW(obits, svar, rwp) \
    { \
        sc_bv<(obits)> _bvtemp; \
        for (int i = 0; i < VL_WORDS_I(obits); ++i) _bvtemp.set_word(i, (rwp)[i]); \
        (svar).write(_bvtemp); \
    }

#define VL_ASSIGN_SUI(obits, svar, rd) \
    { (svar).write(rd); }
#define VL_ASSIGN_SUQ(obits, svar, rd) \
    { (svar).write(rd); }
#define VL_ASSIGN_SBI(obits, svar, rd) \
    { (svar).write(rd); }
#define VL_ASSIGN_SBQ(obits, svar, rd) \
    { (svar).write(rd); }
#define VL_ASSIGN_SBW(obits, svar, rwp) \
    { \
        sc_biguint<(obits)> _butemp; \
        for (int i = 0; i < VL_WORDS_I(obits); ++i) { \
            int msb = ((i + 1) * VL_IDATASIZE) - 1; \
            msb = (msb >= (obits)) ? ((obits)-1) : msb; \
            _butemp.range(msb, i* VL_IDATASIZE) = (rwp)[i]; \
        } \
        (svar).write(_butemp); \
    }

//===================================================================
// Extending sizes

// CAREFUL, we're width changing, so obits!=lbits

// Right must be clean because otherwise size increase would pick up bad bits
// EMIT_RULE: VL_EXTEND:  oclean=clean; rclean==clean;
#define VL_EXTEND_II(obits, lbits, lhs) ((lhs))
#define VL_EXTEND_QI(obits, lbits, lhs) (static_cast<QData>(lhs))
#define VL_EXTEND_QQ(obits, lbits, lhs) ((lhs))

static inline WDataOutP VL_EXTEND_WI(int obits, int, WDataOutP owp, IData ld) VL_MT_SAFE {
    // Note for extracts that obits != lbits
    owp[0] = ld;
    for (int i = 1; i < VL_WORDS_I(obits); ++i) owp[i] = 0;
    return owp;
}
static inline WDataOutP VL_EXTEND_WQ(int obits, int, WDataOutP owp, QData ld) VL_MT_SAFE {
    VL_SET_WQ(owp, ld);
    for (int i = VL_WQ_WORDS_E; i < VL_WORDS_I(obits); ++i) owp[i] = 0;
    return owp;
}
static inline WDataOutP VL_EXTEND_WW(int obits, int lbits, WDataOutP owp,
                                     WDataInP lwp) VL_MT_SAFE {
    for (int i = 0; i < VL_WORDS_I(lbits); ++i) owp[i] = lwp[i];
    for (int i = VL_WORDS_I(lbits); i < VL_WORDS_I(obits); ++i) owp[i] = 0;
    return owp;
}

// EMIT_RULE: VL_EXTENDS:  oclean=*dirty*; obits=lbits;
// Sign extension; output dirty
static inline IData VL_EXTENDS_II(int, int lbits, IData lhs) VL_PURE {
    return VL_EXTENDSIGN_I(lbits, lhs) | lhs;
}
static inline QData VL_EXTENDS_QI(int, int lbits, QData lhs /*Q_as_need_extended*/) VL_PURE {
    return VL_EXTENDSIGN_Q(lbits, lhs) | lhs;
}
static inline QData VL_EXTENDS_QQ(int, int lbits, QData lhs) VL_PURE {
    return VL_EXTENDSIGN_Q(lbits, lhs) | lhs;
}

static inline WDataOutP VL_EXTENDS_WI(int obits, int lbits, WDataOutP owp, IData ld) VL_MT_SAFE {
    EData sign = VL_SIGNONES_E(lbits, static_cast<EData>(ld));
    owp[0] = ld | (sign & ~VL_MASK_E(lbits));
    for (int i = 1; i < VL_WORDS_I(obits); ++i) owp[i] = sign;
    return owp;
}
static inline WDataOutP VL_EXTENDS_WQ(int obits, int lbits, WDataOutP owp, QData ld) VL_MT_SAFE {
    VL_SET_WQ(owp, ld);
    EData sign = VL_SIGNONES_E(lbits, owp[1]);
    owp[1] |= sign & ~VL_MASK_E(lbits);
    for (int i = VL_WQ_WORDS_E; i < VL_WORDS_I(obits); ++i) owp[i] = sign;
    return owp;
}
static inline WDataOutP VL_EXTENDS_WW(int obits, int lbits, WDataOutP owp,
                                      WDataInP lwp) VL_MT_SAFE {
    for (int i = 0; i < VL_WORDS_I(lbits) - 1; ++i) owp[i] = lwp[i];
    int lmsw = VL_WORDS_I(lbits) - 1;
    EData sign = VL_SIGNONES_E(lbits, lwp[lmsw]);
    owp[lmsw] = lwp[lmsw] | (sign & ~VL_MASK_E(lbits));
    for (int i = VL_WORDS_I(lbits); i < VL_WORDS_I(obits); ++i) owp[i] = sign;
    return owp;
}

//===================================================================
// REDUCTION OPERATORS

// EMIT_RULE: VL_REDAND:  oclean=clean; lclean==clean; obits=1;
#define VL_REDAND_II(obits, lbits, lhs) ((lhs) == VL_MASK_I(lbits))
#define VL_REDAND_IQ(obits, lbits, lhs) ((lhs) == VL_MASK_Q(lbits))
static inline IData VL_REDAND_IW(int, int lbits, WDataInP lwp) VL_MT_SAFE {
    int words = VL_WORDS_I(lbits);
    EData combine = lwp[0];
    for (int i = 1; i < words - 1; ++i) combine &= lwp[i];
    combine &= ~VL_MASK_E(lbits) | lwp[words - 1];
    return ((~combine) == 0);
}

// EMIT_RULE: VL_REDOR:  oclean=clean; lclean==clean; obits=1;
#define VL_REDOR_I(lhs) ((lhs) != 0)
#define VL_REDOR_Q(lhs) ((lhs) != 0)
static inline IData VL_REDOR_W(int words, WDataInP lwp) VL_MT_SAFE {
    EData equal = 0;
    for (int i = 0; i < words; ++i) equal |= lwp[i];
    return (equal != 0);
}

// EMIT_RULE: VL_REDXOR:  oclean=dirty; obits=1;
static inline IData VL_REDXOR_2(IData r) VL_PURE {
    // Experiments show VL_REDXOR_2 is faster than __builtin_parityl
    r = (r ^ (r >> 1));
    return r;
}
static inline IData VL_REDXOR_4(IData r) VL_PURE {
#if defined(__GNUC__) && (__GNUC__ >= 4) && !defined(VL_NO_BUILTINS)
    return __builtin_parityl(r);
#else
    r = (r ^ (r >> 1));
    r = (r ^ (r >> 2));
    return r;
#endif
}
static inline IData VL_REDXOR_8(IData r) VL_PURE {
#if defined(__GNUC__) && (__GNUC__ >= 4) && !defined(VL_NO_BUILTINS)
    return __builtin_parityl(r);
#else
    r = (r ^ (r >> 1));
    r = (r ^ (r >> 2));
    r = (r ^ (r >> 4));
    return r;
#endif
}
static inline IData VL_REDXOR_16(IData r) VL_PURE {
#if defined(__GNUC__) && (__GNUC__ >= 4) && !defined(VL_NO_BUILTINS)
    return __builtin_parityl(r);
#else
    r = (r ^ (r >> 1));
    r = (r ^ (r >> 2));
    r = (r ^ (r >> 4));
    r = (r ^ (r >> 8));
    return r;
#endif
}
static inline IData VL_REDXOR_32(IData r) VL_PURE {
#if defined(__GNUC__) && (__GNUC__ >= 4) && !defined(VL_NO_BUILTINS)
    return __builtin_parityl(r);
#else
    r = (r ^ (r >> 1));
    r = (r ^ (r >> 2));
    r = (r ^ (r >> 4));
    r = (r ^ (r >> 8));
    r = (r ^ (r >> 16));
    return r;
#endif
}
static inline IData VL_REDXOR_64(QData r) VL_PURE {
#if defined(__GNUC__) && (__GNUC__ >= 4) && !defined(VL_NO_BUILTINS)
    return __builtin_parityll(r);
#else
    r = (r ^ (r >> 1));
    r = (r ^ (r >> 2));
    r = (r ^ (r >> 4));
    r = (r ^ (r >> 8));
    r = (r ^ (r >> 16));
    r = (r ^ (r >> 32));
    return static_cast<IData>(r);
#endif
}
static inline IData VL_REDXOR_W(int words, WDataInP lwp) VL_MT_SAFE {
    EData r = lwp[0];
    for (int i = 1; i < words; ++i) r ^= lwp[i];
    return VL_REDXOR_32(r);
}

// EMIT_RULE: VL_COUNTONES_II:  oclean = false; lhs clean
static inline IData VL_COUNTONES_I(IData lhs) VL_PURE {
    // This is faster than __builtin_popcountl
    IData r = lhs - ((lhs >> 1) & 033333333333) - ((lhs >> 2) & 011111111111);
    r = (r + (r >> 3)) & 030707070707;
    r = (r + (r >> 6));
    r = (r + (r >> 12) + (r >> 24)) & 077;
    return r;
}
static inline IData VL_COUNTONES_Q(QData lhs) VL_PURE {
    return VL_COUNTONES_I(static_cast<IData>(lhs)) + VL_COUNTONES_I(static_cast<IData>(lhs >> 32));
}
#define VL_COUNTONES_E VL_COUNTONES_I
static inline IData VL_COUNTONES_W(int words, WDataInP lwp) VL_MT_SAFE {
    EData r = 0;
    for (int i = 0; i < words; ++i) r += VL_COUNTONES_E(lwp[i]);
    return r;
}

// EMIT_RULE: VL_COUNTBITS_II:  oclean = false; lhs clean
static inline IData VL_COUNTBITS_I(int lbits, IData lhs, IData ctrl0, IData ctrl1,
                                   IData ctrl2) VL_PURE {
    int ctrlSum = (ctrl0 & 0x1) + (ctrl1 & 0x1) + (ctrl2 & 0x1);
    if (ctrlSum == 3) {
        return VL_COUNTONES_I(lhs);
    } else if (ctrlSum == 0) {
        IData mask = (lbits == 32) ? -1 : ((1 << lbits) - 1);
        return VL_COUNTONES_I(~lhs & mask);
    } else {
        return (lbits == 32) ? 32 : lbits;
    }
}
static inline IData VL_COUNTBITS_Q(int lbits, QData lhs, IData ctrl0, IData ctrl1,
                                   IData ctrl2) VL_PURE {
    return VL_COUNTBITS_I(32, static_cast<IData>(lhs), ctrl0, ctrl1, ctrl2)
           + VL_COUNTBITS_I(lbits - 32, static_cast<IData>(lhs >> 32), ctrl0, ctrl1, ctrl2);
}
#define VL_COUNTBITS_E VL_COUNTBITS_I
static inline IData VL_COUNTBITS_W(int lbits, int words, WDataInP lwp, IData ctrl0, IData ctrl1,
                                   IData ctrl2) VL_MT_SAFE {
    EData r = 0;
    IData wordLbits = 32;
    for (int i = 0; i < words; ++i) {
        if (i == words - 1) { wordLbits = lbits % 32; }
        r += VL_COUNTBITS_E(wordLbits, lwp[i], ctrl0, ctrl1, ctrl2);
    }
    return r;
}

static inline IData VL_ONEHOT_I(IData lhs) VL_PURE {
    return (((lhs & (lhs - 1)) == 0) & (lhs != 0));
}
static inline IData VL_ONEHOT_Q(QData lhs) VL_PURE {
    return (((lhs & (lhs - 1)) == 0) & (lhs != 0));
}
static inline IData VL_ONEHOT_W(int words, WDataInP lwp) VL_MT_SAFE {
    EData one = 0;
    for (int i = 0; (i < words); ++i) {
        if (lwp[i]) {
            if (one) return 0;
            one = 1;
            if (lwp[i] & (lwp[i] - 1)) return 0;
        }
    }
    return one;
}

static inline IData VL_ONEHOT0_I(IData lhs) VL_PURE { return ((lhs & (lhs - 1)) == 0); }
static inline IData VL_ONEHOT0_Q(QData lhs) VL_PURE { return ((lhs & (lhs - 1)) == 0); }
static inline IData VL_ONEHOT0_W(int words, WDataInP lwp) VL_MT_SAFE {
    bool one = false;
    for (int i = 0; (i < words); ++i) {
        if (lwp[i]) {
            if (one) return 0;
            one = true;
            if (lwp[i] & (lwp[i] - 1)) return 0;
        }
    }
    return 1;
}

static inline IData VL_CLOG2_I(IData lhs) VL_PURE {
    // There are faster algorithms, or fls GCC4 builtins, but rarely used
    if (VL_UNLIKELY(!lhs)) return 0;
    lhs--;
    int shifts = 0;
    for (; lhs != 0; ++shifts) lhs = lhs >> 1;
    return shifts;
}
static inline IData VL_CLOG2_Q(QData lhs) VL_PURE {
    if (VL_UNLIKELY(!lhs)) return 0;
    lhs--;
    int shifts = 0;
    for (; lhs != 0; ++shifts) lhs = lhs >> 1ULL;
    return shifts;
}
static inline IData VL_CLOG2_W(int words, WDataInP lwp) VL_MT_SAFE {
    EData adjust = (VL_COUNTONES_W(words, lwp) == 1) ? 0 : 1;
    for (int i = words - 1; i >= 0; --i) {
        if (VL_UNLIKELY(lwp[i])) {  // Shorter worst case if predict not taken
            for (int bit = VL_EDATASIZE - 1; bit >= 0; --bit) {
                if (VL_UNLIKELY(VL_BITISSET_E(lwp[i], bit))) {
                    return i * VL_EDATASIZE + bit + adjust;
                }
            }
            // Can't get here - one bit must be set
        }
    }
    return 0;
}

static inline IData VL_MOSTSETBITP1_W(int words, WDataInP lwp) VL_MT_SAFE {
    // MSB set bit plus one; similar to FLS.  0=value is zero
    for (int i = words - 1; i >= 0; --i) {
        if (VL_UNLIKELY(lwp[i])) {  // Shorter worst case if predict not taken
            for (int bit = VL_EDATASIZE - 1; bit >= 0; --bit) {
                if (VL_UNLIKELY(VL_BITISSET_E(lwp[i], bit))) { return i * VL_EDATASIZE + bit + 1; }
            }
            // Can't get here - one bit must be set
        }
    }
    return 0;
}

//===================================================================
// SIMPLE LOGICAL OPERATORS

// EMIT_RULE: VL_AND:  oclean=lclean||rclean; obits=lbits; lbits==rbits;
static inline WDataOutP VL_AND_W(int words, WDataOutP owp, WDataInP lwp, WDataInP rwp) VL_MT_SAFE {
    for (int i = 0; (i < words); ++i) owp[i] = (lwp[i] & rwp[i]);
    return owp;
}
// EMIT_RULE: VL_OR:   oclean=lclean&&rclean; obits=lbits; lbits==rbits;
static inline WDataOutP VL_OR_W(int words, WDataOutP owp, WDataInP lwp, WDataInP rwp) VL_MT_SAFE {
    for (int i = 0; (i < words); ++i) owp[i] = (lwp[i] | rwp[i]);
    return owp;
}
// EMIT_RULE: VL_CHANGEXOR:  oclean=1; obits=32; lbits==rbits;
static inline IData VL_CHANGEXOR_W(int words, WDataInP lwp, WDataInP rwp) VL_MT_SAFE {
    IData od = 0;
    for (int i = 0; (i < words); ++i) od |= (lwp[i] ^ rwp[i]);
    return od;
}
// EMIT_RULE: VL_XOR:  oclean=lclean&&rclean; obits=lbits; lbits==rbits;
static inline WDataOutP VL_XOR_W(int words, WDataOutP owp, WDataInP lwp, WDataInP rwp) VL_MT_SAFE {
    for (int i = 0; (i < words); ++i) owp[i] = (lwp[i] ^ rwp[i]);
    return owp;
}
// EMIT_RULE: VL_NOT:  oclean=dirty; obits=lbits;
static inline WDataOutP VL_NOT_W(int words, WDataOutP owp, WDataInP lwp) VL_MT_SAFE {
    for (int i = 0; i < words; ++i) owp[i] = ~(lwp[i]);
    return owp;
}

//=========================================================================
// Logical comparisons

// EMIT_RULE: VL_EQ:  oclean=clean; lclean==clean; rclean==clean; obits=1; lbits==rbits;
// EMIT_RULE: VL_NEQ: oclean=clean; lclean==clean; rclean==clean; obits=1; lbits==rbits;
// EMIT_RULE: VL_LT:  oclean=clean; lclean==clean; rclean==clean; obits=1; lbits==rbits;
// EMIT_RULE: VL_GT:  oclean=clean; lclean==clean; rclean==clean; obits=1; lbits==rbits;
// EMIT_RULE: VL_GTE: oclean=clean; lclean==clean; rclean==clean; obits=1; lbits==rbits;
// EMIT_RULE: VL_LTE: oclean=clean; lclean==clean; rclean==clean; obits=1; lbits==rbits;
#define VL_NEQ_W(words, lwp, rwp) (!VL_EQ_W(words, lwp, rwp))
#define VL_LT_W(words, lwp, rwp) (_VL_CMP_W(words, lwp, rwp) < 0)
#define VL_LTE_W(words, lwp, rwp) (_VL_CMP_W(words, lwp, rwp) <= 0)
#define VL_GT_W(words, lwp, rwp) (_VL_CMP_W(words, lwp, rwp) > 0)
#define VL_GTE_W(words, lwp, rwp) (_VL_CMP_W(words, lwp, rwp) >= 0)

// Output clean, <lhs> AND <rhs> MUST BE CLEAN
static inline IData VL_EQ_W(int words, WDataInP lwp, WDataInP rwp) VL_MT_SAFE {
    EData nequal = 0;
    for (int i = 0; (i < words); ++i) nequal |= (lwp[i] ^ rwp[i]);
    return (nequal == 0);
}

// Internal usage
static inline int _VL_CMP_W(int words, WDataInP lwp, WDataInP rwp) VL_MT_SAFE {
    for (int i = words - 1; i >= 0; --i) {
        if (lwp[i] > rwp[i]) return 1;
        if (lwp[i] < rwp[i]) return -1;
    }
    return 0;  // ==
}

#define VL_LTS_IWW(obits, lbits, rbbits, lwp, rwp) (_VL_CMPS_W(lbits, lwp, rwp) < 0)
#define VL_LTES_IWW(obits, lbits, rbits, lwp, rwp) (_VL_CMPS_W(lbits, lwp, rwp) <= 0)
#define VL_GTS_IWW(obits, lbits, rbits, lwp, rwp) (_VL_CMPS_W(lbits, lwp, rwp) > 0)
#define VL_GTES_IWW(obits, lbits, rbits, lwp, rwp) (_VL_CMPS_W(lbits, lwp, rwp) >= 0)

static inline IData VL_GTS_III(int, int lbits, int, IData lhs, IData rhs) VL_PURE {
    // For lbits==32, this becomes just a single instruction, otherwise ~5.
    // GCC 3.3.4 sign extension bugs on AMD64 architecture force us to use quad logic
    vlsint64_t lhs_signed = VL_EXTENDS_QQ(64, lbits, lhs);  // Q for gcc
    vlsint64_t rhs_signed = VL_EXTENDS_QQ(64, lbits, rhs);  // Q for gcc
    return lhs_signed > rhs_signed;
}
static inline IData VL_GTS_IQQ(int, int lbits, int, QData lhs, QData rhs) VL_PURE {
    vlsint64_t lhs_signed = VL_EXTENDS_QQ(64, lbits, lhs);
    vlsint64_t rhs_signed = VL_EXTENDS_QQ(64, lbits, rhs);
    return lhs_signed > rhs_signed;
}

static inline IData VL_GTES_III(int, int lbits, int, IData lhs, IData rhs) VL_PURE {
    vlsint64_t lhs_signed = VL_EXTENDS_QQ(64, lbits, lhs);  // Q for gcc
    vlsint64_t rhs_signed = VL_EXTENDS_QQ(64, lbits, rhs);  // Q for gcc
    return lhs_signed >= rhs_signed;
}
static inline IData VL_GTES_IQQ(int, int lbits, int, QData lhs, QData rhs) VL_PURE {
    vlsint64_t lhs_signed = VL_EXTENDS_QQ(64, lbits, lhs);
    vlsint64_t rhs_signed = VL_EXTENDS_QQ(64, lbits, rhs);
    return lhs_signed >= rhs_signed;
}

static inline IData VL_LTS_III(int, int lbits, int, IData lhs, IData rhs) VL_PURE {
    vlsint64_t lhs_signed = VL_EXTENDS_QQ(64, lbits, lhs);  // Q for gcc
    vlsint64_t rhs_signed = VL_EXTENDS_QQ(64, lbits, rhs);  // Q for gcc
    return lhs_signed < rhs_signed;
}
static inline IData VL_LTS_IQQ(int, int lbits, int, QData lhs, QData rhs) VL_PURE {
    vlsint64_t lhs_signed = VL_EXTENDS_QQ(64, lbits, lhs);
    vlsint64_t rhs_signed = VL_EXTENDS_QQ(64, lbits, rhs);
    return lhs_signed < rhs_signed;
}

static inline IData VL_LTES_III(int, int lbits, int, IData lhs, IData rhs) VL_PURE {
    vlsint64_t lhs_signed = VL_EXTENDS_QQ(64, lbits, lhs);  // Q for gcc
    vlsint64_t rhs_signed = VL_EXTENDS_QQ(64, lbits, rhs);  // Q for gcc
    return lhs_signed <= rhs_signed;
}
static inline IData VL_LTES_IQQ(int, int lbits, int, QData lhs, QData rhs) VL_PURE {
    vlsint64_t lhs_signed = VL_EXTENDS_QQ(64, lbits, lhs);
    vlsint64_t rhs_signed = VL_EXTENDS_QQ(64, lbits, rhs);
    return lhs_signed <= rhs_signed;
}

static inline int _VL_CMPS_W(int lbits, WDataInP lwp, WDataInP rwp) VL_MT_SAFE {
    int words = VL_WORDS_I(lbits);
    int i = words - 1;
    // We need to flip sense if negative comparison
    EData lsign = VL_SIGN_E(lbits, lwp[i]);
    EData rsign = VL_SIGN_E(lbits, rwp[i]);
    if (!lsign && rsign) return 1;  // + > -
    if (lsign && !rsign) return -1;  // - < +
    for (; i >= 0; --i) {
        if (lwp[i] > rwp[i]) return 1;
        if (lwp[i] < rwp[i]) return -1;
    }
    return 0;  // ==
}

//=========================================================================
// Math

// Output NOT clean
static inline WDataOutP VL_NEGATE_W(int words, WDataOutP owp, WDataInP lwp) VL_MT_SAFE {
    EData carry = 1;
    for (int i = 0; i < words; ++i) {
        owp[i] = ~lwp[i] + carry;
        carry = (owp[i] < ~lwp[i]);
    }
    return owp;
}
static void VL_NEGATE_INPLACE_W(int words, WDataOutP owp_lwp) VL_MT_SAFE {
    EData carry = 1;
    for (int i = 0; i < words; ++i) {
        EData word = ~owp_lwp[i] + carry;
        carry = (word < ~owp_lwp[i]);
        owp_lwp[i] = word;
    }
}

// EMIT_RULE: VL_MUL:    oclean=dirty; lclean==clean; rclean==clean;
// EMIT_RULE: VL_DIV:    oclean=dirty; lclean==clean; rclean==clean;
// EMIT_RULE: VL_MODDIV: oclean=dirty; lclean==clean; rclean==clean;
#define VL_DIV_III(lbits, lhs, rhs) (((rhs) == 0) ? 0 : (lhs) / (rhs))
#define VL_DIV_QQQ(lbits, lhs, rhs) (((rhs) == 0) ? 0 : (lhs) / (rhs))
#define VL_DIV_WWW(lbits, owp, lwp, rwp) (_vl_moddiv_w(lbits, owp, lwp, rwp, 0))
#define VL_MODDIV_III(lbits, lhs, rhs) (((rhs) == 0) ? 0 : (lhs) % (rhs))
#define VL_MODDIV_QQQ(lbits, lhs, rhs) (((rhs) == 0) ? 0 : (lhs) % (rhs))
#define VL_MODDIV_WWW(lbits, owp, lwp, rwp) (_vl_moddiv_w(lbits, owp, lwp, rwp, 1))

static inline WDataOutP VL_ADD_W(int words, WDataOutP owp, WDataInP lwp, WDataInP rwp) VL_MT_SAFE {
    QData carry = 0;
    for (int i = 0; i < words; ++i) {
        carry = carry + static_cast<QData>(lwp[i]) + static_cast<QData>(rwp[i]);
        owp[i] = (carry & 0xffffffffULL);
        carry = (carry >> 32ULL) & 0xffffffffULL;
    }
    // Last output word is dirty
    return owp;
}

static inline WDataOutP VL_SUB_W(int words, WDataOutP owp, WDataInP lwp, WDataInP rwp) VL_MT_SAFE {
    QData carry = 0;
    for (int i = 0; i < words; ++i) {
        carry = (carry + static_cast<QData>(lwp[i])
                 + static_cast<QData>(static_cast<IData>(~rwp[i])));
        if (i == 0) ++carry;  // Negation of rwp
        owp[i] = (carry & 0xffffffffULL);
        carry = (carry >> 32ULL) & 0xffffffffULL;
    }
    // Last output word is dirty
    return owp;
}

static inline WDataOutP VL_MUL_W(int words, WDataOutP owp, WDataInP lwp, WDataInP rwp) VL_MT_SAFE {
    for (int i = 0; i < words; ++i) owp[i] = 0;
    for (int lword = 0; lword < words; ++lword) {
        for (int rword = 0; rword < words; ++rword) {
            QData mul = static_cast<QData>(lwp[lword]) * static_cast<QData>(rwp[rword]);
            for (int qword = lword + rword; qword < words; ++qword) {
                mul += static_cast<QData>(owp[qword]);
                owp[qword] = (mul & 0xffffffffULL);
                mul = (mul >> 32ULL) & 0xffffffffULL;
            }
        }
    }
    // Last output word is dirty
    return owp;
}

static inline IData VL_MULS_III(int, int lbits, int, IData lhs, IData rhs) VL_PURE {
    vlsint32_t lhs_signed = VL_EXTENDS_II(32, lbits, lhs);
    vlsint32_t rhs_signed = VL_EXTENDS_II(32, lbits, rhs);
    return lhs_signed * rhs_signed;
}
static inline QData VL_MULS_QQQ(int, int lbits, int, QData lhs, QData rhs) VL_PURE {
    vlsint64_t lhs_signed = VL_EXTENDS_QQ(64, lbits, lhs);
    vlsint64_t rhs_signed = VL_EXTENDS_QQ(64, lbits, rhs);
    return lhs_signed * rhs_signed;
}

static inline WDataOutP VL_MULS_WWW(int, int lbits, int, WDataOutP owp, WDataInP lwp,
                                    WDataInP rwp) VL_MT_SAFE {
    int words = VL_WORDS_I(lbits);
    // cppcheck-suppress variableScope
    WDataV lwstore[VL_MULS_MAX_WORDS];  // Fixed size, as MSVC++ doesn't allow [words] here
    // cppcheck-suppress variableScope
    WDataV rwstore[VL_MULS_MAX_WORDS];
    WDataInP lwusp = lwp;
    WDataInP rwusp = rwp;
    EData lneg = VL_SIGN_E(lbits, lwp[words - 1]);
    if (lneg) {  // Negate lhs
        lwusp = lwstore;
        VL_NEGATE_W(words, lwstore, lwp);
        lwstore[words - 1] &= VL_MASK_E(lbits);  // Clean it
    }
    EData rneg = VL_SIGN_E(lbits, rwp[words - 1]);
    if (rneg) {  // Negate rhs
        rwusp = rwstore;
        VL_NEGATE_W(words, rwstore, rwp);
        rwstore[words - 1] &= VL_MASK_E(lbits);  // Clean it
    }
    VL_MUL_W(words, owp, lwusp, rwusp);
    owp[words - 1] &= VL_MASK_E(
        lbits);  // Clean.  Note it's ok for the multiply to overflow into the sign bit
    if ((lneg ^ rneg) & 1) {  // Negate output (not using NEGATE, as owp==lwp)
        QData carry = 0;
        for (int i = 0; i < words; ++i) {
            carry = carry + static_cast<QData>(static_cast<IData>(~owp[i]));
            if (i == 0) ++carry;  // Negation of temp2
            owp[i] = (carry & 0xffffffffULL);
            carry = (carry >> 32ULL) & 0xffffffffULL;
        }
        // Not needed: owp[words-1] |= 1<<VL_BITBIT_E(lbits-1);  // Set sign bit
    }
    // Last output word is dirty
    return owp;
}

static inline IData VL_DIVS_III(int lbits, IData lhs, IData rhs) VL_PURE {
    if (VL_UNLIKELY(rhs == 0)) return 0;
    // -MAX / -1 cannot be represented in twos complement, and will cause SIGFPE
    if (VL_UNLIKELY(lhs == 0x80000000 && rhs == 0xffffffff)) return 0;
    vlsint32_t lhs_signed = VL_EXTENDS_II(VL_IDATASIZE, lbits, lhs);
    vlsint32_t rhs_signed = VL_EXTENDS_II(VL_IDATASIZE, lbits, rhs);
    return lhs_signed / rhs_signed;
}
static inline QData VL_DIVS_QQQ(int lbits, QData lhs, QData rhs) VL_PURE {
    if (VL_UNLIKELY(rhs == 0)) return 0;
    // -MAX / -1 cannot be represented in twos complement, and will cause SIGFPE
    if (VL_UNLIKELY(lhs == 0x8000000000000000ULL && rhs == 0xffffffffffffffffULL)) return 0;
    vlsint64_t lhs_signed = VL_EXTENDS_QQ(VL_QUADSIZE, lbits, lhs);
    vlsint64_t rhs_signed = VL_EXTENDS_QQ(VL_QUADSIZE, lbits, rhs);
    return lhs_signed / rhs_signed;
}
static inline IData VL_MODDIVS_III(int lbits, IData lhs, IData rhs) VL_PURE {
    if (VL_UNLIKELY(rhs == 0)) return 0;
    if (VL_UNLIKELY(lhs == 0x80000000 && rhs == 0xffffffff)) return 0;
    vlsint32_t lhs_signed = VL_EXTENDS_II(VL_IDATASIZE, lbits, lhs);
    vlsint32_t rhs_signed = VL_EXTENDS_II(VL_IDATASIZE, lbits, rhs);
    return lhs_signed % rhs_signed;
}
static inline QData VL_MODDIVS_QQQ(int lbits, QData lhs, QData rhs) VL_PURE {
    if (VL_UNLIKELY(rhs == 0)) return 0;
    if (VL_UNLIKELY(lhs == 0x8000000000000000ULL && rhs == 0xffffffffffffffffULL)) return 0;
    vlsint64_t lhs_signed = VL_EXTENDS_QQ(VL_QUADSIZE, lbits, lhs);
    vlsint64_t rhs_signed = VL_EXTENDS_QQ(VL_QUADSIZE, lbits, rhs);
    return lhs_signed % rhs_signed;
}

static inline WDataOutP VL_DIVS_WWW(int lbits, WDataOutP owp, WDataInP lwp,
                                    WDataInP rwp) VL_MT_SAFE {
    int words = VL_WORDS_I(lbits);
    EData lsign = VL_SIGN_E(lbits, lwp[words - 1]);
    EData rsign = VL_SIGN_E(lbits, rwp[words - 1]);
    // cppcheck-suppress variableScope
    WDataV lwstore[VL_MULS_MAX_WORDS];  // Fixed size, as MSVC++ doesn't allow [words] here
    // cppcheck-suppress variableScope
    WDataV rwstore[VL_MULS_MAX_WORDS];
    WDataInP ltup = lwp;
    WDataInP rtup = rwp;
    if (lsign) { ltup = _VL_CLEAN_INPLACE_W(lbits, VL_NEGATE_W(VL_WORDS_I(lbits), lwstore, lwp)); }
    if (rsign) { rtup = _VL_CLEAN_INPLACE_W(lbits, VL_NEGATE_W(VL_WORDS_I(lbits), rwstore, rwp)); }
    if ((lsign && !rsign) || (!lsign && rsign)) {
        WDataV qNoSign[VL_MULS_MAX_WORDS];
        VL_DIV_WWW(lbits, qNoSign, ltup, rtup);
        _VL_CLEAN_INPLACE_W(lbits, VL_NEGATE_W(VL_WORDS_I(lbits), owp, qNoSign));
        return owp;
    } else {
        return VL_DIV_WWW(lbits, owp, ltup, rtup);
    }
}
static inline WDataOutP VL_MODDIVS_WWW(int lbits, WDataOutP owp, WDataInP lwp,
                                       WDataInP rwp) VL_MT_SAFE {
    int words = VL_WORDS_I(lbits);
    EData lsign = VL_SIGN_E(lbits, lwp[words - 1]);
    EData rsign = VL_SIGN_E(lbits, rwp[words - 1]);
    // cppcheck-suppress variableScope
    WDataV lwstore[VL_MULS_MAX_WORDS];  // Fixed size, as MSVC++ doesn't allow [words] here
    // cppcheck-suppress variableScope
    WDataV rwstore[VL_MULS_MAX_WORDS];
    WDataInP ltup = lwp;
    WDataInP rtup = rwp;
    if (lsign) { ltup = _VL_CLEAN_INPLACE_W(lbits, VL_NEGATE_W(VL_WORDS_I(lbits), lwstore, lwp)); }
    if (rsign) { rtup = _VL_CLEAN_INPLACE_W(lbits, VL_NEGATE_W(VL_WORDS_I(lbits), rwstore, rwp)); }
    if (lsign) {  // Only dividend sign matters for modulus
        WDataV qNoSign[VL_MULS_MAX_WORDS];
        VL_MODDIV_WWW(lbits, qNoSign, ltup, rtup);
        _VL_CLEAN_INPLACE_W(lbits, VL_NEGATE_W(VL_WORDS_I(lbits), owp, qNoSign));
        return owp;
    } else {
        return VL_MODDIV_WWW(lbits, owp, ltup, rtup);
    }
}

#define VL_POW_IIQ(obits, lbits, rbits, lhs, rhs) VL_POW_QQQ(obits, lbits, rbits, lhs, rhs)
#define VL_POW_IIW(obits, lbits, rbits, lhs, rwp) VL_POW_QQW(obits, lbits, rbits, lhs, rwp)
#define VL_POW_QQI(obits, lbits, rbits, lhs, rhs) VL_POW_QQQ(obits, lbits, rbits, lhs, rhs)
#define VL_POW_WWI(obits, lbits, rbits, owp, lwp, rhs) \
    VL_POW_WWQ(obits, lbits, rbits, owp, lwp, rhs)

static inline IData VL_POW_III(int, int, int rbits, IData lhs, IData rhs) VL_PURE {
    if (VL_UNLIKELY(rhs == 0)) return 1;
    if (VL_UNLIKELY(lhs == 0)) return 0;
    IData power = lhs;
    IData out = 1;
    for (int i = 0; i < rbits; ++i) {
        if (i > 0) power = power * power;
        if (rhs & (1ULL << i)) out *= power;
    }
    return out;
}
static inline QData VL_POW_QQQ(int, int, int rbits, QData lhs, QData rhs) VL_PURE {
    if (VL_UNLIKELY(rhs == 0)) return 1;
    if (VL_UNLIKELY(lhs == 0)) return 0;
    QData power = lhs;
    QData out = 1ULL;
    for (int i = 0; i < rbits; ++i) {
        if (i > 0) power = power * power;
        if (rhs & (1ULL << i)) out *= power;
    }
    return out;
}
WDataOutP VL_POW_WWW(int obits, int, int rbits, WDataOutP owp, WDataInP lwp, WDataInP rwp);
WDataOutP VL_POW_WWQ(int obits, int, int rbits, WDataOutP owp, WDataInP lwp, QData rhs);
QData VL_POW_QQW(int obits, int, int rbits, QData lhs, WDataInP rwp);

#define VL_POWSS_IIQ(obits, lbits, rbits, lhs, rhs, lsign, rsign) \
    VL_POWSS_QQQ(obits, lbits, rbits, lhs, rhs, lsign, rsign)
#define VL_POWSS_IIQ(obits, lbits, rbits, lhs, rhs, lsign, rsign) \
    VL_POWSS_QQQ(obits, lbits, rbits, lhs, rhs, lsign, rsign)
#define VL_POWSS_IIW(obits, lbits, rbits, lhs, rwp, lsign, rsign) \
    VL_POWSS_QQW(obits, lbits, rbits, lhs, rwp, lsign, rsign)
#define VL_POWSS_QQI(obits, lbits, rbits, lhs, rhs, lsign, rsign) \
    VL_POWSS_QQQ(obits, lbits, rbits, lhs, rhs, lsign, rsign)
#define VL_POWSS_WWI(obits, lbits, rbits, owp, lwp, rhs, lsign, rsign) \
    VL_POWSS_WWQ(obits, lbits, rbits, owp, lwp, rhs, lsign, rsign)

static inline IData VL_POWSS_III(int obits, int, int rbits, IData lhs, IData rhs, bool lsign,
                                 bool rsign) VL_MT_SAFE {
    if (VL_UNLIKELY(rhs == 0)) return 1;
    if (rsign && VL_SIGN_I(rbits, rhs)) {
        if (lhs == 0) {
            return 0;  // "X"
        } else if (lhs == 1) {
            return 1;
        } else if (lsign && lhs == VL_MASK_I(obits)) {  // -1
            if (rhs & 1) {
                return VL_MASK_I(obits);  // -1^odd=-1
            } else {
                return 1;  // -1^even=1
            }
        }
        return 0;
    }
    return VL_POW_III(obits, rbits, rbits, lhs, rhs);
}
static inline QData VL_POWSS_QQQ(int obits, int, int rbits, QData lhs, QData rhs, bool lsign,
                                 bool rsign) VL_MT_SAFE {
    if (VL_UNLIKELY(rhs == 0)) return 1;
    if (rsign && VL_SIGN_Q(rbits, rhs)) {
        if (lhs == 0) {
            return 0;  // "X"
        } else if (lhs == 1) {
            return 1;
        } else if (lsign && lhs == VL_MASK_Q(obits)) {  // -1
            if (rhs & 1) {
                return VL_MASK_Q(obits);  // -1^odd=-1
            } else {
                return 1;  // -1^even=1
            }
        }
        return 0;
    }
    return VL_POW_QQQ(obits, rbits, rbits, lhs, rhs);
}
WDataOutP VL_POWSS_WWW(int obits, int, int rbits, WDataOutP owp, WDataInP lwp, WDataInP rwp,
                       bool lsign, bool rsign);
WDataOutP VL_POWSS_WWQ(int obits, int, int rbits, WDataOutP owp, WDataInP lwp, QData rhs,
                       bool lsign, bool rsign);
QData VL_POWSS_QQW(int obits, int, int rbits, QData lhs, WDataInP rwp, bool lsign, bool rsign);

//===================================================================
// Concat/replication

// INTERNAL: Stuff LHS bit 0++ into OUTPUT at specified offset
// ld may be "dirty", output is clean
static inline void _VL_INSERT_II(int, CDataV& lhsr, IData ld, int hbit, int lbit) VL_PURE {
    IData insmask = (VL_MASK_I(hbit - lbit + 1)) << lbit;
    lhsr = (lhsr & ~insmask) | ((ld << lbit) & insmask);
}
static inline void _VL_INSERT_II(int, SDataV& lhsr, IData ld, int hbit, int lbit) VL_PURE {
    IData insmask = (VL_MASK_I(hbit - lbit + 1)) << lbit;
    lhsr = (lhsr & ~insmask) | ((ld << lbit) & insmask);
}
static inline void _VL_INSERT_II(int, IDataV& lhsr, IData ld, int hbit, int lbit) VL_PURE {
    IData insmask = (VL_MASK_I(hbit - lbit + 1)) << lbit;
    lhsr = (lhsr & ~insmask) | ((ld << lbit) & insmask);
}
static inline void _VL_INSERT_QQ(int, QDataV& lhsr, QData ld, int hbit, int lbit) VL_PURE {
    QData insmask = (VL_MASK_Q(hbit - lbit + 1)) << lbit;
    lhsr = (lhsr & ~insmask) | ((ld << lbit) & insmask);
}
static inline void _VL_INSERT_WI(int, WDataOutP owp, IData ld, int hbit, int lbit) VL_MT_SAFE {
    int hoffset = VL_BITBIT_E(hbit);
    int loffset = VL_BITBIT_E(lbit);
    if (hoffset == VL_SIZEBITS_E && loffset == 0) {
        // Fast and common case, word based insertion
        owp[VL_BITWORD_E(lbit)] = ld;
    } else {
        int hword = VL_BITWORD_E(hbit);
        int lword = VL_BITWORD_E(lbit);
        EData lde = static_cast<EData>(ld);
        if (hword == lword) {  // know < EData bits because above checks it
            EData insmask = (VL_MASK_E(hoffset - loffset + 1)) << loffset;
            owp[lword] = (owp[lword] & ~insmask) | ((lde << loffset) & insmask);
        } else {
            EData hinsmask = (VL_MASK_E(hoffset - 0 + 1)) << 0;
            EData linsmask = (VL_MASK_E((VL_EDATASIZE - 1) - loffset + 1)) << loffset;
            int nbitsonright = VL_EDATASIZE - loffset;  // bits that end up in lword
            owp[lword] = (owp[lword] & ~linsmask) | ((lde << loffset) & linsmask);
            owp[hword] = (owp[hword] & ~hinsmask) | ((lde >> nbitsonright) & hinsmask);
        }
    }
}

// INTERNAL: Stuff large LHS bit 0++ into OUTPUT at specified offset
// lwp may be "dirty"
static inline void _VL_INSERT_WW(int, WDataOutP owp, WDataInP lwp, int hbit, int lbit) VL_MT_SAFE {
    int hoffset = hbit & VL_SIZEBITS_E;
    int loffset = lbit & VL_SIZEBITS_E;
    int lword = VL_BITWORD_E(lbit);
    int words = VL_WORDS_I(hbit - lbit + 1);
    if (hoffset == VL_SIZEBITS_E && loffset == 0) {
        // Fast and common case, word based insertion
        for (int i = 0; i < words; ++i) owp[lword + i] = lwp[i];
    } else if (loffset == 0) {
        // Non-32bit, but nicely aligned, so stuff all but the last word
        for (int i = 0; i < (words - 1); ++i) owp[lword + i] = lwp[i];
        // Know it's not a full word as above fast case handled it
        EData hinsmask = (VL_MASK_E(hoffset - 0 + 1));
        owp[lword + words - 1]
            = (owp[words + lword - 1] & ~hinsmask) | (lwp[words - 1] & hinsmask);
    } else {
        EData hinsmask = (VL_MASK_E(hoffset - 0 + 1)) << 0;
        EData linsmask = (VL_MASK_E((VL_EDATASIZE - 1) - loffset + 1)) << loffset;
        int nbitsonright = VL_EDATASIZE - loffset;  // bits that end up in lword (know loffset!=0)
        // Middle words
        int hword = VL_BITWORD_E(hbit);
        for (int i = 0; i < words; ++i) {
            {  // Lower word
                int oword = lword + i;
                EData d = lwp[i] << loffset;
                EData od = (owp[oword] & ~linsmask) | (d & linsmask);
                if (oword == hword) {
                    owp[oword] = (owp[oword] & ~hinsmask) | (od & hinsmask);
                } else {
                    owp[oword] = od;
                }
            }
            {  // Upper word
                int oword = lword + i + 1;
                if (oword <= hword) {
                    EData d = lwp[i] >> nbitsonright;
                    EData od = (d & ~linsmask) | (owp[oword] & linsmask);
                    if (oword == hword) {
                        owp[oword] = (owp[oword] & ~hinsmask) | (od & hinsmask);
                    } else {
                        owp[oword] = od;
                    }
                }
            }
        }
    }
}

static inline void _VL_INSERT_WQ(int obits, WDataOutP owp, QData ld, int hbit,
                                 int lbit) VL_MT_SAFE {
    WDataV lwp[VL_WQ_WORDS_E];
    VL_SET_WQ(lwp, ld);
    _VL_INSERT_WW(obits, owp, lwp, hbit, lbit);
}

// EMIT_RULE: VL_REPLICATE:  oclean=clean>width32, dirty<=width32; lclean=clean; rclean==clean;
// RHS MUST BE CLEAN CONSTANT.
#define VL_REPLICATE_IOI(obits, lbits, rbits, ld, rep) (-(ld))  // Iff lbits==1
#define VL_REPLICATE_QOI(obits, lbits, rbits, ld, rep) (-(static_cast<QData>(ld)))  // Iff lbits==1

static inline IData VL_REPLICATE_III(int, int lbits, int, IData ld, IData rep) VL_PURE {
    IData returndata = ld;
    for (unsigned i = 1; i < rep; ++i) {
        returndata = returndata << lbits;
        returndata |= ld;
    }
    return returndata;
}
static inline QData VL_REPLICATE_QII(int, int lbits, int, IData ld, IData rep) VL_PURE {
    QData returndata = ld;
    for (unsigned i = 1; i < rep; ++i) {
        returndata = returndata << lbits;
        returndata |= static_cast<QData>(ld);
    }
    return returndata;
}
static inline WDataOutP VL_REPLICATE_WII(int obits, int lbits, int, WDataOutP owp, IData ld,
                                         IData rep) VL_MT_SAFE {
    owp[0] = ld;
    for (unsigned i = 1; i < rep; ++i) {
        _VL_INSERT_WI(obits, owp, ld, i * lbits + lbits - 1, i * lbits);
    }
    return owp;
}
static inline WDataOutP VL_REPLICATE_WQI(int obits, int lbits, int, WDataOutP owp, QData ld,
                                         IData rep) VL_MT_SAFE {
    VL_SET_WQ(owp, ld);
    for (unsigned i = 1; i < rep; ++i) {
        _VL_INSERT_WQ(obits, owp, ld, i * lbits + lbits - 1, i * lbits);
    }
    return owp;
}
static inline WDataOutP VL_REPLICATE_WWI(int obits, int lbits, int, WDataOutP owp, WDataInP lwp,
                                         IData rep) VL_MT_SAFE {
    for (int i = 0; i < VL_WORDS_I(lbits); ++i) owp[i] = lwp[i];
    for (unsigned i = 1; i < rep; ++i) {
        _VL_INSERT_WW(obits, owp, lwp, i * lbits + lbits - 1, i * lbits);
    }
    return owp;
}

// Left stream operator. Output will always be clean. LHS and RHS must be clean.
// Special "fast" versions for slice sizes that are a power of 2. These use
// shifts and masks to execute faster than the slower for-loop approach where a
// subset of bits is copied in during each iteration.
static inline IData VL_STREAML_FAST_III(int, int lbits, int, IData ld, IData rd_log2) VL_PURE {
    // Pre-shift bits in most-significant slice:
    //
    // If lbits is not a multiple of the slice size (i.e., lbits % rd != 0),
    // then we end up with a "gap" in our reversed result. For example, if we
    // have a 5-bit Verlilog signal (lbits=5) in an 8-bit C data type:
    //
    //   ld = ---43210
    //
    // (where numbers are the Verilog signal bit numbers and '-' is an unused bit).
    // Executing the switch statement below with a slice size of two (rd=2,
    // rd_log2=1) produces:
    //
    //   ret = 1032-400
    //
    // Pre-shifting the bits in the most-significant slice allows us to avoid
    // this gap in the shuffled data:
    //
    //   ld_adjusted = --4-3210
    //   ret = 10324---
    IData ret = ld;
    if (rd_log2) {
        vluint32_t lbitsFloor = lbits & ~VL_MASK_I(rd_log2);  // max multiple of rd <= lbits
        vluint32_t lbitsRem = lbits - lbitsFloor;  // number of bits in most-sig slice (MSS)
        IData msbMask = VL_MASK_I(lbitsRem) << lbitsFloor;  // mask to sel only bits in MSS
        ret = (ret & ~msbMask) | ((ret & msbMask) << ((VL_UL(1) << rd_log2) - lbitsRem));
    }
    switch (rd_log2) {
    case 0: ret = ((ret >> 1) & VL_UL(0x55555555)) | ((ret & VL_UL(0x55555555)) << 1);  // FALLTHRU
    case 1: ret = ((ret >> 2) & VL_UL(0x33333333)) | ((ret & VL_UL(0x33333333)) << 2);  // FALLTHRU
    case 2: ret = ((ret >> 4) & VL_UL(0x0f0f0f0f)) | ((ret & VL_UL(0x0f0f0f0f)) << 4);  // FALLTHRU
    case 3: ret = ((ret >> 8) & VL_UL(0x00ff00ff)) | ((ret & VL_UL(0x00ff00ff)) << 8);  // FALLTHRU
    case 4: ret = ((ret >> 16) | (ret << 16));  // FALLTHRU
    default:;
    }
    return ret >> (VL_IDATASIZE - lbits);
}

static inline QData VL_STREAML_FAST_QQI(int, int lbits, int, QData ld, IData rd_log2) VL_PURE {
    // Pre-shift bits in most-significant slice (see comment in VL_STREAML_FAST_III)
    QData ret = ld;
    if (rd_log2) {
        vluint32_t lbitsFloor = lbits & ~VL_MASK_I(rd_log2);
        vluint32_t lbitsRem = lbits - lbitsFloor;
        QData msbMask = VL_MASK_Q(lbitsRem) << lbitsFloor;
        ret = (ret & ~msbMask) | ((ret & msbMask) << ((1ULL << rd_log2) - lbitsRem));
    }
    switch (rd_log2) {
    case 0:
        ret = (((ret >> 1) & 0x5555555555555555ULL)
               | ((ret & 0x5555555555555555ULL) << 1));  // FALLTHRU
    case 1:
        ret = (((ret >> 2) & 0x3333333333333333ULL)
               | ((ret & 0x3333333333333333ULL) << 2));  // FALLTHRU
    case 2:
        ret = (((ret >> 4) & 0x0f0f0f0f0f0f0f0fULL)
               | ((ret & 0x0f0f0f0f0f0f0f0fULL) << 4));  // FALLTHRU
    case 3:
        ret = (((ret >> 8) & 0x00ff00ff00ff00ffULL)
               | ((ret & 0x00ff00ff00ff00ffULL) << 8));  // FALLTHRU
    case 4:
        ret = (((ret >> 16) & 0x0000ffff0000ffffULL)
               | ((ret & 0x0000ffff0000ffffULL) << 16));  // FALLTHRU
    case 5: ret = ((ret >> 32) | (ret << 32));  // FALLTHRU
    default:;
    }
    return ret >> (VL_QUADSIZE - lbits);
}

// Regular "slow" streaming operators
static inline IData VL_STREAML_III(int, int lbits, int, IData ld, IData rd) VL_PURE {
    IData ret = 0;
    // Slice size should never exceed the lhs width
    IData mask = VL_MASK_I(rd);
    for (int istart = 0; istart < lbits; istart += rd) {
        int ostart = lbits - rd - istart;
        ostart = ostart > 0 ? ostart : 0;
        ret |= ((ld >> istart) & mask) << ostart;
    }
    return ret;
}

static inline QData VL_STREAML_QQI(int, int lbits, int, QData ld, IData rd) VL_PURE {
    QData ret = 0;
    // Slice size should never exceed the lhs width
    QData mask = VL_MASK_Q(rd);
    for (int istart = 0; istart < lbits; istart += rd) {
        int ostart = lbits - rd - istart;
        ostart = ostart > 0 ? ostart : 0;
        ret |= ((ld >> istart) & mask) << ostart;
    }
    return ret;
}

static inline WDataOutP VL_STREAML_WWI(int, int lbits, int, WDataOutP owp, WDataInP lwp,
                                       IData rd) VL_MT_SAFE {
    VL_ZERO_W(lbits, owp);
    // Slice size should never exceed the lhs width
    int ssize = (rd < static_cast<IData>(lbits)) ? rd : (static_cast<IData>(lbits));
    for (int istart = 0; istart < lbits; istart += rd) {
        int ostart = lbits - rd - istart;
        ostart = ostart > 0 ? ostart : 0;
        for (int sbit = 0; sbit < ssize && sbit < lbits - istart; ++sbit) {
            // Extract a single bit from lwp and shift it to the correct
            // location for owp.
            EData bit = (VL_BITRSHIFT_W(lwp, (istart + sbit)) & 1) << VL_BITBIT_E(ostart + sbit);
            owp[VL_BITWORD_E(ostart + sbit)] |= bit;
        }
    }
    return owp;
}

// Because concats are common and wide, it's valuable to always have a clean output.
// Thus we specify inputs must be clean, so we don't need to clean the output.
// Note the bit shifts are always constants, so the adds in these constify out.
// Casts required, as args may be 8 bit entities, and need to shift to appropriate output size
#define VL_CONCAT_III(obits, lbits, rbits, ld, rd) \
    (static_cast<IData>(ld) << (rbits) | static_cast<IData>(rd))
#define VL_CONCAT_QII(obits, lbits, rbits, ld, rd) \
    (static_cast<QData>(ld) << (rbits) | static_cast<QData>(rd))
#define VL_CONCAT_QIQ(obits, lbits, rbits, ld, rd) \
    (static_cast<QData>(ld) << (rbits) | static_cast<QData>(rd))
#define VL_CONCAT_QQI(obits, lbits, rbits, ld, rd) \
    (static_cast<QData>(ld) << (rbits) | static_cast<QData>(rd))
#define VL_CONCAT_QQQ(obits, lbits, rbits, ld, rd) \
    (static_cast<QData>(ld) << (rbits) | static_cast<QData>(rd))

static inline WDataOutP VL_CONCAT_WII(int obits, int lbits, int rbits, WDataOutP owp, IData ld,
                                      IData rd) VL_MT_SAFE {
    owp[0] = rd;
    for (int i = 1; i < VL_WORDS_I(obits); ++i) owp[i] = 0;
    _VL_INSERT_WI(obits, owp, ld, rbits + lbits - 1, rbits);
    return owp;
}
static inline WDataOutP VL_CONCAT_WWI(int obits, int lbits, int rbits, WDataOutP owp, WDataInP lwp,
                                      IData rd) VL_MT_SAFE {
    owp[0] = rd;
    for (int i = 1; i < VL_WORDS_I(obits); ++i) owp[i] = 0;
    _VL_INSERT_WW(obits, owp, lwp, rbits + lbits - 1, rbits);
    return owp;
}
static inline WDataOutP VL_CONCAT_WIW(int obits, int lbits, int rbits, WDataOutP owp, IData ld,
                                      WDataInP rwp) VL_MT_SAFE {
    for (int i = 0; i < VL_WORDS_I(rbits); ++i) owp[i] = rwp[i];
    for (int i = VL_WORDS_I(rbits); i < VL_WORDS_I(obits); ++i) owp[i] = 0;
    _VL_INSERT_WI(obits, owp, ld, rbits + lbits - 1, rbits);
    return owp;
}
static inline WDataOutP VL_CONCAT_WIQ(int obits, int lbits, int rbits, WDataOutP owp, IData ld,
                                      QData rd) VL_MT_SAFE {
    VL_SET_WQ(owp, rd);
    for (int i = VL_WQ_WORDS_E; i < VL_WORDS_I(obits); ++i) owp[i] = 0;
    _VL_INSERT_WI(obits, owp, ld, rbits + lbits - 1, rbits);
    return owp;
}
static inline WDataOutP VL_CONCAT_WQI(int obits, int lbits, int rbits, WDataOutP owp, QData ld,
                                      IData rd) VL_MT_SAFE {
    owp[0] = rd;
    for (int i = 1; i < VL_WORDS_I(obits); ++i) owp[i] = 0;
    _VL_INSERT_WQ(obits, owp, ld, rbits + lbits - 1, rbits);
    return owp;
}
static inline WDataOutP VL_CONCAT_WQQ(int obits, int lbits, int rbits, WDataOutP owp, QData ld,
                                      QData rd) VL_MT_SAFE {
    VL_SET_WQ(owp, rd);
    for (int i = VL_WQ_WORDS_E; i < VL_WORDS_I(obits); ++i) owp[i] = 0;
    _VL_INSERT_WQ(obits, owp, ld, rbits + lbits - 1, rbits);
    return owp;
}
static inline WDataOutP VL_CONCAT_WWQ(int obits, int lbits, int rbits, WDataOutP owp, WDataInP lwp,
                                      QData rd) VL_MT_SAFE {
    VL_SET_WQ(owp, rd);
    for (int i = VL_WQ_WORDS_E; i < VL_WORDS_I(obits); ++i) owp[i] = 0;
    _VL_INSERT_WW(obits, owp, lwp, rbits + lbits - 1, rbits);
    return owp;
}
static inline WDataOutP VL_CONCAT_WQW(int obits, int lbits, int rbits, WDataOutP owp, QData ld,
                                      WDataInP rwp) VL_MT_SAFE {
    for (int i = 0; i < VL_WORDS_I(rbits); ++i) owp[i] = rwp[i];
    for (int i = VL_WORDS_I(rbits); i < VL_WORDS_I(obits); ++i) owp[i] = 0;
    _VL_INSERT_WQ(obits, owp, ld, rbits + lbits - 1, rbits);
    return owp;
}
static inline WDataOutP VL_CONCAT_WWW(int obits, int lbits, int rbits, WDataOutP owp, WDataInP lwp,
                                      WDataInP rwp) VL_MT_SAFE {
    for (int i = 0; i < VL_WORDS_I(rbits); ++i) owp[i] = rwp[i];
    for (int i = VL_WORDS_I(rbits); i < VL_WORDS_I(obits); ++i) owp[i] = 0;
    _VL_INSERT_WW(obits, owp, lwp, rbits + lbits - 1, rbits);
    return owp;
}

//===================================================================
// Shifts

// Static shift, used by internal functions
// The output is the same as the input - it overlaps!
static inline void _VL_SHIFTL_INPLACE_W(int obits, WDataOutP iowp,
                                        IData rd /*1 or 4*/) VL_MT_SAFE {
    int words = VL_WORDS_I(obits);
    EData linsmask = VL_MASK_E(rd);
    for (int i = words - 1; i >= 1; --i) {
        iowp[i]
            = ((iowp[i] << rd) & ~linsmask) | ((iowp[i - 1] >> (VL_EDATASIZE - rd)) & linsmask);
    }
    iowp[0] = ((iowp[0] << rd) & ~linsmask);
    iowp[VL_WORDS_I(obits) - 1] &= VL_MASK_E(obits);
}

// EMIT_RULE: VL_SHIFTL:  oclean=lclean; rclean==clean;
// Important: Unlike most other funcs, the shift might well be a computed
// expression.  Thus consider this when optimizing.  (And perhaps have 2 funcs?)
static inline WDataOutP VL_SHIFTL_WWI(int obits, int, int, WDataOutP owp, WDataInP lwp,
                                      IData rd) VL_MT_SAFE {
    int word_shift = VL_BITWORD_E(rd);
    int bit_shift = VL_BITBIT_E(rd);
    if (rd >= static_cast<IData>(obits)) {  // rd may be huge with MSB set
        for (int i = 0; i < VL_WORDS_I(obits); ++i) owp[i] = 0;
    } else if (bit_shift == 0) {  // Aligned word shift (<<0,<<32,<<64 etc)
        for (int i = 0; i < word_shift; ++i) owp[i] = 0;
        for (int i = word_shift; i < VL_WORDS_I(obits); ++i) owp[i] = lwp[i - word_shift];
    } else {
        for (int i = 0; i < VL_WORDS_I(obits); ++i) owp[i] = 0;
        _VL_INSERT_WW(obits, owp, lwp, obits - 1, rd);
    }
    return owp;
}
static inline WDataOutP VL_SHIFTL_WWW(int obits, int lbits, int rbits, WDataOutP owp, WDataInP lwp,
                                      WDataInP rwp) VL_MT_SAFE {
    for (int i = 1; i < VL_WORDS_I(rbits); ++i) {
        if (VL_UNLIKELY(rwp[i])) {  // Huge shift 1>>32 or more
            return VL_ZERO_W(obits, owp);
        }
    }
    return VL_SHIFTL_WWI(obits, lbits, 32, owp, lwp, rwp[0]);
}
static inline IData VL_SHIFTL_IIW(int obits, int, int rbits, IData lhs, WDataInP rwp) VL_MT_SAFE {
    for (int i = 1; i < VL_WORDS_I(rbits); ++i) {
        if (VL_UNLIKELY(rwp[i])) {  // Huge shift 1>>32 or more
            return 0;
        }
    }
    return VL_CLEAN_II(obits, obits, lhs << rwp[0]);
}
static inline QData VL_SHIFTL_QQW(int obits, int, int rbits, QData lhs, WDataInP rwp) VL_MT_SAFE {
    for (int i = 1; i < VL_WORDS_I(rbits); ++i) {
        if (VL_UNLIKELY(rwp[i])) {  // Huge shift 1>>32 or more
            return 0;
        }
    }
    // Above checks rwp[1]==0 so not needed in below shift
    return VL_CLEAN_QQ(obits, obits, lhs << (static_cast<QData>(rwp[0])));
}

// EMIT_RULE: VL_SHIFTR:  oclean=lclean; rclean==clean;
// Important: Unlike most other funcs, the shift might well be a computed
// expression.  Thus consider this when optimizing.  (And perhaps have 2 funcs?)
static inline WDataOutP VL_SHIFTR_WWI(int obits, int, int, WDataOutP owp, WDataInP lwp,
                                      IData rd) VL_MT_SAFE {
    int word_shift = VL_BITWORD_E(rd);  // Maybe 0
    int bit_shift = VL_BITBIT_E(rd);
    if (rd >= static_cast<IData>(obits)) {  // rd may be huge with MSB set
        for (int i = 0; i < VL_WORDS_I(obits); ++i) owp[i] = 0;
    } else if (bit_shift == 0) {  // Aligned word shift (>>0,>>32,>>64 etc)
        int copy_words = (VL_WORDS_I(obits) - word_shift);
        for (int i = 0; i < copy_words; ++i) owp[i] = lwp[i + word_shift];
        for (int i = copy_words; i < VL_WORDS_I(obits); ++i) owp[i] = 0;
    } else {
        int loffset = rd & VL_SIZEBITS_E;
        int nbitsonright = VL_EDATASIZE - loffset;  // bits that end up in lword (know loffset!=0)
        // Middle words
        int words = VL_WORDS_I(obits - rd);
        for (int i = 0; i < words; ++i) {
            owp[i] = lwp[i + word_shift] >> loffset;
            int upperword = i + word_shift + 1;
            if (upperword < VL_WORDS_I(obits)) owp[i] |= lwp[upperword] << nbitsonright;
        }
        for (int i = words; i < VL_WORDS_I(obits); ++i) owp[i] = 0;
    }
    return owp;
}
static inline WDataOutP VL_SHIFTR_WWW(int obits, int lbits, int rbits, WDataOutP owp, WDataInP lwp,
                                      WDataInP rwp) VL_MT_SAFE {
    for (int i = 1; i < VL_WORDS_I(rbits); ++i) {
        if (VL_UNLIKELY(rwp[i])) {  // Huge shift 1>>32 or more
            return VL_ZERO_W(obits, owp);
        }
    }
    return VL_SHIFTR_WWI(obits, lbits, 32, owp, lwp, rwp[0]);
}
static inline WDataOutP VL_SHIFTR_WWQ(int obits, int lbits, int rbits, WDataOutP owp, WDataInP lwp,
                                      QData rd) VL_MT_SAFE {
    WDataV rwp[VL_WQ_WORDS_E];
    VL_SET_WQ(rwp, rd);
    return VL_SHIFTR_WWW(obits, lbits, rbits, owp, lwp, rwp);
}

static inline IData VL_SHIFTR_IIW(int obits, int, int rbits, IData lhs, WDataInP rwp) VL_MT_SAFE {
    for (int i = 1; i < VL_WORDS_I(rbits); ++i) {
        if (VL_UNLIKELY(rwp[i])) {  // Huge shift 1>>32 or more
            return 0;
        }
    }
    return VL_CLEAN_II(obits, obits, lhs >> rwp[0]);
}
static inline QData VL_SHIFTR_QQW(int obits, int, int rbits, QData lhs, WDataInP rwp) VL_MT_SAFE {
    for (int i = 1; i < VL_WORDS_I(rbits); ++i) {
        if (VL_UNLIKELY(rwp[i])) {  // Huge shift 1>>32 or more
            return 0;
        }
    }
    // Above checks rwp[1]==0 so not needed in below shift
    return VL_CLEAN_QQ(obits, obits, lhs >> (static_cast<QData>(rwp[0])));
}

// EMIT_RULE: VL_SHIFTRS:  oclean=false; lclean=clean, rclean==clean;
static inline IData VL_SHIFTRS_III(int obits, int lbits, int, IData lhs, IData rhs) VL_PURE {
    // Note the C standard does not specify the >> operator as a arithmetic shift!
    // IEEE says signed if output signed, but bit position from lbits;
    // must use lbits for sign; lbits might != obits,
    // an EXTEND(SHIFTRS(...)) can became a SHIFTRS(...) within same 32/64 bit word length
    IData sign = -(lhs >> (lbits - 1));  // ffff_ffff if negative
    IData signext = ~(VL_MASK_I(lbits) >> rhs);  // One with bits where we've shifted "past"
    return (lhs >> rhs) | (sign & VL_CLEAN_II(obits, obits, signext));
}
static inline QData VL_SHIFTRS_QQI(int obits, int lbits, int, QData lhs, IData rhs) VL_PURE {
    QData sign = -(lhs >> (lbits - 1));
    QData signext = ~(VL_MASK_Q(lbits) >> rhs);
    return (lhs >> rhs) | (sign & VL_CLEAN_QQ(obits, obits, signext));
}
static inline IData VL_SHIFTRS_IQI(int obits, int lbits, int rbits, QData lhs, IData rhs) VL_PURE {
    return static_cast<IData>(VL_SHIFTRS_QQI(obits, lbits, rbits, lhs, rhs));
}
static inline WDataOutP VL_SHIFTRS_WWI(int obits, int lbits, int, WDataOutP owp, WDataInP lwp,
                                       IData rd) VL_MT_SAFE {
    int word_shift = VL_BITWORD_E(rd);
    int bit_shift = VL_BITBIT_E(rd);
    int lmsw = VL_WORDS_I(obits) - 1;
    EData sign = VL_SIGNONES_E(lbits, lwp[lmsw]);
    if (rd >= static_cast<IData>(obits)) {  // Shifting past end, sign in all of lbits
        for (int i = 0; i <= lmsw; ++i) owp[i] = sign;
        owp[lmsw] &= VL_MASK_E(lbits);
    } else if (bit_shift == 0) {  // Aligned word shift (>>0,>>32,>>64 etc)
        int copy_words = (VL_WORDS_I(obits) - word_shift);
        for (int i = 0; i < copy_words; ++i) owp[i] = lwp[i + word_shift];
        if (copy_words >= 0) owp[copy_words - 1] |= ~VL_MASK_E(obits) & sign;
        for (int i = copy_words; i < VL_WORDS_I(obits); ++i) owp[i] = sign;
        owp[lmsw] &= VL_MASK_E(lbits);
    } else {
        int loffset = rd & VL_SIZEBITS_E;
        int nbitsonright = VL_EDATASIZE - loffset;  // bits that end up in lword (know loffset!=0)
        // Middle words
        int words = VL_WORDS_I(obits - rd);
        for (int i = 0; i < words; ++i) {
            owp[i] = lwp[i + word_shift] >> loffset;
            int upperword = i + word_shift + 1;
            if (upperword < VL_WORDS_I(obits)) owp[i] |= lwp[upperword] << nbitsonright;
        }
        if (words) owp[words - 1] |= sign & ~VL_MASK_E(obits - loffset);
        for (int i = words; i < VL_WORDS_I(obits); ++i) owp[i] = sign;
        owp[lmsw] &= VL_MASK_E(lbits);
    }
    return owp;
}
static inline WDataOutP VL_SHIFTRS_WWW(int obits, int lbits, int rbits, WDataOutP owp,
                                       WDataInP lwp, WDataInP rwp) VL_MT_SAFE {
    EData overshift = 0;  // Huge shift 1>>32 or more
    for (int i = 1; i < VL_WORDS_I(rbits); ++i) overshift |= rwp[i];
    if (VL_UNLIKELY(overshift)) {
        int lmsw = VL_WORDS_I(obits) - 1;
        EData sign = VL_SIGNONES_E(lbits, lwp[lmsw]);
        for (int j = 0; j <= lmsw; ++j) owp[j] = sign;
        owp[lmsw] &= VL_MASK_E(lbits);
        return owp;
    }
    return VL_SHIFTRS_WWI(obits, lbits, 32, owp, lwp, rwp[0]);
}
static inline WDataOutP VL_SHIFTRS_WWQ(int obits, int lbits, int rbits, WDataOutP owp,
                                       WDataInP lwp, QData rd) VL_MT_SAFE {
    WDataV rwp[VL_WQ_WORDS_E];
    VL_SET_WQ(rwp, rd);
    return VL_SHIFTRS_WWW(obits, lbits, rbits, owp, lwp, rwp);
}
static inline IData VL_SHIFTRS_IIW(int obits, int lbits, int rbits, IData lhs,
                                   WDataInP rwp) VL_MT_SAFE {
    EData overshift = 0;  // Huge shift 1>>32 or more
    for (int i = 1; i < VL_WORDS_I(rbits); ++i) overshift |= rwp[i];
    if (VL_UNLIKELY(overshift)) {
        IData sign = -(lhs >> (lbits - 1));  // ffff_ffff if negative
        return VL_CLEAN_II(obits, obits, sign);
    }
    return VL_SHIFTRS_III(obits, lbits, 32, lhs, rwp[0]);
}
static inline QData VL_SHIFTRS_QQW(int obits, int lbits, int rbits, QData lhs,
                                   WDataInP rwp) VL_MT_SAFE {
    EData overshift = 0;  // Huge shift 1>>32 or more
    for (int i = 1; i < VL_WORDS_I(rbits); ++i) overshift |= rwp[i];
    if (VL_UNLIKELY(overshift)) {
        QData sign = -(lhs >> (lbits - 1));  // ffff_ffff if negative
        return VL_CLEAN_QQ(obits, obits, sign);
    }
    return VL_SHIFTRS_QQI(obits, lbits, 32, lhs, rwp[0]);
}
static inline IData VL_SHIFTRS_IIQ(int obits, int lbits, int rbits, IData lhs, QData rhs) VL_PURE {
    WDataV rwp[VL_WQ_WORDS_E];
    VL_SET_WQ(rwp, rhs);
    return VL_SHIFTRS_IIW(obits, lbits, rbits, lhs, rwp);
}
static inline QData VL_SHIFTRS_QQQ(int obits, int lbits, int rbits, QData lhs, QData rhs) VL_PURE {
    WDataV rwp[VL_WQ_WORDS_E];
    VL_SET_WQ(rwp, rhs);
    return VL_SHIFTRS_QQW(obits, lbits, rbits, lhs, rwp);
}

//===================================================================
// Bit selection

// EMIT_RULE: VL_BITSEL:  oclean=dirty; rclean==clean;
#define VL_BITSEL_IIII(obits, lbits, rbits, zbits, lhs, rhs) ((lhs) >> (rhs))
#define VL_BITSEL_QIII(obits, lbits, rbits, zbits, lhs, rhs) ((lhs) >> (rhs))
#define VL_BITSEL_QQII(obits, lbits, rbits, zbits, lhs, rhs) ((lhs) >> (rhs))
#define VL_BITSEL_IQII(obits, lbits, rbits, zbits, lhs, rhs) (static_cast<IData>((lhs) >> (rhs)))

static inline IData VL_BITSEL_IWII(int, int lbits, int, int, WDataInP lwp, IData rd) VL_MT_SAFE {
    int word = VL_BITWORD_E(rd);
    if (VL_UNLIKELY(rd > static_cast<IData>(lbits))) {
        return ~0;  // Spec says you can go outside the range of a array.  Don't coredump if so.
        // We return all 1's as that's more likely to find bugs (?) than 0's.
    } else {
        return (lwp[word] >> VL_BITBIT_E(rd));
    }
}

// EMIT_RULE: VL_RANGE:  oclean=lclean;  out=dirty
// <msb> & <lsb> MUST BE CLEAN (currently constant)
#define VL_SEL_IIII(obits, lbits, rbits, tbits, lhs, lsb, width) ((lhs) >> (lsb))
#define VL_SEL_QQII(obits, lbits, rbits, tbits, lhs, lsb, width) ((lhs) >> (lsb))
#define VL_SEL_IQII(obits, lbits, rbits, tbits, lhs, lsb, width) \
    (static_cast<IData>((lhs) >> (lsb)))

static inline IData VL_SEL_IWII(int, int lbits, int, int, WDataInP lwp, IData lsb,
                                IData width) VL_MT_SAFE {
    int msb = lsb + width - 1;
    if (VL_UNLIKELY(msb > lbits)) {
        return ~0;  // Spec says you can go outside the range of a array.  Don't coredump if so.
    } else if (VL_BITWORD_E(msb) == VL_BITWORD_E(static_cast<int>(lsb))) {
        return VL_BITRSHIFT_W(lwp, lsb);
    } else {
        // 32 bit extraction may span two words
        int nbitsfromlow = VL_EDATASIZE - VL_BITBIT_E(lsb);  // bits that come from low word
        return ((lwp[VL_BITWORD_E(msb)] << nbitsfromlow) | VL_BITRSHIFT_W(lwp, lsb));
    }
}

static inline QData VL_SEL_QWII(int, int lbits, int, int, WDataInP lwp, IData lsb,
                                IData width) VL_MT_SAFE {
    int msb = lsb + width - 1;
    if (VL_UNLIKELY(msb > lbits)) {
        return ~0;  // Spec says you can go outside the range of a array.  Don't coredump if so.
    } else if (VL_BITWORD_E(msb) == VL_BITWORD_E(static_cast<int>(lsb))) {
        return VL_BITRSHIFT_W(lwp, lsb);
    } else if (VL_BITWORD_E(msb) == 1 + VL_BITWORD_E(static_cast<int>(lsb))) {
        int nbitsfromlow = VL_EDATASIZE - VL_BITBIT_E(lsb);
        QData hi = (lwp[VL_BITWORD_E(msb)]);
        QData lo = VL_BITRSHIFT_W(lwp, lsb);
        return (hi << nbitsfromlow) | lo;
    } else {
        // 64 bit extraction may span three words
        int nbitsfromlow = VL_EDATASIZE - VL_BITBIT_E(lsb);
        QData hi = (lwp[VL_BITWORD_E(msb)]);
        QData mid = (lwp[VL_BITWORD_E(lsb) + 1]);
        QData lo = VL_BITRSHIFT_W(lwp, lsb);
        return (hi << (nbitsfromlow + VL_EDATASIZE)) | (mid << nbitsfromlow) | lo;
    }
}

static inline WDataOutP VL_SEL_WWII(int obits, int lbits, int, int, WDataOutP owp, WDataInP lwp,
                                    IData lsb, IData width) VL_MT_SAFE {
    int msb = lsb + width - 1;
    int word_shift = VL_BITWORD_E(lsb);
    if (VL_UNLIKELY(msb > lbits)) {  // Outside bounds,
        for (int i = 0; i < VL_WORDS_I(obits) - 1; ++i) owp[i] = ~0;
        owp[VL_WORDS_I(obits) - 1] = VL_MASK_E(obits);
    } else if (VL_BITBIT_E(lsb) == 0) {
        // Just a word extract
        for (int i = 0; i < VL_WORDS_I(obits); ++i) owp[i] = lwp[i + word_shift];
    } else {
        // Not a _VL_INSERT because the bits come from any bit number and goto bit 0
        int loffset = lsb & VL_SIZEBITS_E;
        int nbitsfromlow = VL_EDATASIZE - loffset;  // bits that end up in lword (know loffset!=0)
        // Middle words
        int words = VL_WORDS_I(msb - lsb + 1);
        for (int i = 0; i < words; ++i) {
            owp[i] = lwp[i + word_shift] >> loffset;
            int upperword = i + word_shift + 1;
            if (upperword <= static_cast<int>(VL_BITWORD_E(msb))) {
                owp[i] |= lwp[upperword] << nbitsfromlow;
            }
        }
        for (int i = words; i < VL_WORDS_I(obits); ++i) owp[i] = 0;
    }
    return owp;
}

//======================================================================
// Math needing insert/select

/// Return QData from double (numeric)
// EMIT_RULE: VL_RTOIROUND_Q_D:  oclean=dirty; lclean==clean/real
static inline QData VL_RTOIROUND_Q_D(int, double lhs) VL_PURE {
    // IEEE format: [63]=sign [62:52]=exp+1023 [51:0]=mantissa
    // This does not need to support subnormals as they are sub-integral
    lhs = VL_ROUND(lhs);
    if (lhs == 0.0) return 0;
    QData q = VL_CVT_Q_D(lhs);
    int lsb = static_cast<int>((q >> 52ULL) & VL_MASK_Q(11)) - 1023 - 52;
    vluint64_t mantissa = (q & VL_MASK_Q(52)) | (1ULL << 52);
    vluint64_t out = 0;
    if (lsb < 0) {
        out = mantissa >> -lsb;
    } else if (lsb < 64) {
        out = mantissa << lsb;
    }
    if (lhs < 0) out = -out;
    return out;
}
static inline IData VL_RTOIROUND_I_D(int bits, double lhs) VL_PURE {
    return static_cast<IData>(VL_RTOIROUND_Q_D(bits, lhs));
}
static inline WDataOutP VL_RTOIROUND_W_D(int obits, WDataOutP owp, double lhs) VL_PURE {
    // IEEE format: [63]=sign [62:52]=exp+1023 [51:0]=mantissa
    // This does not need to support subnormals as they are sub-integral
    lhs = VL_ROUND(lhs);
    VL_ZERO_W(obits, owp);
    if (lhs == 0.0) return owp;
    QData q = VL_CVT_Q_D(lhs);
    int lsb = static_cast<int>((q >> 52ULL) & VL_MASK_Q(11)) - 1023 - 52;
    vluint64_t mantissa = (q & VL_MASK_Q(52)) | (1ULL << 52);
    if (lsb < 0) {
        VL_SET_WQ(owp, mantissa >> -lsb);
    } else if (lsb < obits) {
        _VL_INSERT_WQ(obits, owp, mantissa, lsb + 52, lsb);
    }
    if (lhs < 0) VL_NEGATE_INPLACE_W(VL_WORDS_I(obits), owp);
    return owp;
}

//======================================================================
// Range assignments

// EMIT_RULE: VL_ASSIGNRANGE:  rclean=dirty;
static inline void VL_ASSIGNSEL_IIII(int obits, int lsb, CDataV& lhsr, IData rhs) VL_PURE {
    _VL_INSERT_II(obits, lhsr, rhs, lsb + obits - 1, lsb);
}
static inline void VL_ASSIGNSEL_IIII(int obits, int lsb, SDataV& lhsr, IData rhs) VL_PURE {
    _VL_INSERT_II(obits, lhsr, rhs, lsb + obits - 1, lsb);
}
static inline void VL_ASSIGNSEL_IIII(int obits, int lsb, IDataV& lhsr, IData rhs) VL_PURE {
    _VL_INSERT_II(obits, lhsr, rhs, lsb + obits - 1, lsb);
}
static inline void VL_ASSIGNSEL_QIII(int obits, int lsb, QDataV& lhsr, IData rhs) VL_PURE {
    _VL_INSERT_QQ(obits, lhsr, rhs, lsb + obits - 1, lsb);
}
static inline void VL_ASSIGNSEL_QQII(int obits, int lsb, QDataV& lhsr, QData rhs) VL_PURE {
    _VL_INSERT_QQ(obits, lhsr, rhs, lsb + obits - 1, lsb);
}
static inline void VL_ASSIGNSEL_QIIQ(int obits, int lsb, QDataV& lhsr, QData rhs) VL_PURE {
    _VL_INSERT_QQ(obits, lhsr, rhs, lsb + obits - 1, lsb);
}
// static inline void VL_ASSIGNSEL_IIIW(int obits, int lsb, IData& lhsr, WDataInP rwp) VL_MT_SAFE {
// Illegal, as lhs width >= rhs width
static inline void VL_ASSIGNSEL_WIII(int obits, int lsb, WDataOutP owp, IData rhs) VL_MT_SAFE {
    _VL_INSERT_WI(obits, owp, rhs, lsb + obits - 1, lsb);
}
static inline void VL_ASSIGNSEL_WIIQ(int obits, int lsb, WDataOutP owp, QData rhs) VL_MT_SAFE {
    _VL_INSERT_WQ(obits, owp, rhs, lsb + obits - 1, lsb);
}
static inline void VL_ASSIGNSEL_WIIW(int obits, int lsb, WDataOutP owp, WDataInP rwp) VL_MT_SAFE {
    _VL_INSERT_WW(obits, owp, rwp, lsb + obits - 1, lsb);
}

//======================================================================
// Triops

static inline WDataOutP VL_COND_WIWW(int obits, int, int, int, WDataOutP owp, int cond,
                                     WDataInP w1p, WDataInP w2p) VL_MT_SAFE {
    int words = VL_WORDS_I(obits);
    for (int i = 0; i < words; ++i) owp[i] = cond ? w1p[i] : w2p[i];
    return owp;
}

//======================================================================
// Constification

// VL_CONST_W_#X(int obits, WDataOutP owp, IData data0, .... IData data(#-1))
// Sets wide vector words to specified constant words.
// These macros are used when o might represent more words then are given as constants,
// hence all upper words must be zeroed.
// If changing the number of functions here, also change EMITCINLINES_NUM_CONSTW

#define _END(obits, wordsSet) \
    for (int i = (wordsSet); i < VL_WORDS_I(obits); ++i) o[i] = 0; \
    return o

// clang-format off
static inline WDataOutP VL_CONST_W_1X(int obits, WDataOutP o, EData d0) VL_MT_SAFE {
    o[0] = d0;
    _END(obits, 1);
}
static inline WDataOutP VL_CONST_W_2X(int obits, WDataOutP o, EData d1, EData d0) VL_MT_SAFE {
    o[0] = d0;  o[1] = d1;
    _END(obits, 2);
}
static inline WDataOutP VL_CONST_W_3X(int obits, WDataOutP o, EData d2, EData d1,
                                      EData d0) VL_MT_SAFE {
    o[0] = d0;  o[1] = d1;  o[2] = d2;
    _END(obits,3);
}
static inline WDataOutP VL_CONST_W_4X(int obits, WDataOutP o,
                                      EData d3, EData d2, EData d1, EData d0) VL_MT_SAFE {
    o[0] = d0;  o[1] = d1;  o[2] = d2;  o[3] = d3;
    _END(obits,4);
}
static inline WDataOutP VL_CONST_W_5X(int obits, WDataOutP o,
                                      EData d4,
                                      EData d3, EData d2, EData d1, EData d0) VL_MT_SAFE {
    o[0] = d0;  o[1] = d1;  o[2] = d2;  o[3] = d3;
    o[4] = d4;
    _END(obits,5);
}
static inline WDataOutP VL_CONST_W_6X(int obits, WDataOutP o,
                                      EData d5, EData d4,
                                      EData d3, EData d2, EData d1, EData d0) VL_MT_SAFE {
    o[0] = d0;  o[1] = d1;  o[2] = d2;  o[3] = d3;
    o[4] = d4;  o[5] = d5;
    _END(obits,6);
}
static inline WDataOutP VL_CONST_W_7X(int obits, WDataOutP o,
                                      EData d6, EData d5, EData d4,
                                      EData d3, EData d2, EData d1, EData d0) VL_MT_SAFE {
    o[0] = d0;  o[1] = d1;  o[2] = d2;  o[3] = d3;
    o[4] = d4;  o[5] = d5;  o[6] = d6;
    _END(obits,7);
}
static inline WDataOutP VL_CONST_W_8X(int obits, WDataOutP o,
                                      EData d7, EData d6, EData d5, EData d4,
                                      EData d3, EData d2, EData d1, EData d0) VL_MT_SAFE {
    o[0] = d0;  o[1] = d1;  o[2] = d2;  o[3] = d3;
    o[4] = d4;  o[5] = d5;  o[6] = d6;  o[7] = d7;
    _END(obits,8);
}
//
static inline WDataOutP VL_CONSTHI_W_1X(int obits, int lsb, WDataOutP obase,
                                        EData d0) VL_MT_SAFE {
    WDataOutP o = obase + VL_WORDS_I(lsb);
    o[0] = d0;
    _END(obits, VL_WORDS_I(lsb) + 1);
}
static inline WDataOutP VL_CONSTHI_W_2X(int obits, int lsb, WDataOutP obase,
                                        EData d1, EData d0) VL_MT_SAFE {
    WDataOutP o = obase + VL_WORDS_I(lsb);
    o[0] = d0;  o[1] = d1;
    _END(obits, VL_WORDS_I(lsb) + 2);
}
static inline WDataOutP VL_CONSTHI_W_3X(int obits, int lsb, WDataOutP obase,
                                        EData d2, EData d1, EData d0) VL_MT_SAFE {
    WDataOutP o = obase + VL_WORDS_I(lsb);
    o[0] = d0;  o[1] = d1;  o[2] = d2;
    _END(obits, VL_WORDS_I(lsb) + 3);
}
static inline WDataOutP VL_CONSTHI_W_4X(int obits, int lsb, WDataOutP obase,
                                        EData d3, EData d2, EData d1, EData d0) VL_MT_SAFE {
    WDataOutP o = obase + VL_WORDS_I(lsb);
    o[0] = d0;  o[1] = d1;  o[2] = d2;  o[3] = d3;
    _END(obits, VL_WORDS_I(lsb) + 4);
}
static inline WDataOutP VL_CONSTHI_W_5X(int obits, int lsb, WDataOutP obase,
                                        EData d4,
                                        EData d3, EData d2, EData d1, EData d0) VL_MT_SAFE {
    WDataOutP o = obase + VL_WORDS_I(lsb);
    o[0] = d0;  o[1] = d1;  o[2] = d2;  o[3] = d3;
    o[4] = d4;
    _END(obits, VL_WORDS_I(lsb) + 5);
}
static inline WDataOutP VL_CONSTHI_W_6X(int obits, int lsb, WDataOutP obase,
                                        EData d5, EData d4,
                                        EData d3, EData d2, EData d1, EData d0) VL_MT_SAFE {
    WDataOutP o = obase + VL_WORDS_I(lsb);
    o[0] = d0;  o[1] = d1;  o[2] = d2;  o[3] = d3;
    o[4] = d4;  o[5] = d5;
    _END(obits, VL_WORDS_I(lsb) + 6);
}
static inline WDataOutP VL_CONSTHI_W_7X(int obits, int lsb, WDataOutP obase,
                                        EData d6, EData d5, EData d4,
                                        EData d3, EData d2, EData d1, EData d0) VL_MT_SAFE {
    WDataOutP o = obase + VL_WORDS_I(lsb);
    o[0] = d0;  o[1] = d1;  o[2] = d2;  o[3] = d3;
    o[4] = d4;  o[5] = d5;  o[6] = d6;
    _END(obits, VL_WORDS_I(lsb) + 7);
}
static inline WDataOutP VL_CONSTHI_W_8X(int obits, int lsb, WDataOutP obase,
                                        EData d7, EData d6, EData d5, EData d4,
                                        EData d3, EData d2, EData d1, EData d0) VL_MT_SAFE {
    WDataOutP o = obase + VL_WORDS_I(lsb);
    o[0] = d0;  o[1] = d1;  o[2] = d2;  o[3] = d3;
    o[4] = d4;  o[5] = d5;  o[6] = d6;  o[7] = d7;
    _END(obits, VL_WORDS_I(lsb) + 8);
}

#undef _END

// Partial constant, lower words of vector wider than 8*32, starting at bit number lsb
static inline void VL_CONSTLO_W_8X(int lsb, WDataOutP obase,
                                   EData d7, EData d6, EData d5, EData d4,
                                   EData d3, EData d2, EData d1, EData d0) VL_MT_SAFE {
    WDataOutP o = obase + VL_WORDS_I(lsb);
    o[0] = d0; o[1] = d1; o[2] = d2; o[3] = d3; o[4] = d4; o[5] = d5; o[6] = d6; o[7] = d7;
}
// clang-format on

//======================================================================

#endif  // Guard<|MERGE_RESOLUTION|>--- conflicted
+++ resolved
@@ -86,11 +86,7 @@
 class VerilatedFstC;
 class VerilatedThread;
 class VerilatedSyms;
-<<<<<<< HEAD
-template<typename T> class MonitoredValue;
-=======
 template <typename T> class MonitoredValue;
->>>>>>> f7ee7f9f
 
 class VerilatedThreadRegistry {
 private:
@@ -111,10 +107,6 @@
 
 extern VerilatedThreadRegistry thread_registry;
 
-<<<<<<< HEAD
-
-=======
->>>>>>> f7ee7f9f
 class VerilatedThreadPool {
 private:
     std::mutex m_mtx;
@@ -131,12 +123,7 @@
 
 class VerilatedThread {
 public:
-<<<<<<< HEAD
-    template<typename T>
-    struct Promise {
-=======
     template <typename T> struct Promise {
->>>>>>> f7ee7f9f
         VerilatedThread& thread;
         T value;
 
@@ -152,10 +139,7 @@
         VerilatedThread& m_thread;
         unsigned m_expected;
         unsigned m_counter;
-<<<<<<< HEAD
-=======
-
->>>>>>> f7ee7f9f
+
     public:
         Join(VerilatedThread& thread, size_t expected)
             : m_thread(thread)
@@ -165,26 +149,14 @@
         void joined() {
             std::unique_lock<std::mutex> lck(m_thread.m_mtx);
             m_counter++;
-<<<<<<< HEAD
-            if (m_counter == m_expected) {
-                m_thread.m_cv.notify_all();
-            }
-=======
             if (m_counter == m_expected) { m_thread.m_cv.notify_all(); }
->>>>>>> f7ee7f9f
         }
 
         void await() {
             std::unique_lock<std::mutex> lck(m_thread.m_mtx);
             m_thread.m_idle = true;
             thread_registry.idle(true);
-<<<<<<< HEAD
-            while (!m_thread.should_exit() && m_counter < m_expected) {
-                m_thread.m_cv.wait(lck);
-            }
-=======
             while (!m_thread.should_exit() && m_counter < m_expected) { m_thread.m_cv.wait(lck); }
->>>>>>> f7ee7f9f
             m_thread.m_idle = false;
             thread_registry.idle(false);
         }
@@ -203,25 +175,6 @@
     std::mutex m_mtx;
     std::condition_variable m_cv;
 
-<<<<<<< HEAD
-    template<typename T, std::size_t I = 0, typename... Ts>
-    static inline typename std::enable_if<I == sizeof...(Ts), bool>::type
-    any_equal(std::tuple<Promise<Ts>...>&, const T&) { return false; }
-
-    template<typename T, std::size_t I = 0, typename... Ts>
-    static inline typename std::enable_if<I < sizeof...(Ts), bool>::type
-    any_equal(std::tuple<Promise<Ts>...>& promises, const T& value) {
-        return std::get<I>(promises).value == value || any_equal<T, I + 1, Ts...>(promises, value);
-    }
-
-    template<std::size_t I = 0, typename... Ts>
-    static inline typename std::enable_if<I == sizeof...(Ts), void>::type
-    subscribe_all(std::tuple<MonitoredValue<Ts>&...>&, std::tuple<Promise<Ts>...>&, bool) {}
-
-    template<std::size_t I = 0, typename... Ts>
-    static inline typename std::enable_if<I < sizeof...(Ts), void>::type
-    subscribe_all(std::tuple<MonitoredValue<Ts>&...>& mon_vals, std::tuple<Promise<Ts>...>& promises, bool init) {
-=======
     template <typename T, std::size_t I = 0, typename... Ts>
     static inline typename std::enable_if<I == sizeof...(Ts), bool>::type
     any_equal(std::tuple<Promise<Ts>...>&, const T&) {
@@ -243,20 +196,10 @@
         < I<sizeof...(Ts), void>::type subscribe_all(std::tuple<MonitoredValue<Ts>&...>& mon_vals,
                                                      std::tuple<Promise<Ts>...>& promises,
                                                      bool init) {
->>>>>>> f7ee7f9f
         std::get<I>(mon_vals).subscribe(std::get<I>(promises), init);
         subscribe_all<I + 1, Ts...>(mon_vals, promises, init);
     }
 
-<<<<<<< HEAD
-    template<std::size_t I = 0, typename... Ts>
-    static inline typename std::enable_if<I == sizeof...(Ts), void>::type
-    unsubscribe_all(std::tuple<MonitoredValue<Ts>&...>&, std::tuple<Promise<Ts>...>&) {}
-
-    template<std::size_t I = 0, typename... Ts>
-    static inline typename std::enable_if<I < sizeof...(Ts), void>::type
-    unsubscribe_all(std::tuple<MonitoredValue<Ts>&...>& mon_vals, std::tuple<Promise<Ts>...>& promises) {
-=======
     template <std::size_t I = 0, typename... Ts>
     static inline typename std::enable_if<I == sizeof...(Ts), void>::type
     unsubscribe_all(std::tuple<MonitoredValue<Ts>&...>&, std::tuple<Promise<Ts>...>&) {}
@@ -265,7 +208,6 @@
         static inline typename std::enable_if < I<sizeof...(Ts), void>::type
         unsubscribe_all(std::tuple<MonitoredValue<Ts>&...>& mon_vals,
                         std::tuple<Promise<Ts>...>& promises) {
->>>>>>> f7ee7f9f
         std::get<I>(mon_vals).unsubscribe(std::get<I>(promises));
         unsubscribe_all<I + 1, Ts...>(mon_vals, promises);
     }
@@ -283,13 +225,7 @@
 
     VerilatedThread(std::function<void(VerilatedThread*)> func, VerilatedThreadPool* pool);
 
-<<<<<<< HEAD
-    bool should_exit() {
-        return m_should_exit;
-    }
-=======
     bool should_exit() { return m_should_exit; }
->>>>>>> f7ee7f9f
 
     void should_exit(bool e) {
         std::unique_lock<std::mutex> lck_d(m_mtx);
@@ -297,13 +233,7 @@
         m_cv.notify_all();
     }
 
-<<<<<<< HEAD
-    bool ready() {
-        return m_ready;
-    }
-=======
     bool ready() { return m_ready; }
->>>>>>> f7ee7f9f
 
     void ready(bool r) {
         std::unique_lock<std::mutex> lck(m_mtx);
@@ -315,13 +245,7 @@
         std::unique_lock<std::mutex> lck(m_mtx);
 
         set_idle(true);
-<<<<<<< HEAD
-        while(!m_ready && !m_should_exit) {
-            m_cv.wait(lck);
-        }
-=======
         while (!m_ready && !m_should_exit) { m_cv.wait(lck); }
->>>>>>> f7ee7f9f
         set_idle(false);
     }
 
@@ -329,23 +253,11 @@
         std::unique_lock<std::mutex> lck(m_mtx);
 
         thread_registry.idle(true);
-<<<<<<< HEAD
-        while(m_ready && !m_should_exit && !m_idle) {
-            m_cv.wait(lck);
-        }
-        thread_registry.idle(false);
-    }
-
-    bool idle() {
-        return m_idle;
-    }
-=======
         while (m_ready && !m_should_exit && !m_idle) { m_cv.wait(lck); }
         thread_registry.idle(false);
     }
 
     bool idle() { return m_idle; }
->>>>>>> f7ee7f9f
 
     void idle(bool w) {
         std::unique_lock<std::mutex> lck(m_mtx);
@@ -357,13 +269,7 @@
         m_func = func;
     }
 
-<<<<<<< HEAD
-    void join() {
-        m_thr.join();
-    }
-=======
     void join() { m_thr.join(); }
->>>>>>> f7ee7f9f
 
     void exit() {
         should_exit(true);
@@ -373,40 +279,16 @@
 
     void kick();
 
-<<<<<<< HEAD
-    template<typename... Ts>
-    void wait_for(std::tuple<MonitoredValue<Ts>&...> mon_vals) {
-=======
     template <typename... Ts> void wait_for(std::tuple<MonitoredValue<Ts>&...> mon_vals) {
->>>>>>> f7ee7f9f
         std::tuple<Promise<Ts>...> promises(Promise<Ts>{*this, 0}...);
         std::unique_lock<std::mutex> lck(m_mtx);
         subscribe_all(mon_vals, promises, false);
         set_idle(true);
-<<<<<<< HEAD
-        while (!should_exit() && !any_equal(promises, 1)) {
-            m_cv.wait(lck);
-        }
-=======
         while (!should_exit() && !any_equal(promises, 1)) { m_cv.wait(lck); }
->>>>>>> f7ee7f9f
         set_idle(false);
         unsubscribe_all(mon_vals, promises);
     }
 
-<<<<<<< HEAD
-    template<typename P>
-    void wait_until(P pred) {
-        std::unique_lock<std::mutex> lck(m_mtx);
-        set_idle(true);
-        while (!should_exit() && !pred()) {
-            m_cv.wait(lck);
-        }
-        set_idle(false);
-    }
-
-    template<typename P, typename... Ts>
-=======
     template <typename P> void wait_until(P pred) {
         std::unique_lock<std::mutex> lck(m_mtx);
         set_idle(true);
@@ -415,19 +297,12 @@
     }
 
     template <typename P, typename... Ts>
->>>>>>> f7ee7f9f
     void wait_until(std::tuple<MonitoredValue<Ts>&...> mon_vals, P pred) {
         std::tuple<Promise<Ts>...> promises(Promise<Ts>{*this}...);
         std::unique_lock<std::mutex> lck(m_mtx);
         subscribe_all(mon_vals, promises, true);
         set_idle(true);
-<<<<<<< HEAD
-        while (!should_exit() && !pred(promises)) {
-            m_cv.wait(lck);
-        }
-=======
         while (!should_exit() && !pred(promises)) { m_cv.wait(lck); }
->>>>>>> f7ee7f9f
         set_idle(false);
         unsubscribe_all(mon_vals, promises);
     }
@@ -436,195 +311,6 @@
 
     // debug only
     std::string m_name;
-<<<<<<< HEAD
-    void name(std::string n) {
-        m_name = n;
-    }
-
-    std::string name() {
-        return m_name;
-    }
-
-};
-
-class MonitoredValueBase {
-    public:
-        virtual void release() {};
-        virtual void assign_no_notify(vluint64_t) {};
-        virtual vluint64_t value() const = 0;
-};
-
-template<typename T>
-class MonitoredValue : public MonitoredValueBase {
-    public:
-
-        MonitoredValue(): m_value(), m_mtx() {
-        }
-
-        template <class U>
-        MonitoredValue(U v): m_mtx() {
-            std::unique_lock<std::mutex> lck(m_mtx);
-            m_value = (T)v;
-        }
-
-        MonitoredValue(const MonitoredValue& o) {
-            std::unique_lock<std::mutex> lck(m_mtx);
-            m_value = (T)o;
-        }
-
-        operator T() const {
-            return m_value;
-        }
-
-        MonitoredValue& operator=(const MonitoredValue& v) {
-            std::unique_lock<std::mutex> lck(m_mtx);
-            // Assign just the m_value
-            m_value = (T)v;
-            written();
-            return *this;
-        }
-
-        MonitoredValue& operator&=(const MonitoredValue& v) {
-            std::unique_lock<std::mutex> lck(m_mtx);
-            m_value &= (T)v;
-            written();
-            return *this;
-        }
-        MonitoredValue& operator|=(const MonitoredValue& v) {
-            std::unique_lock<std::mutex> lck(m_mtx);
-            m_value |= (T)v;
-            written();
-            return *this;
-        }
-        MonitoredValue& operator^=(const MonitoredValue& v) {
-            std::unique_lock<std::mutex> lck(m_mtx);
-            m_value ^= (T)v;
-            written();
-            return *this;
-        }
-        MonitoredValue& operator+=(const MonitoredValue& v) {
-            std::unique_lock<std::mutex> lck(m_mtx);
-            m_value += (T)v;
-            written();
-            return *this;
-        }
-        MonitoredValue& operator-=(const MonitoredValue& v) {
-            std::unique_lock<std::mutex> lck(m_mtx);
-            m_value -= (T)v;
-            written();
-            return *this;
-        }
-        MonitoredValue& operator*=(const MonitoredValue& v) {
-            std::unique_lock<std::mutex> lck(m_mtx);
-            m_value *= (T)v;
-            written();
-            return *this;
-        }
-
-        MonitoredValue& operator>>=(int s) {
-            std::unique_lock<std::mutex> lck(m_mtx);
-            m_value >>= s;
-            written();
-            return *this;
-        }
-
-        MonitoredValue& operator--() {
-            std::unique_lock<std::mutex> lck(m_mtx);
-            --m_value;
-            written();
-            return *this;
-        }
-        MonitoredValue operator--(int) {
-            std::unique_lock<std::mutex> lck(m_mtx);
-            MonitoredValue v(m_value--);
-            written();
-            return v;
-        }
-        MonitoredValue& operator++() {
-            std::unique_lock<std::mutex> lck(m_mtx);
-            ++m_value;
-            written();
-            return *this;
-        }
-        MonitoredValue operator++(int) {
-            std::unique_lock<std::mutex> lck(m_mtx);
-            MonitoredValue v(m_value++);
-            written();
-            return v;
-        }
-
-        template <class U>
-        bool operator==(const U &b) {
-            std::unique_lock<std::mutex> lck(m_mtx);
-            return m_value == b;
-        }
-        template <class U>
-        bool operator>(const U &b) {
-            std::unique_lock<std::mutex> lck(m_mtx);
-            return m_value > b;
-        }
-        template <class U>
-        bool operator>=(const U &b) {
-            std::unique_lock<std::mutex> lck(m_mtx);
-            return m_value >= b;
-        }
-        template <class U>
-        bool operator<(const U &b) {
-            std::unique_lock<std::mutex> lck(m_mtx);
-            return m_value < b;
-        }
-        template <class U>
-        bool operator<=(const U &b) {
-            std::unique_lock<std::mutex> lck(m_mtx);
-            return m_value <= b;
-        }
-
-        void assign_no_notify(vluint64_t v) {
-            m_value = (T)v;
-        }
-
-        void assign_no_lock(T v) {
-            m_value = v;
-            written();
-        }
-
-        void subscribe(VerilatedThread::Promise<T>& promise, bool init) {
-            std::unique_lock<std::mutex> lck(m_mtx);
-            promises.push_back(&promise);
-            if (init) promise.value = m_value;
-        }
-
-        void unsubscribe(VerilatedThread::Promise<T>& promise) {
-            std::unique_lock<std::mutex> lck(m_mtx);
-            auto it = std::find(promises.begin(), promises.end(), &promise);
-            if (it != promises.end()) {
-                promises.erase(it);
-            }
-        }
-
-        std::mutex& mtx() {
-            return m_mtx;
-        }
-
-        virtual vluint64_t value() const {
-            return m_value;
-        }
-
-    private:
-        std::atomic<T> m_value;
-
-        mutable std::mutex m_mtx;
-
-        std::vector<VerilatedThread::Promise<T>*> promises;
-
-        void written() {
-            for (auto& promise : promises) {
-                promise->set(m_value);
-            }
-        }
-};
-
-=======
     void name(std::string n) { m_name = n; }
 
     std::string name() { return m_name; }
@@ -789,7 +475,6 @@
         for (auto& promise : promises) { promise->set(m_value); }
     }
 };
->>>>>>> f7ee7f9f
 
 // clang-format off
 //                   P          // Packed data of bit type (C/S/I/Q/W)
@@ -819,49 +504,6 @@
 
 typedef const WDataV* WDataInPV;  ///< Array input to a function
 typedef WDataV* WDataOutPV;  ///< Array output from a function
-<<<<<<< HEAD
-
-class VerilatedNBACtrl {
-    private:
-        std::map<MonitoredValueBase*, vluint64_t> data;
-        // For continuous assignments
-        std::map<MonitoredValueBase*, std::function<vluint64_t()>> edata;
-        std::mutex mtx;
-
-    public:
-
-        vluint64_t get_scheduled(MonitoredValueBase* var) {
-            auto it = data.find(var);
-            if (it != data.end()) {
-                return it->second;
-            }
-            return var->value();
-        }
-
-        void schedule(MonitoredValueBase* var, vluint64_t val) {
-            std::unique_lock<std::mutex> lck(mtx);
-
-            data[var] = val;
-        }
-
-        void schedule(MonitoredValueBase* var, std::function<vluint64_t()> expr) {
-            edata[var] = expr;
-        }
-
-        void assign() {
-            std::unique_lock<std::mutex> lck(mtx);
-
-            for (auto const& v : data) {
-                v.first->assign_no_notify(v.second);
-            }
-            data.clear();
-
-            for (auto const& v : edata) {
-                v.first->assign_no_notify(v.second());
-            }
-            edata.clear();
-        }
-=======
 
 class VerilatedEvalMsgQueue;
 class VerilatedScopeNameMap;
@@ -908,7 +550,6 @@
         for (auto const& v : edata) { v.first->assign_no_notify(v.second()); }
         edata.clear();
     }
->>>>>>> f7ee7f9f
 };
 
 extern VerilatedNBACtrl verilated_nba_ctrl;
@@ -1408,12 +1049,8 @@
     // Internal: Time Queue
     static bool timedQEmpty(VerilatedSyms* symsp) VL_MT_SAFE;
     static vluint64_t timedQEarliestTime(VerilatedSyms* symsp) VL_MT_SAFE;
-<<<<<<< HEAD
-    static void timedQPush(VerilatedSyms* symsp, vluint64_t time, VerilatedThread* thread) VL_MT_SAFE;
-=======
     static void timedQPush(VerilatedSyms* symsp, vluint64_t time,
                            VerilatedThread* thread) VL_MT_SAFE;
->>>>>>> f7ee7f9f
     static void timedQActivate(VerilatedSyms* symsp, vluint64_t time) VL_MT_SAFE;
     static void timedQWait(VerilatedSyms* symsp, std::unique_lock<std::mutex>& lck) VL_MT_SAFE;
 #ifdef VL_THREADED
@@ -1603,11 +1240,7 @@
 }
 /// Return QData from void*
 static inline QData VL_CVT_VP_Q(void* fp) VL_PURE {
-<<<<<<< HEAD
-    union { void* fp; vluint64_t q; } u;
-=======
     union { const void* fp; vluint64_t q; } u;
->>>>>>> f7ee7f9f
     u.q = 0;
     u.fp = fp;
     return u.q;
