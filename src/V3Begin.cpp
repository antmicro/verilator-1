// -*- mode: C++; c-file-style: "cc-mode" -*-
//*************************************************************************
// DESCRIPTION: Verilator: Removal of named begin blocks
//
// Code available from: https://verilator.org
//
//*************************************************************************
//
// Copyright 2003-2021 by Wilson Snyder. This program is free software; you
// can redistribute it and/or modify it under the terms of either the GNU
// Lesser General Public License Version 3 or the Perl Artistic License
// Version 2.0.
// SPDX-License-Identifier: LGPL-3.0-only OR Artistic-2.0
//
//*************************************************************************
// V3Begin's Transformations:
//
// Each module:
//      Look for BEGINs
//          BEGIN(VAR...) -> VAR ... {renamed}
//      FOR -> WHILEs
//
// There are two scopes; named BEGINs change %m and variable scopes.
// Unnamed BEGINs change only variable, not $display("%m") scope.
//
//*************************************************************************

#include "config_build.h"
#include "verilatedos.h"

#include "V3Global.h"
#include "V3Begin.h"
#include "V3Ast.h"

#include <algorithm>

//######################################################################

class BeginState final {
private:
    // NODE STATE
    // Entire netlist:
    // AstNodeFTask::user1      -> bool, 1=processed
    AstUser1InUse m_inuser1;
    bool m_anyFuncInBegin = false;

public:
    BeginState() = default;
    ~BeginState() = default;
    void userMarkChanged(AstNode* nodep) {
        nodep->user1(true);
        m_anyFuncInBegin = true;
    }
    bool anyFuncInBegin() const { return m_anyFuncInBegin; }
};

//######################################################################

class BeginVisitor final : public AstNVisitor {
private:
    // STATE
    BeginState* m_statep;  // Current global state
    AstNodeModule* m_modp = nullptr;  // Current module
    AstNodeFTask* m_ftaskp = nullptr;  // Current function/task
    string m_namedScope;  // Name of begin blocks above us
    string m_unnamedScope;  // Name of begin blocks, including unnamed blocks
<<<<<<< HEAD
    int m_ifDepth;  // Current if depth
=======
    int m_ifDepth = 0;  // Current if depth
>>>>>>> f7ee7f9f
    bool m_inFork = false;  // True if statement is directly under a fork

    // METHODS
    VL_DEBUG_FUNC;  // Declare debug()

    string dot(const string& a, const string& b) {
        if (a == "") return b;
        return a + "__DOT__" + b;
    }

    // VISITORS
<<<<<<< HEAD
    virtual void visit(AstFork* nodep) VL_OVERRIDE {
=======
    virtual void visit(AstFork* nodep) override {
>>>>>>> f7ee7f9f
        bool prevInFork = m_inFork;
        m_inFork = true;
        iterateChildren(nodep);
        m_inFork = prevInFork;
    }
<<<<<<< HEAD
    virtual void visit(AstNodeModule* nodep) VL_OVERRIDE {
        AstNodeModule* origModp = m_modp;
=======
    virtual void visit(AstNodeModule* nodep) override {
        VL_RESTORER(m_modp);
>>>>>>> f7ee7f9f
        {
            m_modp = nodep;
            iterateChildren(nodep);
        }
    }
    virtual void visit(AstNodeFTask* nodep) override {
        UINFO(8, "  " << nodep << endl);
        // Rename it
        if (m_unnamedScope != "") {
            nodep->name(dot(m_unnamedScope, nodep->name()));
            UINFO(8, "     rename to " << nodep->name() << endl);
            m_statep->userMarkChanged(nodep);
        }
        // BEGIN wrapping a function rename that function, but don't affect
        // the inside function's variables.  We then restart with empty
        // naming; so that any begin's inside the function will rename
        // inside the function.
        // Process children
        VL_RESTORER(m_namedScope);
        VL_RESTORER(m_unnamedScope);
        {
            m_namedScope = "";
            m_unnamedScope = "";
            m_ftaskp = nodep;
            iterateChildren(nodep);
            m_ftaskp = nullptr;
        }
    }
    virtual void visit(AstBegin* nodep) override {
        // Begin blocks were only useful in variable creation, change names and delete
        UINFO(8, "  " << nodep << endl);
        bool inFork = m_inFork;
        m_inFork = false;
<<<<<<< HEAD
        string oldScope = m_namedScope;
        string oldUnnamed = m_unnamedScope;
=======
        VL_RESTORER(m_namedScope);
        VL_RESTORER(m_unnamedScope);
>>>>>>> f7ee7f9f
        {
            UINFO(8, "nname " << m_namedScope << endl);
            if (nodep->name() != "") {  // Else unneeded unnamed block
                // Create data for dotted variable resolution
                string dottedname = nodep->name() + "__DOT__";  // So always found
                string::size_type pos;
                while ((pos = dottedname.find("__DOT__")) != string::npos) {
                    string ident = dottedname.substr(0, pos);
                    dottedname = dottedname.substr(pos + strlen("__DOT__"));
                    if (nodep->name() != "") m_namedScope = dot(m_namedScope, ident);
                    m_unnamedScope = dot(m_unnamedScope, ident);
                    // Create CellInline for dotted var resolution
                    if (!m_ftaskp) {
                        AstCellInline* inlinep = new AstCellInline(
                            nodep->fileline(), m_unnamedScope, "__BEGIN__", m_modp->timeunit());
                        m_modp->addInlinesp(inlinep);  // Must be parsed before any AstCells
                    }
                }
            }

            // Remap var names and replace lower Begins
            iterateAndNextNull(nodep->stmtsp());
            UASSERT_OBJ(!nodep->genforp(), nodep, "GENFORs should have been expanded earlier");

<<<<<<< HEAD
        // Cleanup
        if (inFork) {
            m_inFork = inFork;
            return;
        }
        AstNode* addsp = NULL;
        if (AstNode* stmtsp = nodep->stmtsp()) {
            stmtsp->unlinkFrBackWithNext();
=======
            // Cleanup
            if (inFork) {
                m_inFork = inFork;
                return;
            }
            AstNode* addsp = nullptr;
            if (AstNode* stmtsp = nodep->stmtsp()) {
                stmtsp->unlinkFrBackWithNext();
                if (addsp) {
                    addsp = addsp->addNextNull(stmtsp);
                } else {
                    addsp = stmtsp;
                }
            }
>>>>>>> f7ee7f9f
            if (addsp) {
                nodep->replaceWith(addsp);
            } else {
                nodep->unlinkFrBack();
            }
            VL_DO_DANGLING(pushDeletep(nodep), nodep);
        }
    }
    virtual void visit(AstVar* nodep) override {
        if (m_unnamedScope != "") {
            // Rename it
            nodep->name(dot(m_unnamedScope, nodep->name()));
            m_statep->userMarkChanged(nodep);
            // Move to module
            nodep->unlinkFrBack();
            if (m_ftaskp) {
                m_ftaskp->addStmtsp(nodep);  // Begins under funcs just move into the func
            } else {
                m_modp->addStmtp(nodep);
            }
        }
    }
    virtual void visit(AstTypedef* nodep) override {
        if (m_unnamedScope != "") {
            // Rename it
            nodep->name(dot(m_unnamedScope, nodep->name()));
            m_statep->userMarkChanged(nodep);
            // Move to module
            nodep->unlinkFrBack();
            // Begins under funcs just move into the func
            if (m_ftaskp) {
                m_ftaskp->addStmtsp(nodep);
            } else {
                m_modp->addStmtp(nodep);
            }
        }
    }
    virtual void visit(AstCell* nodep) override {
        UINFO(8, "   CELL " << nodep << endl);
        if (m_namedScope != "") {
            m_statep->userMarkChanged(nodep);
            // Rename it
            nodep->name(dot(m_namedScope, nodep->name()));
            UINFO(8, "     rename to " << nodep->name() << endl);
            // Move to module
            nodep->unlinkFrBack();
            m_modp->addStmtp(nodep);
        }
        iterateChildren(nodep);
    }
    virtual void visit(AstVarXRef* nodep) override {
        UINFO(9, "   VARXREF " << nodep << endl);
        if (m_namedScope != "" && nodep->inlinedDots() == "" && !m_ftaskp) {
            nodep->inlinedDots(m_namedScope);
            UINFO(9, "    rescope to " << nodep << endl);
        }
    }
    virtual void visit(AstScopeName* nodep) override {
        // If there's a %m in the display text, we add a special node that will contain the name()
        // Similar code in V3Inline
        if (nodep->user1SetOnce()) return;  // Don't double-add text's
        if (m_namedScope != "") {
            // To keep correct visual order, must add before other Text's
            AstNode* afterp = nodep->scopeAttrp();
            if (afterp) afterp->unlinkFrBackWithNext();
            nodep->scopeAttrp(new AstText(nodep->fileline(), string("__DOT__") + m_namedScope));
            if (afterp) nodep->scopeAttrp(afterp);
        }
        iterateChildren(nodep);
    }
    virtual void visit(AstCoverDecl* nodep) override {
        // Don't need to fix path in coverage statements, they're not under
        // any BEGINs, but V3Coverage adds them all under the module itself.
        iterateChildren(nodep);
    }
    // VISITORS - LINT CHECK
    virtual void visit(AstIf* nodep) override {  // not AstNodeIf; other types not covered
        // Check IFDEPTH warning - could be in other transform files if desire
        VL_RESTORER(m_ifDepth);
        if (m_ifDepth == -1 || v3Global.opt.ifDepth() < 1) {  // Turned off
        } else if (nodep->uniquePragma() || nodep->unique0Pragma() || nodep->priorityPragma()) {
            m_ifDepth = -1;
        } else if (++m_ifDepth > v3Global.opt.ifDepth()) {
            nodep->v3warn(IFDEPTH,
                          "Deep 'if' statement; suggest unique/priority to avoid slow logic");
            nodep->fileline()->modifyWarnOff(V3ErrorCode::IFDEPTH, true);  // Warn only once
            m_ifDepth = -1;
        }
        iterateChildren(nodep);
    }
    virtual void visit(AstNode* nodep) override { iterateChildren(nodep); }

public:
    // CONSTRUCTORS
    BeginVisitor(AstNetlist* nodep, BeginState* statep)
        : m_statep{statep} {
        iterate(nodep);
    }
    virtual ~BeginVisitor() override = default;
};

//######################################################################

class BeginRelinkVisitor final : public AstNVisitor {
    // Replace tasks with new pointer
private:
    // NODE STATE
    //  Input:
    //   AstNodeFTask::user1p           // Node replaced, rename it

    // VISITORS
    virtual void visit(AstNodeFTaskRef* nodep) override {
        if (nodep->taskp()->user1()) {  // It was converted
            UINFO(9, "    relinkFTask " << nodep << endl);
            nodep->name(nodep->taskp()->name());
        }
        iterateChildren(nodep);
    }
    virtual void visit(AstVarRef* nodep) override {
        if (nodep->varp()->user1()) {  // It was converted
            UINFO(9, "    relinVarRef " << nodep << endl);
            nodep->name(nodep->varp()->name());
        }
        iterateChildren(nodep);
    }
    virtual void visit(AstIfaceRefDType* nodep) override {
        // May have changed cell names
        // TypeTable is always after all modules, so names are stable
        UINFO(8, "   IFACEREFDTYPE " << nodep << endl);
        if (nodep->cellp()) nodep->cellName(nodep->cellp()->name());
        UINFO(8, "       rename to " << nodep << endl);
        iterateChildren(nodep);
    }
    //--------------------
    virtual void visit(AstNode* nodep) override { iterateChildren(nodep); }

public:
    // CONSTRUCTORS
    BeginRelinkVisitor(AstNetlist* nodep, BeginState*) { iterate(nodep); }
    virtual ~BeginRelinkVisitor() override = default;
};

//######################################################################
// Task class functions

void V3Begin::debeginAll(AstNetlist* nodep) {
    UINFO(2, __FUNCTION__ << ": " << endl);
    {
        BeginState state;
        { BeginVisitor bvisitor(nodep, &state); }
        if (state.anyFuncInBegin()) { BeginRelinkVisitor brvisitor(nodep, &state); }
    }  // Destruct before checking
    V3Global::dumpCheckGlobalTree("begin", 0, v3Global.opt.dumpTreeLevel(__FILE__) >= 3);
}<|MERGE_RESOLUTION|>--- conflicted
+++ resolved
@@ -64,11 +64,7 @@
     AstNodeFTask* m_ftaskp = nullptr;  // Current function/task
     string m_namedScope;  // Name of begin blocks above us
     string m_unnamedScope;  // Name of begin blocks, including unnamed blocks
-<<<<<<< HEAD
-    int m_ifDepth;  // Current if depth
-=======
     int m_ifDepth = 0;  // Current if depth
->>>>>>> f7ee7f9f
     bool m_inFork = false;  // True if statement is directly under a fork
 
     // METHODS
@@ -80,23 +76,14 @@
     }
 
     // VISITORS
-<<<<<<< HEAD
-    virtual void visit(AstFork* nodep) VL_OVERRIDE {
-=======
     virtual void visit(AstFork* nodep) override {
->>>>>>> f7ee7f9f
         bool prevInFork = m_inFork;
         m_inFork = true;
         iterateChildren(nodep);
         m_inFork = prevInFork;
     }
-<<<<<<< HEAD
-    virtual void visit(AstNodeModule* nodep) VL_OVERRIDE {
-        AstNodeModule* origModp = m_modp;
-=======
     virtual void visit(AstNodeModule* nodep) override {
         VL_RESTORER(m_modp);
->>>>>>> f7ee7f9f
         {
             m_modp = nodep;
             iterateChildren(nodep);
@@ -130,13 +117,8 @@
         UINFO(8, "  " << nodep << endl);
         bool inFork = m_inFork;
         m_inFork = false;
-<<<<<<< HEAD
-        string oldScope = m_namedScope;
-        string oldUnnamed = m_unnamedScope;
-=======
         VL_RESTORER(m_namedScope);
         VL_RESTORER(m_unnamedScope);
->>>>>>> f7ee7f9f
         {
             UINFO(8, "nname " << m_namedScope << endl);
             if (nodep->name() != "") {  // Else unneeded unnamed block
@@ -161,16 +143,6 @@
             iterateAndNextNull(nodep->stmtsp());
             UASSERT_OBJ(!nodep->genforp(), nodep, "GENFORs should have been expanded earlier");
 
-<<<<<<< HEAD
-        // Cleanup
-        if (inFork) {
-            m_inFork = inFork;
-            return;
-        }
-        AstNode* addsp = NULL;
-        if (AstNode* stmtsp = nodep->stmtsp()) {
-            stmtsp->unlinkFrBackWithNext();
-=======
             // Cleanup
             if (inFork) {
                 m_inFork = inFork;
@@ -185,7 +157,6 @@
                     addsp = stmtsp;
                 }
             }
->>>>>>> f7ee7f9f
             if (addsp) {
                 nodep->replaceWith(addsp);
             } else {
