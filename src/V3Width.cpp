--- conflicted
+++ resolved
@@ -3035,7 +3035,6 @@
             nodep->dtypeFrom(adtypep->subDTypep());  // Best guess
         }
     }
-<<<<<<< HEAD
     AstVar* getCreateTriggeredVar(AstNode* nodep) {
         auto* varp = VN_CAST(nodep, VarRef)->varp();
         if (varp->triggeredVarp()) return varp->triggeredVarp();
@@ -3049,16 +3048,13 @@
         modp->addStmtp(newvarp);
         return newvarp;
     }
-    void methodCallEvent(AstMethodCall* nodep, AstBasicDType* adtypep) {
-=======
     void methodCallEvent(AstMethodCall* nodep, AstBasicDType*) {
->>>>>>> f7ee7f9f
         // Method call on event
         if (nodep->name() == "triggered") {
             // Replace with reference to new __Vtriggered variable
             methodOkArguments(nodep, 0, 0);
             auto* newvarp = getCreateTriggeredVar(nodep->fromp());
-            auto* varrefp = new AstVarRef(nodep->fileline(), newvarp, false);
+            auto* varrefp = new AstVarRef(nodep->fileline(), newvarp, VAccess::READ);
             nodep->replaceWith(varrefp);
             VL_DO_DANGLING(pushDeletep(nodep), nodep);
         } else {
@@ -4578,14 +4574,7 @@
     virtual void visit(AstWait* nodep) override {
         userIterateChildren(nodep, WidthVP(SELF, PRELIM).p());
     }
-<<<<<<< HEAD
-    virtual void visit(AstWait* nodep) VL_OVERRIDE {
-        userIterateChildren(nodep, WidthVP(SELF, PRELIM).p());
-    }
-    virtual void visit(AstNode* nodep) VL_OVERRIDE {
-=======
     virtual void visit(AstNode* nodep) override {
->>>>>>> f7ee7f9f
         // Default: Just iterate
         UASSERT_OBJ(!m_vup, nodep,
                     "Visit function missing? Widthed expectation for this node: " << nodep);
@@ -5357,14 +5346,9 @@
             AstNode* oldp = underp;  // Need FINAL on children; otherwise splice would block it
             underp = spliceCvtString(underp);
             underp = userIterateSubtreeReturnEdits(oldp, WidthVP(SELF, FINAL).p());
-<<<<<<< HEAD
-        } else if (VN_IS(nodep, AssignW) && VN_IS(VN_CAST(nodep, AssignW)->lhsp(), VarRef) &&
-                   VN_CAST(VN_CAST(nodep, AssignW)->lhsp(), VarRef)->varp()->varType() == AstVarType::MODULETEMP) {
-=======
         } else if (VN_IS(nodep, AssignW) && VN_IS(VN_CAST(nodep, AssignW)->lhsp(), VarRef)
                    && VN_CAST(VN_CAST(nodep, AssignW)->lhsp(), VarRef)->varp()->varType()
                           == AstVarType::MODULETEMP) {
->>>>>>> f7ee7f9f
             // Don't verify width in assignments to temporary variables
         } else {
             AstBasicDType* expBasicp = expDTypep->basicp();
