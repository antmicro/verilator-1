// -*- mode: C++; c-file-style: "cc-mode" -*-
//*************************************************************************
// DESCRIPTION: Verilator: Block code ordering
//
// Code available from: https://verilator.org
//
//*************************************************************************
//
// Copyright 2003-2021 by Wilson Snyder. This program is free software; you
// can redistribute it and/or modify it under the terms of either the GNU
// Lesser General Public License Version 3 or the Perl Artistic License
// Version 2.0.
// SPDX-License-Identifier: LGPL-3.0-only OR Artistic-2.0
//
//*************************************************************************
// V3Order's Transformations:
//
//  Compute near optimal scheduling of always/wire statements
//  Make a graph of the entire netlist
//
//      Add master "*INPUTS*" vertex.
//      For inputs on top level
//          Add vertex for each input var.
//              Add edge INPUTS->var_vertex
//
//      For seq logic
//          Add logic_sensitive_vertex for this list of SenItems
//              Add edge for each sensitive_var->logic_sensitive_vertex
//          For AssignPre's
//              Add vertex for this logic
//                  Add edge logic_sensitive_vertex->logic_vertex
//                  Add edge logic_consumed_var_PREVAR->logic_vertex
//                  Add edge logic_vertex->logic_generated_var (same as if comb)
//                  Add edge logic_vertex->generated_var_PREORDER
//                      Cutable dependency to attempt to order dlyed
//                      assignments to avoid saving state, thus we prefer
//                              a <= b ...      As the opposite order would
//                              b <= c ...      require the old value of b.
//                  Add edge consumed_var_POST->logic_vertex
//                      This prevents a consumer of the "early" value to be
//                      scheduled after we've changed to the next-cycle value
//          For Logic
//              Add vertex for this logic
//                  Add edge logic_sensitive_vertex->logic_vertex
//                  Add edge logic_generated_var_PREORDER->logic_vertex
//                      This ensures the AssignPre gets scheduled before this logic
//                  Add edge logic_vertex->consumed_var_PREVAR
//                  Add edge logic_vertex->consumed_var_POSTVAR
//                  Add edge logic_vertex->logic_generated_var (same as if comb)
//          For AssignPost's
//              Add vertex for this logic
//                  Add edge logic_sensitive_vertex->logic_vertex
//                  Add edge logic_consumed_var->logic_vertex (same as if comb)
//                  Add edge logic_vertex->logic_generated_var (same as if comb)
//                  Add edge consumed_var_POST->logic_vertex (same as if comb)
//
//      For comb logic
//          For comb logic
//              Add vertex for this logic
//              Add edge logic_consumed_var->logic_vertex
//              Add edge logic_vertex->logic_generated_var
//                  Mark it cutable, as circular logic may require
//                  the generated signal to become a primary input again.
//
//
//
//   Rank the graph starting at INPUTS (see V3Graph)
//
//   Visit the graph's logic vertices in ranked order
//      For all logic vertices with all inputs already ordered
//         Make ordered block for this module
//         For all ^^ in same domain
//              Move logic to ordered activation
//      When we have no more choices, we move to the next module
//      and make a new block.  Add that new activation block to the list of calls to make.
//
//*************************************************************************

#include "config_build.h"
#include "verilatedos.h"

#include "V3Ast.h"
#include "V3Const.h"
#include "V3EmitCBase.h"
#include "V3EmitV.h"
#include "V3File.h"
#include "V3Global.h"
#include "V3Graph.h"
#include "V3GraphStream.h"
#include "V3List.h"
#include "V3Partition.h"
#include "V3PartitionGraph.h"
#include "V3SenTree.h"
#include "V3SplitVar.h"
#include "V3Stats.h"

#include "V3Order.h"
#include "V3OrderGraph.h"

#include <algorithm>
#include <deque>
#include <iomanip>
#include <map>
#include <memory>
#include <sstream>
#include <vector>
#include <unordered_map>
#include <unordered_set>

static bool domainsExclusive(const AstSenTree* fromp, const AstSenTree* top);

//######################################################################
// Functions for above graph classes

void OrderGraph::loopsVertexCb(V3GraphVertex* vertexp) {
    if (debug()) cout << "-Info-Loop: " << vertexp << "\n";
    if (OrderLogicVertex* vvertexp = dynamic_cast<OrderLogicVertex*>(vertexp)) {
        std::cerr << vvertexp->nodep()->fileline()->warnOther()
                  << "     Example path: " << vvertexp->nodep()->typeName() << endl;
    }
    if (OrderVarVertex* vvertexp = dynamic_cast<OrderVarVertex*>(vertexp)) {
        std::cerr << vvertexp->varScp()->fileline()->warnOther()
                  << "     Example path: " << vvertexp->varScp()->prettyName() << endl;
    }
}

//######################################################################

class OrderMoveDomScope final {
    // Information stored for each unique loop, domain & scope trifecta
public:
    V3ListEnt<OrderMoveDomScope*> m_readyDomScopeE;  // List of next ready dom scope
    V3List<OrderMoveVertex*> m_readyVertices;  // Ready vertices with same domain & scope
private:
    bool m_onReadyList = false;  // True if DomScope is already on list of ready dom/scopes
    const AstSenTree* m_domainp;  // Domain all vertices belong to
    const AstScope* m_scopep;  // Scope all vertices belong to

    typedef std::pair<const AstSenTree*, const AstScope*> DomScopeKey;
    typedef std::map<DomScopeKey, OrderMoveDomScope*> DomScopeMap;
    static DomScopeMap s_dsMap;  // Structure registered for each dom/scope pairing

public:
    OrderMoveDomScope(const AstSenTree* domainp, const AstScope* scopep)
        : m_domainp{domainp}
        , m_scopep{scopep} {}
    OrderMoveDomScope* readyDomScopeNextp() const { return m_readyDomScopeE.nextp(); }
    const AstSenTree* domainp() const { return m_domainp; }
    const AstScope* scopep() const { return m_scopep; }
    void ready(OrderVisitor* ovp);  // Check the domScope is on ready list, add if not
    void movedVertex(
        OrderVisitor* ovp,
        OrderMoveVertex* vertexp);  // Mark one vertex as finished, remove from ready list if done
    // STATIC MEMBERS (for lookup)
    static void clear() {
        for (const auto& itr : s_dsMap) delete itr.second;
        s_dsMap.clear();
    }
    V3List<OrderMoveVertex*>& readyVertices() { return m_readyVertices; }
    static OrderMoveDomScope* findCreate(const AstSenTree* domainp, const AstScope* scopep) {
        const DomScopeKey key = make_pair(domainp, scopep);
        const auto iter = s_dsMap.find(key);
        if (iter != s_dsMap.end()) {
            return iter->second;
        } else {
            OrderMoveDomScope* domScopep = new OrderMoveDomScope(domainp, scopep);
            s_dsMap.emplace(key, domScopep);
            return domScopep;
        }
    }
    string name() const {
        return (string("MDS:") + " d=" + cvtToHex(domainp()) + " s=" + cvtToHex(scopep()));
    }
};

OrderMoveDomScope::DomScopeMap OrderMoveDomScope::s_dsMap;

inline std::ostream& operator<<(std::ostream& lhs, const OrderMoveDomScope& rhs) {
    lhs << rhs.name();
    return lhs;
}

//######################################################################
// Order information stored under each AstNode::user1p()...

// Types of vertex we can create
enum WhichVertex : uint8_t { WV_STD, WV_PRE, WV_PORD, WV_POST, WV_MAX };

class OrderUser final {
    // Stored in AstVarScope::user1p, a list of all the various vertices
    // that can exist for one given variable
private:
    std::array<OrderVarVertex*, WV_MAX> m_vertexp;  // Vertex of each type (if non nullptr)
public:
    // METHODS
    OrderVarVertex* newVarUserVertex(V3Graph* graphp, AstScope* scopep, AstVarScope* varscp,
                                     WhichVertex type, bool* createdp = nullptr) {
        UASSERT_OBJ(type < WV_MAX, varscp, "Bad case");
        OrderVarVertex* vertexp = m_vertexp[type];
        if (!vertexp) {
            UINFO(6, "New vertex " << varscp << endl);
            if (createdp) *createdp = true;
            switch (type) {
            case WV_STD: vertexp = new OrderVarStdVertex(graphp, scopep, varscp); break;
            case WV_PRE: vertexp = new OrderVarPreVertex(graphp, scopep, varscp); break;
            case WV_PORD: vertexp = new OrderVarPordVertex(graphp, scopep, varscp); break;
            case WV_POST: vertexp = new OrderVarPostVertex(graphp, scopep, varscp); break;
            default: varscp->v3fatalSrc("Bad case");
            }
            m_vertexp[type] = vertexp;
        } else {
            if (createdp) *createdp = false;
        }
        return vertexp;
    }

    // CONSTRUCTORS
    OrderUser() {
        for (auto& vertexp : m_vertexp) vertexp = nullptr;
    }
    ~OrderUser() = default;
};

//######################################################################
// Comparator classes

//! Comparator for width of associated variable
struct OrderVarWidthCmp {
    bool operator()(OrderVarStdVertex* vsv1p, OrderVarStdVertex* vsv2p) {
        return vsv1p->varScp()->varp()->width() > vsv2p->varScp()->varp()->width();
    }
};

//! Comparator for fanout of vertex
struct OrderVarFanoutCmp {
    bool operator()(OrderVarStdVertex* vsv1p, OrderVarStdVertex* vsv2p) {
        return vsv1p->fanout() > vsv2p->fanout();
    }
};

//######################################################################
// The class is used for propagating the clocker attribute for further
// avoiding marking clock signals as circular.
// Transformation:
//    while (newClockerMarked)
//        check all assignments
//            if RHS is marked as clocker:
//                mark LHS as clocker as well.
//                newClockerMarked = true;
//
// In addition it also check whether clock and data signals are mixed, and
// produce a CLKDATA warning if so.
//
class OrderClkMarkVisitor final : public AstNVisitor {
private:
    bool m_hasClk = false;  // flag indicating whether there is clock signal on rhs
    bool m_inClocked = false;  // Currently inside a sequential block
    bool m_newClkMarked;  // Flag for deciding whether a new run is needed
    bool m_inAss = false;  // Currently inside of a assignment
    int m_childClkWidth = 0;  // If in hasClk, width of clock signal in child
    int m_rightClkWidth = 0;  // Clk width on the RHS

    // METHODS
    VL_DEBUG_FUNC;  // Declare debug()

    virtual void visit(AstNodeAssign* nodep) override {
        m_hasClk = false;
        if (AstVarRef* varrefp = VN_CAST(nodep->rhsp(), VarRef)) {
            this->visit(varrefp);
            m_rightClkWidth = varrefp->width();
            if (varrefp->varp()->attrClocker() == VVarAttrClocker::CLOCKER_YES) {
                if (m_inClocked) {
                    varrefp->v3warn(
                        CLKDATA, "Clock used as data (on rhs of assignment) in sequential block "
                                     << varrefp->prettyNameQ());
                } else {
                    m_hasClk = true;
                    UINFO(5, "node is already marked as clocker " << varrefp << endl);
                }
            }
        } else {
            m_inAss = true;
            m_childClkWidth = 0;
            iterateAndNextNull(nodep->rhsp());
            m_rightClkWidth = m_childClkWidth;
            m_inAss = false;
        }

        // do the marking
        if (m_hasClk) {
            if (nodep->lhsp()->width() > m_rightClkWidth) {
                nodep->v3warn(CLKDATA, "Clock is assigned to part of data signal "
                                           << nodep->lhsp()->prettyNameQ());
                UINFO(4, "CLKDATA: lhs with width " << nodep->lhsp()->width() << endl);
                UINFO(4, "     but rhs clock with width " << m_rightClkWidth << endl);
                return;  // skip the marking
            }

            const AstVarRef* lhsp = VN_CAST(nodep->lhsp(), VarRef);
            if (lhsp && (lhsp->varp()->attrClocker() == VVarAttrClocker::CLOCKER_UNKNOWN)) {
                lhsp->varp()->attrClocker(VVarAttrClocker::CLOCKER_YES);  // mark as clocker
                m_newClkMarked = true;  // enable a further run since new clocker is marked
                UINFO(5, "node is newly marked as clocker by assignment " << lhsp << endl);
            }
        }
    }

    virtual void visit(AstVarRef* nodep) override {
        if (m_inAss && nodep->varp()->attrClocker() == VVarAttrClocker::CLOCKER_YES) {
            if (m_inClocked) {
                nodep->v3warn(CLKDATA,
                              "Clock used as data (on rhs of assignment) in sequential block "
                                  << nodep->prettyNameQ());
            } else {
                m_hasClk = true;
                m_childClkWidth = nodep->width();  // Pass up
                UINFO(5, "node is already marked as clocker " << nodep << endl);
            }
        }
    }
    virtual void visit(AstConcat* nodep) override {
        if (m_inAss) {
            iterateAndNextNull(nodep->lhsp());
            int lw = m_childClkWidth;
            iterateAndNextNull(nodep->rhsp());
            int rw = m_childClkWidth;
            m_childClkWidth = lw + rw;  // Pass up
        }
    }
    virtual void visit(AstNodeSel* nodep) override {
        if (m_inAss) {
            iterateChildren(nodep);
            // Pass up result width
            if (m_childClkWidth > nodep->width()) m_childClkWidth = nodep->width();
        }
    }
    virtual void visit(AstSel* nodep) override {
        if (m_inAss) {
            iterateChildren(nodep);
            if (m_childClkWidth > nodep->width()) m_childClkWidth = nodep->width();
        }
    }
    virtual void visit(AstReplicate* nodep) override {
        if (m_inAss) {
            iterateChildren(nodep);
            if (VN_IS(nodep->rhsp(), Const)) {
                m_childClkWidth = m_childClkWidth * VN_CAST(nodep->rhsp(), Const)->toUInt();
            } else {
                m_childClkWidth = nodep->width();  // can not check in this case.
            }
        }
    }
    virtual void visit(AstActive* nodep) override {
        m_inClocked = nodep->hasClocked();
        iterateChildren(nodep);
        m_inClocked = false;
    }
    virtual void visit(AstNode* nodep) override { iterateChildren(nodep); }

public:
    // CONSTRUCTORS
    explicit OrderClkMarkVisitor(AstNode* nodep) {
        do {
            m_newClkMarked = false;
            iterate(nodep);
        } while (m_newClkMarked);
    }
    virtual ~OrderClkMarkVisitor() override = default;
};

//######################################################################
// The class checks if the assignment generates a clock.

class OrderClkAssVisitor final : public AstNVisitor {
private:
    bool m_clkAss = false;  // There is signals marked as clocker in the assignment
    // METHODS
    VL_DEBUG_FUNC;  // Declare debug()
    virtual void visit(AstNodeAssign* nodep) override {
        if (const AstVarRef* varrefp = VN_CAST(nodep->lhsp(), VarRef)) {
            if (varrefp->varp()->attrClocker() == VVarAttrClocker::CLOCKER_YES) {
                m_clkAss = true;
                UINFO(6, "node was marked as clocker " << varrefp << endl);
            }
        }
        iterateChildren(nodep->rhsp());
    }
    virtual void visit(AstVarRef*) override {
        // Previous versions checked attrClocker() here, but this breaks
        // the updated t_clocker VCD test.
        // If reenable this visitor note AstNodeMath short circuit below
    }
    virtual void visit(AstNodeMath*) override {}  // Accelerate
    virtual void visit(AstNode* nodep) override { iterateChildren(nodep); }

public:
    // CONSTRUCTORS
    explicit OrderClkAssVisitor(AstNode* nodep) { iterate(nodep); }
    virtual ~OrderClkAssVisitor() override = default;
    // METHODS
    bool isClkAss() const { return m_clkAss; }
};

//######################################################################
// ProcessMoveBuildGraph

template <class T_MoveVertex> class ProcessMoveBuildGraph {
    // ProcessMoveBuildGraph takes as input the fine-grained graph of
    // OrderLogicVertex, OrderVarVertex, etc; this is 'm_graph' in
    // OrderVisitor. It produces a slightly coarsened graph to drive the
    // code scheduling.
    //
    // * For the serial code scheduler, the new graph contains
    //   nodes of type OrderMoveVertex.
    //
    // * For the threaded code scheduler, the new graph contains
    //   nodes of type MTaskMoveVertex.
    //
    // * The difference in output type is abstracted away by the
    //   'T_MoveVertex' template parameter; ProcessMoveBuildGraph otherwise
    //   works the same way for both cases.

    // TYPES
    typedef std::pair<const V3GraphVertex*, const AstSenTree*> VxDomPair;
    // Maps an (original graph vertex, domain) pair to a T_MoveVertex
    // Not std::unordered_map, because std::pair doesn't provide std::hash
    typedef std::map<VxDomPair, T_MoveVertex*> Var2Move;
    typedef std::unordered_map<const OrderLogicVertex*, T_MoveVertex*> Logic2Move;

public:
    class MoveVertexMaker VL_NOT_FINAL {
    public:
        // Clients of ProcessMoveBuildGraph must supply MoveVertexMaker
        // which creates new T_MoveVertex's. Each new vertex wraps lvertexp
        // (which may be nullptr.)
        virtual T_MoveVertex* makeVertexp(  //
            OrderLogicVertex* lvertexp, const OrderEitherVertex* varVertexp,
            const AstScope* scopep, const AstSenTree* domainp)
            = 0;
        virtual void freeVertexp(T_MoveVertex* freeMep) = 0;
    };

private:
    // MEMBERS
    const V3Graph* m_graphp;  // Input graph of OrderLogicVertex's etc
    V3Graph* m_outGraphp;  // Output graph of T_MoveVertex's
    MoveVertexMaker* m_vxMakerp;  // Factory class for T_MoveVertex's
    Logic2Move m_logic2move;  // Map Logic to Vertex
    Var2Move m_var2move;  // Map Vars to Vertex

public:
    // CONSTRUCTORS
    ProcessMoveBuildGraph(const V3Graph* logicGraphp,  // Input graph of OrderLogicVertex etc.
                          V3Graph* outGraphp,  // Output graph of T_MoveVertex's
                          MoveVertexMaker* vxMakerp)
        : m_graphp{logicGraphp}
        , m_outGraphp{outGraphp}
        , m_vxMakerp{vxMakerp} {}
    virtual ~ProcessMoveBuildGraph() = default;

    // METHODS
    void build() {
        // How this works:
        //  - Create a T_MoveVertex for each OrderLogicVertex.
        //  - Following each OrderLogicVertex, search forward in the context of
        //    its domain...
        //    * If we encounter another OrderLogicVertex in non-exclusive
        //      domain, make the T_MoveVertex->T_MoveVertex edge.
        //    * If we encounter an OrderVarVertex, make a Vertex for the
        //      (OrderVarVertex, domain) pair and continue to search
        //      forward in the context of the same domain.  Unless we
        //      already created that pair, in which case, we've already
        //      done the forward search, so stop.

        // For each logic node, make a T_MoveVertex
        for (V3GraphVertex* itp = m_graphp->verticesBeginp(); itp; itp = itp->verticesNextp()) {
            if (OrderLogicVertex* lvertexp = dynamic_cast<OrderLogicVertex*>(itp)) {
                T_MoveVertex* moveVxp = m_vxMakerp->makeVertexp(
                    lvertexp, nullptr, lvertexp->scopep(), lvertexp->domainp());
                if (moveVxp) {
                    // Cross link so we can find it later
                    m_logic2move[lvertexp] = moveVxp;
                }
            }
        }
        // Build edges between logic vertices
        for (V3GraphVertex* itp = m_graphp->verticesBeginp(); itp; itp = itp->verticesNextp()) {
            if (OrderLogicVertex* lvertexp = dynamic_cast<OrderLogicVertex*>(itp)) {
                T_MoveVertex* moveVxp = m_logic2move[lvertexp];
                if (moveVxp) { iterate(moveVxp, lvertexp, lvertexp->domainp()); }
            }
        }
    }

private:
    // Return true if moveVxp has downstream dependencies
    bool iterate(T_MoveVertex* moveVxp, const V3GraphVertex* origVxp, const AstSenTree* domainp) {
        bool madeDeps = false;
        // Search forward from given original vertex, making new edges from
        // moveVxp forward
        for (V3GraphEdge* edgep = origVxp->outBeginp(); edgep; edgep = edgep->outNextp()) {
            if (edgep->weight() == 0) {  // Was cut
                continue;
            }
            int weight = edgep->weight();
            if (const OrderLogicVertex* toLVertexp
                = dynamic_cast<const OrderLogicVertex*>(edgep->top())) {

                // Do not construct dependencies across exclusive domains.
                if (domainsExclusive(domainp, toLVertexp->domainp())) continue;

                // Path from vertexp to a logic vertex; new edge.
                // Note we use the last edge's weight, not some function of
                // multiple edges
                new OrderEdge(m_outGraphp, moveVxp, m_logic2move[toLVertexp], weight);
                madeDeps = true;
            } else {
                // This is an OrderVarVertex or other vertex representing
                // data. (Could be var, settle, or input type vertex.)
                const V3GraphVertex* nonLogicVxp = edgep->top();
                VxDomPair key(nonLogicVxp, domainp);
                if (!m_var2move[key]) {
                    const OrderEitherVertex* eithp
                        = dynamic_cast<const OrderEitherVertex*>(nonLogicVxp);
                    T_MoveVertex* newMoveVxp
                        = m_vxMakerp->makeVertexp(nullptr, eithp, eithp->scopep(), domainp);
                    m_var2move[key] = newMoveVxp;

                    // Find downstream logics that depend on (var, domain)
                    if (!iterate(newMoveVxp, edgep->top(), domainp)) {
                        // No downstream dependencies, so remove this
                        // intermediate vertex.
                        m_var2move[key] = nullptr;
                        m_vxMakerp->freeVertexp(newMoveVxp);
                        continue;
                    }
                }

                // Create incoming edge, from previous logic that writes
                // this var, to the Vertex representing the (var,domain)
                new OrderEdge(m_outGraphp, moveVxp, m_var2move[key], weight);
                madeDeps = true;
            }
        }
        return madeDeps;
    }
    VL_UNCOPYABLE(ProcessMoveBuildGraph);
};

//######################################################################
// OrderMoveVertexMaker and related

class OrderMoveVertexMaker final : public ProcessMoveBuildGraph<OrderMoveVertex>::MoveVertexMaker {
    // MEMBERS
    V3Graph* m_pomGraphp;
    V3List<OrderMoveVertex*>* m_pomWaitingp;

public:
    // CONSTRUCTORS
    OrderMoveVertexMaker(V3Graph* pomGraphp, V3List<OrderMoveVertex*>* pomWaitingp)
        : m_pomGraphp{pomGraphp}
        , m_pomWaitingp{pomWaitingp} {}
    // METHODS
    virtual OrderMoveVertex* makeVertexp(OrderLogicVertex* lvertexp, const OrderEitherVertex*,
                                         const AstScope* scopep,
                                         const AstSenTree* domainp) override {
        OrderMoveVertex* resultp = new OrderMoveVertex(m_pomGraphp, lvertexp);
        resultp->domScopep(OrderMoveDomScope::findCreate(domainp, scopep));
        resultp->m_pomWaitingE.pushBack(*m_pomWaitingp, resultp);
        return resultp;
    }
    virtual void freeVertexp(OrderMoveVertex* freeMep) override {
        freeMep->m_pomWaitingE.unlink(*m_pomWaitingp, freeMep);
        freeMep->unlinkDelete(m_pomGraphp);
    }

private:
    VL_UNCOPYABLE(OrderMoveVertexMaker);
};

class OrderMTaskMoveVertexMaker final
    : public ProcessMoveBuildGraph<MTaskMoveVertex>::MoveVertexMaker {
    V3Graph* m_pomGraphp;

public:
    explicit OrderMTaskMoveVertexMaker(V3Graph* pomGraphp)
        : m_pomGraphp{pomGraphp} {}
    virtual MTaskMoveVertex* makeVertexp(OrderLogicVertex* lvertexp,
                                         const OrderEitherVertex* varVertexp,
                                         const AstScope* scopep,
                                         const AstSenTree* domainp) override {
        // Exclude initial/settle logic from the mtasks graph.
        // We'll output time-zero logic separately.
        if (domainp->hasInitial() || domainp->hasSettle()) return nullptr;
        return new MTaskMoveVertex(m_pomGraphp, lvertexp, varVertexp, scopep, domainp);
    }
    virtual void freeVertexp(MTaskMoveVertex* freeMep) override {
        freeMep->unlinkDelete(m_pomGraphp);
    }

private:
    VL_UNCOPYABLE(OrderMTaskMoveVertexMaker);
};

class OrderVerticesByDomainThenScope final {
    PartPtrIdMap m_ids;

public:
    virtual bool operator()(const V3GraphVertex* lhsp, const V3GraphVertex* rhsp) const {
        const MTaskMoveVertex* l_vxp = dynamic_cast<const MTaskMoveVertex*>(lhsp);
        const MTaskMoveVertex* r_vxp = dynamic_cast<const MTaskMoveVertex*>(rhsp);
        vluint64_t l_id = m_ids.findId(l_vxp->domainp());
        vluint64_t r_id = m_ids.findId(r_vxp->domainp());
        if (l_id < r_id) return true;
        if (l_id > r_id) return false;
        l_id = m_ids.findId(l_vxp->scopep());
        r_id = m_ids.findId(r_vxp->scopep());
        return l_id < r_id;
    }
};

class MTaskVxIdLessThan final {
public:
    MTaskVxIdLessThan() = default;
    virtual ~MTaskVxIdLessThan() = default;

    // Sort vertex's, which must be AbstractMTask's, into a deterministic
    // order by comparing their serial IDs.
    virtual bool operator()(const V3GraphVertex* lhsp, const V3GraphVertex* rhsp) const {
        const AbstractMTask* lmtaskp = dynamic_cast<const AbstractLogicMTask*>(lhsp);
        const AbstractMTask* rmtaskp = dynamic_cast<const AbstractLogicMTask*>(rhsp);
        return lmtaskp->id() < rmtaskp->id();
    }
};

//######################################################################
// Order class functions

class OrderVisitor final : public AstNVisitor {
private:
    // NODE STATE
    // Forming graph:
    //   Entire Netlist:
    //    AstVarScope::user1p   -> OrderUser* for usage var
    //    {statement}Node::user1p-> AstModule* statement is under
    //   USER4 Cleared on each Logic stmt
    //    AstVarScope::user4()  -> VarUsage(gen/con/both).      Where already encountered signal
    // Ordering (user3/4/5 cleared between forming and ordering)
    //    AstScope::user1p()    -> AstNodeModule*. Module this scope is under
    //    AstNodeModule::user3()    -> Number of routines created
    //  Each call to V3Const::constify
    //   AstNode::user4()               Used by V3Const::constify, called below
    AstUser1InUse m_inuser1;
    AstUser2InUse m_inuser2;
    AstUser3InUse m_inuser3;
    // AstUser4InUse     m_inuser4;      // Used only when building tree, so below

    // STATE
    OrderGraph m_graph;  // Scoreboard of var usages/dependencies
    SenTreeFinder m_finder;  // Find global sentree's and add them
<<<<<<< HEAD
    AstSenTree* m_comboDomainp;  // Combo activation tree
    AstSenTree* m_deleteDomainp;  // Delete this from tree
    OrderInputsVertex* m_inputsVxp;  // Top level vertex all inputs point from
    OrderLogicVertex* m_logicVxp;  // Current statement being tracked, NULL=ignored
    AstTopScope* m_topScopep;  // Current top scope being processed
    AstScope* m_scopetopp;  // Scope under TOPSCOPE
    AstNodeModule* m_modp;  // Current module
    AstScope* m_scopep;  // Current scope being processed
    AstActive* m_activep;  // Current activation block
    bool m_inSenTree;  // Underneath AstSenItem; any varrefs are clocks
    bool m_inClocked;  // Underneath clocked block
    bool m_inClkAss;  // Underneath AstAssign
    bool m_inPre;  // Underneath AstAssignPre
    bool m_inPost;  // Underneath AstAssignPost
    bool m_inTimedEvent;  // Underneath TimedEvent
    OrderLogicVertex* m_activeSenVxp;  // Sensitivity vertex
=======
    AstSenTree* m_comboDomainp = nullptr;  // Combo activation tree
    AstSenTree* m_deleteDomainp = nullptr;  // Delete this from tree
    OrderInputsVertex* m_inputsVxp = nullptr;  // Top level vertex all inputs point from
    OrderLogicVertex* m_logicVxp = nullptr;  // Current statement being tracked, nullptr=ignored
    AstTopScope* m_topScopep = nullptr;  // Current top scope being processed
    AstScope* m_scopetopp = nullptr;  // Scope under TOPSCOPE
    AstNodeModule* m_modp = nullptr;  // Current module
    AstScope* m_scopep = nullptr;  // Current scope being processed
    AstActive* m_activep = nullptr;  // Current activation block
    bool m_inSenTree = false;  // Underneath AstSenItem; any varrefs are clocks
    bool m_inClocked = false;  // Underneath clocked block
    bool m_inClkAss = false;  // Underneath AstAssign
    bool m_inPre = false;  // Underneath AstAssignPre
    bool m_inPost = false;  // Underneath AstAssignPost
    bool m_inPostponed = false;  // Underneath AstAssignPostponed
    bool m_inTimedEvent = false;  // Underneath TimedEvent
    OrderLogicVertex* m_activeSenVxp = nullptr;  // Sensitivity vertex
>>>>>>> f7ee7f9f
    std::deque<OrderUser*> m_orderUserps;  // All created OrderUser's for later deletion.
    // STATE... for inside process
    AstCFunc* m_pomNewFuncp = nullptr;  // Current function being created
    int m_pomNewStmts = 0;  // Statements in function being created
    V3Graph m_pomGraph;  // Graph of logic elements to move
    V3List<OrderMoveVertex*> m_pomWaiting;  // List of nodes needing inputs to become ready
protected:
    friend class OrderMoveDomScope;
    V3List<OrderMoveDomScope*> m_pomReadyDomScope;  // List of ready domain/scope pairs, by loopId
    std::vector<OrderVarStdVertex*> m_unoptflatVars;  // Vector of variables in UNOPTFLAT loop

private:
    // STATS
    std::array<VDouble0, OrderVEdgeType::_ENUM_END> m_statCut;  // Count of each edge type cut

    // TYPES
    enum VarUsage : uint8_t { VU_NONE = 0, VU_CON = 1, VU_GEN = 2 };

    // METHODS
    VL_DEBUG_FUNC;  // Declare debug()

    void iterateNewStmt(AstNode* nodep) {
        if (m_scopep) {
            UINFO(4, "   STMT " << nodep << endl);
            // VV*****  We reset user4p()
            AstNode::user4ClearTree();
<<<<<<< HEAD
            UASSERT_OBJ(m_activep && m_activep->sensesp(), nodep, "NULL");
=======
            UASSERT_OBJ(m_activep && m_activep->sensesp(), nodep, "nullptr");
>>>>>>> f7ee7f9f
            AstSenTree* domainp = m_activep->sensesp();
            OrderLogicVertex* logicVxOldp = m_logicVxp;
            m_logicVxp = new OrderLogicVertex(&m_graph, m_scopep, domainp, nodep);
            if (m_activeSenVxp) {
                // If in a clocked activation, add a link from the sensitivity to this block
                // Add edge logic_sensitive_vertex->logic_vertex
                new OrderEdge(&m_graph, m_activeSenVxp, m_logicVxp, WEIGHT_NORMAL);
            }
            nodep->user1p(m_modp);
            iterateChildren(nodep);
            m_logicVxp = logicVxOldp;
        }
    }

    OrderVarVertex* newVarUserVertex(AstVarScope* varscp, WhichVertex type,
                                     bool* createdp = nullptr) {
        if (!varscp->user1p()) {
            OrderUser* newup = new OrderUser();
            m_orderUserps.push_back(newup);
            varscp->user1p(newup);
        }
        OrderUser* up = reinterpret_cast<OrderUser*>(varscp->user1p());
        OrderVarVertex* varVxp = up->newVarUserVertex(&m_graph, m_scopep, varscp, type, createdp);
        return varVxp;
    }

    void process();
    void processCircular();
    typedef std::deque<OrderEitherVertex*> VertexVec;
    void processInputs();
    void processInputsInIterate(OrderEitherVertex* vertexp, VertexVec& todoVec);
    void processInputsOutIterate(OrderEitherVertex* vertexp, VertexVec& todoVec);
    void processSensitive();
    void processDomains();
    void processDomainsIterate(OrderEitherVertex* vertexp);
    void processEdgeReport();

    // processMove* routines schedule serial execution
    void processMove();
    void processMoveClear();
    void processMoveBuildGraph();
    void processMovePrepReady();
    void processMoveReadyOne(OrderMoveVertex* vertexp);
    void processMoveDoneOne(OrderMoveVertex* vertexp);
    void processMoveOne(OrderMoveVertex* vertexp, OrderMoveDomScope* domScopep, int level);
    AstActive* processMoveOneLogic(const OrderLogicVertex* lvertexp, AstCFunc*& newFuncpr,
                                   int& newStmtsr);

    // processMTask* routines schedule threaded execution
    struct MTaskState {
        typedef std::list<const OrderLogicVertex*> Logics;
        AstMTaskBody* m_mtaskBodyp = nullptr;
        Logics m_logics;
        ExecMTask* m_execMTaskp = nullptr;
        MTaskState() = default;
    };
    void processMTasks();
    typedef enum : uint8_t { LOGIC_INITIAL, LOGIC_SETTLE } InitialLogicE;
    void processMTasksInitial(InitialLogicE logic_type);

    string cfuncName(AstNodeModule* modp, AstSenTree* domainp, AstScope* scopep,
                     AstNode* forWhatp) {
        modp->user3Inc();
        int funcnum = modp->user3();
        string name = (domainp->hasCombo()
                           ? "_combo"
                           : (domainp->hasInitial()
                                  ? "_initial"
                                  : (domainp->hasSettle()
                                         ? "_settle"
                                         : (domainp->isMulti() ? "_multiclk" : "_sequent"))));
        name = name + "__" + scopep->nameDotless() + "__" + cvtToStr(funcnum);
        if (v3Global.opt.profCFuncs()) {
            name += "__PROF__" + forWhatp->fileline()->profileFuncname();
        }
        return name;
    }

    void nodeMarkCircular(OrderVarVertex* vertexp, OrderEdge* edgep) {
        AstVarScope* nodep = vertexp->varScp();
        OrderLogicVertex* fromLVtxp = nullptr;
        OrderLogicVertex* toLVtxp = nullptr;
        if (edgep) {
            fromLVtxp = dynamic_cast<OrderLogicVertex*>(edgep->fromp());
            toLVtxp = dynamic_cast<OrderLogicVertex*>(edgep->top());
        }
        //
        if ((fromLVtxp && VN_IS(fromLVtxp->nodep(), Initial))
            || (toLVtxp && VN_IS(toLVtxp->nodep(), Initial))) {
            // IEEE does not specify ordering between initial blocks, so we
            // can do whatever we want. We especially do not want to
            // evaluate multiple times, so do not mark the edge circular
        } else {
            nodep->circular(true);
            ++m_statCut[vertexp->type()];
            if (edgep) ++m_statCut[edgep->type()];
            //
            if (vertexp->isClock()) {
                // Seems obvious; no warning yet
                // nodep->v3warn(GENCLK, "Signal unoptimizable: Generated clock:
                // "<<nodep->prettyNameQ());
            } else if (nodep->varp()->isSigPublic()) {
                nodep->v3warn(UNOPT,
                              "Signal unoptimizable: Feedback to public clock or circular logic: "
                                  << nodep->prettyNameQ());
                if (!nodep->fileline()->warnIsOff(V3ErrorCode::UNOPT)
                    && !nodep->fileline()->lastWarnWaived()) {
                    nodep->fileline()->modifyWarnOff(V3ErrorCode::UNOPT,
                                                     true);  // Complain just once
                    // Give the user an example.
                    bool tempWeight = (edgep && edgep->weight() == 0);
                    // Else the below loop detect can't see the loop
                    if (tempWeight) edgep->weight(1);
                    // Calls OrderGraph::loopsVertexCb
                    m_graph.reportLoops(&OrderEdge::followComboConnected, vertexp);
                    if (tempWeight) edgep->weight(0);
                }
            } else {
                // We don't use UNOPT, as there are lots of V2 places where
                // it was needed, that aren't any more
                // First v3warn not inside warnIsOff so we can see the suppressions with --debug
                nodep->v3warn(UNOPTFLAT,
                              "Signal unoptimizable: Feedback to clock or circular logic: "
                                  << nodep->prettyNameQ());
                if (!nodep->fileline()->warnIsOff(V3ErrorCode::UNOPTFLAT)
                    && !nodep->fileline()->lastWarnWaived()) {
                    nodep->fileline()->modifyWarnOff(V3ErrorCode::UNOPTFLAT,
                                                     true);  // Complain just once
                    // Give the user an example.
                    bool tempWeight = (edgep && edgep->weight() == 0);
                    // Else the below loop detect can't see the loop
                    if (tempWeight) edgep->weight(1);
                    // Calls OrderGraph::loopsVertexCb
                    m_graph.reportLoops(&OrderEdge::followComboConnected, vertexp);
                    if (tempWeight) edgep->weight(0);
                    if (v3Global.opt.reportUnoptflat()) {
                        // Report candidate variables for splitting
                        reportLoopVars(vertexp);
                        // Do a subgraph for the UNOPTFLAT loop
                        OrderGraph loopGraph;
                        m_graph.subtreeLoops(&OrderEdge::followComboConnected, vertexp,
                                             &loopGraph);
                        loopGraph.dumpDotFilePrefixedAlways("unoptflat");
                    }
                }
            }
        }
    }

    //! Find all variables in an UNOPTFLAT loop
    //!
    //! Ignore vars that are 1-bit wide and don't worry about generated
    //! variables (PRE and POST vars, __Vdly__, __Vcellin__ and __VCellout).
    //! What remains are candidates for splitting to break loops.
    //!
    //! node->user3 is used to mark if we have done a particular variable.
    //! vertex->user is used to mark if we have seen this vertex before.
    //!
    //! @todo We could be cleverer in the future and consider just
    //!       the width that is generated/consumed.
    void reportLoopVars(OrderVarVertex* vertexp) {
        m_graph.userClearVertices();
        AstNode::user3ClearTree();
        m_unoptflatVars.clear();
        reportLoopVarsIterate(vertexp, vertexp->color());
        AstNode::user3ClearTree();
        m_graph.userClearVertices();
        // May be very large vector, so only report the "most important"
        // elements. Up to 10 of the widest
        std::cerr << V3Error::warnMore() << "... Widest candidate vars to split:\n";
        std::stable_sort(m_unoptflatVars.begin(), m_unoptflatVars.end(), OrderVarWidthCmp());
        std::unordered_set<const AstVar*> canSplitList;
        int lim = m_unoptflatVars.size() < 10 ? m_unoptflatVars.size() : 10;
        for (int i = 0; i < lim; i++) {
            OrderVarStdVertex* vsvertexp = m_unoptflatVars[i];
            AstVar* varp = vsvertexp->varScp()->varp();
            const bool canSplit = V3SplitVar::canSplitVar(varp);
            std::cerr << V3Error::warnMore() << "    " << varp->fileline() << " "
                      << varp->prettyName() << std::dec << ", width " << varp->width()
                      << ", fanout " << vsvertexp->fanout();
            if (canSplit) {
                std::cerr << ", can split_var";
                canSplitList.insert(varp);
            }
            std::cerr << '\n';
        }
        // Up to 10 of the most fanned out
        std::cerr << V3Error::warnMore() << "... Most fanned out candidate vars to split:\n";
        std::stable_sort(m_unoptflatVars.begin(), m_unoptflatVars.end(), OrderVarFanoutCmp());
        lim = m_unoptflatVars.size() < 10 ? m_unoptflatVars.size() : 10;
        for (int i = 0; i < lim; i++) {
            OrderVarStdVertex* vsvertexp = m_unoptflatVars[i];
            AstVar* varp = vsvertexp->varScp()->varp();
            const bool canSplit = V3SplitVar::canSplitVar(varp);
            std::cerr << V3Error::warnMore() << "    " << varp->fileline() << " "
                      << varp->prettyName() << ", width " << std::dec << varp->width()
                      << ", fanout " << vsvertexp->fanout();
            if (canSplit) {
                std::cerr << ", can split_var";
                canSplitList.insert(varp);
            }
            std::cerr << '\n';
        }
        if (!canSplitList.empty()) {
            std::cerr << V3Error::warnMore()
                      << "... Suggest add /*verilator split_var*/ to appropriate variables above."
                      << std::endl;
        }
        V3Stats::addStat("Order, SplitVar, candidates", canSplitList.size());
        m_unoptflatVars.clear();
    }

    void reportLoopVarsIterate(V3GraphVertex* vertexp, uint32_t color) {
        if (vertexp->user()) return;  // Already done
        vertexp->user(1);
        if (OrderVarStdVertex* vsvertexp = dynamic_cast<OrderVarStdVertex*>(vertexp)) {
            // Only reporting on standard variable vertices
            AstVar* varp = vsvertexp->varScp()->varp();
            if (!varp->user3()) {
                string name = varp->prettyName();
                if ((varp->width() != 1) && (name.find("__Vdly") == string::npos)
                    && (name.find("__Vcell") == string::npos)) {
                    // Variable to report on and not yet done
                    m_unoptflatVars.push_back(vsvertexp);
                }
                varp->user3Inc();
            }
        }
        // Iterate through all the to and from vertices of the same color
        for (V3GraphEdge* edgep = vertexp->outBeginp(); edgep; edgep = edgep->outNextp()) {
            if (edgep->top()->color() == color) reportLoopVarsIterate(edgep->top(), color);
        }
        for (V3GraphEdge* edgep = vertexp->inBeginp(); edgep; edgep = edgep->inNextp()) {
            if (edgep->fromp()->color() == color) reportLoopVarsIterate(edgep->fromp(), color);
        }
    }
    // VISITORS
    virtual void visit(AstNetlist* nodep) override {
        {
            AstUser4InUse m_inuser4;  // Used only when building tree, so below
            iterateChildren(nodep);
        }
        // We're finished, complete the topscopes
        if (m_topScopep) {
            process();
            m_topScopep = nullptr;
        }
    }
    virtual void visit(AstTopScope* nodep) override {
        // Process the last thing we're finishing
        UASSERT_OBJ(!m_topScopep, nodep, "Only one topscope should ever be created");
        UINFO(2, "  Loading tree...\n");
        // VV*****  We reset userp()
        AstNode::user1ClearTree();
        AstNode::user3ClearTree();
        m_graph.clear();
        m_activep = nullptr;
        m_topScopep = nodep;
        m_scopetopp = nodep->scopep();
        // Find global SenTrees
        m_finder.init(m_topScopep);
        // ProcessDomainsIterate will use these when it needs to move
        // something to a combodomain.  This saves a ton of find() operations.
        AstSenTree* combp
            = new AstSenTree(nodep->fileline(),  // Gets cloned() so ok if goes out of scope
                             new AstSenItem(nodep->fileline(), AstSenItem::Combo()));
        m_comboDomainp = m_finder.getSenTree(combp);
        pushDeletep(combp);  // Cleanup when done
        // Fake AstSenTree we set domainp to indicate needs deletion
        m_deleteDomainp = new AstSenTree(nodep->fileline(),
                                         new AstSenItem(nodep->fileline(), AstSenItem::Settle()));
        pushDeletep(m_deleteDomainp);  // Cleanup when done
        UINFO(5, "    DeleteDomain = " << m_deleteDomainp << endl);
        // Base vertices
        m_activeSenVxp = nullptr;
        m_inputsVxp = new OrderInputsVertex(&m_graph, nullptr);
        //
        iterateChildren(nodep);
        // Done topscope, erase extra user information
        // user1p passed to next process() operation
        AstNode::user3ClearTree();
        AstNode::user4ClearTree();
    }
    virtual void visit(AstNodeModule* nodep) override {
        VL_RESTORER(m_modp);
        {
            m_modp = nodep;
            iterateChildren(nodep);
        }
    }
    virtual void visit(AstClass*) override {}
    virtual void visit(AstScope* nodep) override {
        UINFO(4, " SCOPE " << nodep << endl);
        m_scopep = nodep;
        m_logicVxp = nullptr;
        m_activeSenVxp = nullptr;
        nodep->user1p(m_modp);
        // Iterate
        iterateChildren(nodep);
        m_scopep = nullptr;
    }
    virtual void visit(AstActive* nodep) override {
        // Create required activation blocks and add to module
        UINFO(4, "  ACTIVE  " << nodep << endl);
        m_activep = nodep;
        m_activeSenVxp = nullptr;
        m_inClocked = nodep->hasClocked();
        // Grab the sensitivity list
        UASSERT_OBJ(!nodep->sensesStorep(), nodep,
                    "Senses should have been activeTop'ed to be global!");
        iterate(nodep->sensesp());
        // Collect statements under it
        iterateChildren(nodep);
        m_activep = nullptr;
        m_activeSenVxp = nullptr;
        m_inClocked = false;
    }
    virtual void visit(AstVarScope* nodep) override {
        // Create links to all input signals
        UASSERT_OBJ(m_modp, nodep, "Scope not under module");
        if (m_modp->isTop() && nodep->varp()->isNonOutput()) {
            OrderVarVertex* varVxp = newVarUserVertex(nodep, WV_STD);
            new OrderEdge(&m_graph, m_inputsVxp, varVxp, WEIGHT_INPUT);
        }
    }
<<<<<<< HEAD
    virtual void visit(AstNodeVarRef* nodep) VL_OVERRIDE {
        if (m_inTimedEvent && nodep->lvalue()) {
=======
    virtual void visit(AstNodeVarRef* nodep) override {
        if (m_inTimedEvent && nodep->access()) {
>>>>>>> f7ee7f9f
            // Ignore var being set under AstTimedEvent, it is being set in the
            // "future" not in this time cycle
        } else if (m_scopep) {
            AstVarScope* varscp = nodep->varScopep();
            UASSERT_OBJ(varscp, nodep, "Var didn't get varscoped in V3Scope.cpp");
            if (m_inSenTree) {
                // Add CLOCK dependency... This is a root of the tree we'll trace
                UASSERT_OBJ(!nodep->access().isWriteOrRW(), nodep,
                            "How can a sensitivity be setting a var?");
                OrderVarVertex* varVxp = newVarUserVertex(varscp, WV_STD);
                varVxp->isClock(true);
                new OrderEdge(&m_graph, varVxp, m_activeSenVxp, WEIGHT_MEDIUM);
            } else {
                UASSERT_OBJ(m_logicVxp, nodep, "Var ref not under a logic block");
                // What new directions is this used
                // We don't want to add extra edges if the logic block has many usages of same var
                bool gen = false;
                bool con = false;
                if (nodep->access().isWriteOrRW() && !m_inPostponed)
                    gen = !(varscp->user4() & VU_GEN);
                if (nodep->access().isReadOrRW()) {
                    con = !(varscp->user4() & VU_CON);
                    if ((varscp->user4() & VU_GEN) && !m_inClocked) {
                        // Dangerous assumption:
                        // If a variable is used in the same activation which defines it first,
                        // consider it something like:
                        //              foo = 1
                        //              foo = foo + 1
                        // and still optimize.  This is the rule verilog-mode assumes for /*AS*/
                        // Note this will break though:
                        //              if (sometimes) foo = 1
                        //              foo = foo + 1
                        con = false;
                    }
                    if (varscp->varp()->attrClockEn() && !m_inPre && !m_inPost && !m_inClocked) {
                        // clock_enable attribute: user's worrying about it for us
                        con = false;
                    }
                    if (m_inClkAss
                        && (varscp->varp()->attrClocker() != VVarAttrClocker::CLOCKER_YES)) {
                        con = false;
                        UINFO(4, "nodep used as clock_enable " << varscp << " in "
                                                               << m_logicVxp->nodep() << endl);
                    }
                }
                if (gen) varscp->user4(varscp->user4() | VU_GEN);
                if (con) varscp->user4(varscp->user4() | VU_CON);
                // Add edges
                if (!m_inClocked || m_inPost) {
                    // Combo logic
                    {  // not settle and (combo or inPost)
                        if (gen) {
                            // Add edge logic_vertex->logic_generated_var
                            OrderVarVertex* varVxp = newVarUserVertex(varscp, WV_STD);
                            if (m_inPost) {
                                new OrderPostCutEdge(&m_graph, m_logicVxp, varVxp);
                                // Mark the vertex. Used to control marking
                                // internal clocks circular, which must only
                                // happen if they are generated by delayed
                                // assignment.
                                UINFO(5,
                                      "     Found delayed assignment (post) " << varVxp << endl);
                                varVxp->isDelayed(true);
                            } else {
                                // If the lhs is a clocker, avoid marking that as circular by
                                // putting a hard edge instead of normal cuttable
                                if (varscp->varp()->attrClocker()
                                    == VVarAttrClocker::CLOCKER_YES) {
                                    new OrderEdge(&m_graph, m_logicVxp, varVxp, WEIGHT_NORMAL);
                                } else {
                                    new OrderComboCutEdge(&m_graph, m_logicVxp, varVxp);
                                }
                            }
                            // For m_inPost:
                            //    Add edge consumed_var_POST->logic_vertex
                            //    This prevents a consumer of the "early" value to be scheduled
                            //   after we've changed to the next-cycle value
                            // ALWAYS do it:
                            //    There maybe a wire a=b; between the two blocks
                            OrderVarVertex* postVxp = newVarUserVertex(varscp, WV_POST);
                            new OrderEdge(&m_graph, postVxp, m_logicVxp, WEIGHT_POST);
                        }
                        if (con) {
                            // Add edge logic_consumed_var->logic_vertex
                            OrderVarVertex* varVxp = newVarUserVertex(varscp, WV_STD);
                            new OrderEdge(&m_graph, varVxp, m_logicVxp, WEIGHT_MEDIUM);
                        }
                    }
                } else if (m_inPre) {
                    // AstAssignPre logic
                    if (gen) {
                        // Add edge logic_vertex->generated_var_PREORDER
                        OrderVarVertex* ordVxp = newVarUserVertex(varscp, WV_PORD);
                        new OrderEdge(&m_graph, m_logicVxp, ordVxp, WEIGHT_NORMAL);
                        // Add edge logic_vertex->logic_generated_var (same as if comb)
                        OrderVarVertex* varVxp = newVarUserVertex(varscp, WV_STD);
                        new OrderEdge(&m_graph, m_logicVxp, varVxp, WEIGHT_NORMAL);
                    }
                    if (con) {
                        // Add edge logic_consumed_var_PREVAR->logic_vertex
                        // This one is cutable (vs the producer) as there's
                        // only one of these, but many producers
                        OrderVarVertex* preVxp = newVarUserVertex(varscp, WV_PRE);
                        new OrderPreCutEdge(&m_graph, preVxp, m_logicVxp);
                    }
                } else {
                    // Seq logic
                    if (gen) {
                        // Add edge logic_generated_var_PREORDER->logic_vertex
                        OrderVarVertex* ordVxp = newVarUserVertex(varscp, WV_PORD);
                        new OrderEdge(&m_graph, ordVxp, m_logicVxp, WEIGHT_NORMAL);
                        // Add edge logic_vertex->logic_generated_var (same as if comb)
                        OrderVarVertex* varVxp = newVarUserVertex(varscp, WV_STD);
                        new OrderEdge(&m_graph, m_logicVxp, varVxp, WEIGHT_NORMAL);
                    }
                    if (con) {
                        // Add edge logic_vertex->consumed_var_PREVAR
                        // Generation of 'pre' because we want to indicate
                        // it should be before AstAssignPre
                        OrderVarVertex* preVxp = newVarUserVertex(varscp, WV_PRE);
                        new OrderEdge(&m_graph, m_logicVxp, preVxp, WEIGHT_NORMAL);
                        // Add edge logic_vertex->consumed_var_POST
                        OrderVarVertex* postVxp = newVarUserVertex(varscp, WV_POST);
                        new OrderEdge(&m_graph, m_logicVxp, postVxp, WEIGHT_POST);
                    }
                }
            }
        }
    }
<<<<<<< HEAD
    virtual void visit(AstTimedEvent* nodep) VL_OVERRIDE {
=======
    virtual void visit(AstTimedEvent* nodep) override {
>>>>>>> f7ee7f9f
        iterateAndNextNull(nodep->timep());
        m_inTimedEvent = true;
        iterateAndNextNull(nodep->varrefp());
        m_inTimedEvent = false;
    }
<<<<<<< HEAD
    virtual void visit(AstSenTree* nodep) VL_OVERRIDE {
=======
    virtual void visit(AstSenTree* nodep) override {
>>>>>>> f7ee7f9f
        // Having a node derived from the sentree isn't required for
        // correctness, it merely makes the graph better connected
        // and improves graph algorithmic performance
        if (m_scopep) {  // Else TOPSCOPE's SENTREE list
            m_inSenTree = true;
            if (nodep->hasClocked()) {
                if (!m_activeSenVxp) {
                    m_activeSenVxp = new OrderLogicVertex(&m_graph, m_scopep, nodep, m_activep);
                }
                iterateChildren(nodep);
            }
            m_inSenTree = false;
        }
    }
    virtual void visit(AstAlwaysPost* nodep) override {
        m_inPost = true;
        iterateNewStmt(nodep);
        m_inPost = false;
    }
    virtual void visit(AstAlwaysPostponed* nodep) override {
        VL_RESTORER(m_inPostponed);
        m_inPostponed = true;
        iterateNewStmt(nodep);
    }
    virtual void visit(AstAlways* nodep) override { iterateNewStmt(nodep); }
    virtual void visit(AstAlwaysPublic* nodep) override { iterateNewStmt(nodep); }
    virtual void visit(AstAssignAlias* nodep) override { iterateNewStmt(nodep); }
    virtual void visit(AstAssignW* nodep) override {
        OrderClkAssVisitor visitor(nodep);
        m_inClkAss = visitor.isClkAss();
        iterateNewStmt(nodep);
        m_inClkAss = false;
    }
    virtual void visit(AstAssignPre* nodep) override {
        OrderClkAssVisitor visitor(nodep);
        m_inClkAss = visitor.isClkAss();
        m_inPre = true;
        iterateNewStmt(nodep);
        m_inPre = false;
        m_inClkAss = false;
    }
    virtual void visit(AstAssignPost* nodep) override {
        OrderClkAssVisitor visitor(nodep);
        m_inClkAss = visitor.isClkAss();
        m_inPost = true;
        iterateNewStmt(nodep);
        m_inPost = false;
        m_inClkAss = false;
    }
    virtual void visit(AstCoverToggle* nodep) override { iterateNewStmt(nodep); }
    virtual void visit(AstInitial* nodep) override {
        // We use initials to setup parameters and static consts's which may be referenced
        // in user initial blocks.  So use ordering to sort them all out.
        iterateNewStmt(nodep);
    }
    virtual void visit(AstCFunc*) override {
        // Ignore for now
        // We should detect what variables are set in the function, and make
        // settlement code for them, then set a global flag, so we call "settle"
        // on the next evaluation loop.
    }
    //--------------------
    virtual void visit(AstNode* nodep) override { iterateChildren(nodep); }

public:
    // CONSTRUCTORS
    OrderVisitor() {
<<<<<<< HEAD
        m_topScopep = NULL;
        m_scopetopp = NULL;
        m_modp = NULL;
        m_scopep = NULL;
        m_activep = NULL;
        m_inSenTree = false;
        m_inClocked = false;
        m_inClkAss = false;
        m_inPre = false;
        m_inPost = false;
        m_inTimedEvent = false;
        m_comboDomainp = NULL;
        m_deleteDomainp = NULL;
        m_inputsVxp = NULL;
        m_activeSenVxp = NULL;
        m_logicVxp = NULL;
        m_pomNewFuncp = NULL;
        m_pomNewStmts = 0;
=======
>>>>>>> f7ee7f9f
        if (debug()) m_graph.debug(5);  // 3 is default if global debug; we want acyc debugging
    }
    virtual ~OrderVisitor() override {
        // Stats
        for (int type = 0; type < OrderVEdgeType::_ENUM_END; type++) {
            double count = double(m_statCut[type]);
            if (count != 0.0) {
                V3Stats::addStat(string("Order, cut, ") + OrderVEdgeType(type).ascii(), count);
            }
        }
        // Destruction
        for (OrderUser* ip : m_orderUserps) delete ip;
        m_graph.debug(V3Error::debugDefault());
    }
    void main(AstNode* nodep) { iterate(nodep); }
};

//######################################################################
// General utilities

static bool domainsExclusive(const AstSenTree* fromp, const AstSenTree* top) {
    // Return 'true' if we can prove that both 'from' and 'to' cannot both
    // be active on the same eval pass, or false if we can't prove this.
    //
    // This detects the case of 'always @(posedge clk)'
    // and 'always @(negedge clk)' being exclusive. It also detects
    // that initial/settle blocks and post-initial blocks are exclusive.
    //
    // Are there any other cases we need to handle? Maybe not,
    // because these are not exclusive:
    //   always @(posedge A or posedge B)
    //   always @(negedge A)
    //
    // ... unless you know more about A and B, which sounds hard.

    bool toInitial = top->hasInitial() || top->hasSettle();
    bool fromInitial = fromp->hasInitial() || fromp->hasSettle();
    if (toInitial != fromInitial) return true;

    const AstSenItem* fromSenListp = VN_CAST(fromp->sensesp(), SenItem);
    const AstSenItem* toSenListp = VN_CAST(top->sensesp(), SenItem);

    UASSERT_OBJ(fromSenListp, fromp, "sensitivity list item is not an AstSenItem");
    UASSERT_OBJ(toSenListp, top, "sensitivity list item is not an AstSenItem");

    if (fromSenListp->nextp()) return false;
    if (toSenListp->nextp()) return false;

    const AstNodeVarRef* fromVarrefp = fromSenListp->varrefp();
    const AstNodeVarRef* toVarrefp = toSenListp->varrefp();
    if (!fromVarrefp || !toVarrefp) return false;

    // We know nothing about the relationship between different clocks here,
    // so give up on proving anything.
    if (fromVarrefp->varScopep() != toVarrefp->varScopep()) return false;

    return fromSenListp->edgeType().exclusiveEdge(toSenListp->edgeType());
}

//######################################################################
// OrderMoveDomScope methods

// Check the domScope is on ready list, add if not
inline void OrderMoveDomScope::ready(OrderVisitor* ovp) {
    if (!m_onReadyList) {
        m_onReadyList = true;
        m_readyDomScopeE.pushBack(ovp->m_pomReadyDomScope, this);
    }
}

// Mark one vertex as finished, remove from ready list if done
inline void OrderMoveDomScope::movedVertex(OrderVisitor* ovp, OrderMoveVertex* vertexp) {
    UASSERT_OBJ(m_onReadyList, vertexp,
                "Moving vertex from ready when nothing was on que as ready.");
    if (m_readyVertices.empty()) {  // Else more work to get to later
        m_onReadyList = false;
        m_readyDomScopeE.unlink(ovp->m_pomReadyDomScope, this);
    }
}

//######################################################################
// OrderVisitor - Clock propagation

void OrderVisitor::processInputs() {
    m_graph.userClearVertices();  // Vertex::user()   // 1 if input recursed, 2 if marked as input,
                                  // 3 if out-edges recursed
    // Start at input vertex, process from input-to-output order
    VertexVec todoVec;  // List of newly-input marked vectors we need to process
    todoVec.push_front(m_inputsVxp);
    m_inputsVxp->isFromInput(true);  // By definition
    while (!todoVec.empty()) {
        OrderEitherVertex* vertexp = todoVec.back();
        todoVec.pop_back();
        processInputsOutIterate(vertexp, todoVec);
    }
}

void OrderVisitor::processInputsInIterate(OrderEitherVertex* vertexp, VertexVec& todoVec) {
    // Propagate PrimaryIn through simple assignments
    if (vertexp->user()) return;  // Already processed
    if (false && debug() >= 9) {
        UINFO(9, " InIIter " << vertexp << endl);
        if (OrderLogicVertex* vvertexp = dynamic_cast<OrderLogicVertex*>(vertexp)) {
            vvertexp->nodep()->dumpTree(cout, "-            TT: ");
        }
    }
    vertexp->user(1);  // Processing
    // First handle all inputs to this vertex, in most cases they'll be already processed earlier
    // Also, determine if this vertex is an input
    int inonly = 1;  // 0=no, 1=maybe, 2=yes until a no
    for (V3GraphEdge* edgep = vertexp->inBeginp(); edgep; edgep = edgep->inNextp()) {
        OrderEitherVertex* frVertexp = static_cast<OrderEitherVertex*>(edgep->fromp());
        processInputsInIterate(frVertexp, todoVec);
        if (frVertexp->isFromInput()) {
            if (inonly == 1) inonly = 2;
        } else if (dynamic_cast<OrderVarPostVertex*>(frVertexp)) {
            // Ignore post assignments, just for ordering
        } else {
            // UINFO(9, "    InItStopDueTo " << frVertexp << endl);
            inonly = 0;
            break;
        }
    }

    if (inonly == 2
        && vertexp->user() < 2) {  // Set it.  Note may have already been set earlier, too
        UINFO(9, "   Input reassignment: " << vertexp << endl);
        vertexp->isFromInput(true);
        vertexp->user(2);  // 2 means on list
        // Can't work on out-edges of a node we know is an input immediately,
        // as it might visit other nodes before their input state is resolved.
        // So push to list and work on it later when all in-edges known resolved
        todoVec.push_back(vertexp);
    }
    // UINFO(9, "  InIdone " << vertexp << endl);
}

void OrderVisitor::processInputsOutIterate(OrderEitherVertex* vertexp, VertexVec& todoVec) {
    if (vertexp->user() == 3) return;  // Already out processed
    // UINFO(9, " InOIter " << vertexp << endl);
    // First make sure input path is fully recursed
    processInputsInIterate(vertexp, todoVec);
    // Propagate PrimaryIn through simple assignments
    UASSERT_OBJ(vertexp->isFromInput(), vertexp,
                "processInputsOutIterate only for input marked vertexes");
    vertexp->user(3);  // out-edges processed

    {
        // Propagate PrimaryIn through simple assignments, following target of vertex
        for (V3GraphEdge* edgep = vertexp->outBeginp(); edgep; edgep = edgep->outNextp()) {
            OrderEitherVertex* toVertexp = static_cast<OrderEitherVertex*>(edgep->top());
            if (OrderVarStdVertex* vvertexp = dynamic_cast<OrderVarStdVertex*>(toVertexp)) {
                processInputsInIterate(vvertexp, todoVec);
            }
            if (OrderLogicVertex* vvertexp = dynamic_cast<OrderLogicVertex*>(toVertexp)) {
                if (VN_IS(vvertexp->nodep(), NodeAssign)) {
                    processInputsInIterate(vvertexp, todoVec);
                }
            }
        }
    }
}

//######################################################################
// OrderVisitor - Circular detection

void OrderVisitor::processCircular() {
    // Take broken edges and add circular flags
    // The change detect code will use this to force changedets
    for (V3GraphVertex* itp = m_graph.verticesBeginp(); itp; itp = itp->verticesNextp()) {
        if (OrderVarStdVertex* vvertexp = dynamic_cast<OrderVarStdVertex*>(itp)) {
            if (vvertexp->isClock() && !vvertexp->isFromInput()) {
                // If a clock is generated internally, we need to do another
                // loop through the entire evaluation.  This fixes races; see
                // t_clk_dpulse test.
                //
                // This all seems to hinge on how the clock is generated. If
                // it is generated by delayed assignment, we need the loop. If
                // it is combinatorial, we do not (and indeed it will break
                // other tests such as t_gated_clk_1.
                if (!v3Global.opt.orderClockDly()) {
                    UINFO(5, "Circular Clock, no-order-clock-delay " << vvertexp << endl);
                    nodeMarkCircular(vvertexp, nullptr);
                } else if (vvertexp->isDelayed()) {
                    UINFO(5, "Circular Clock, delayed " << vvertexp << endl);
                    nodeMarkCircular(vvertexp, nullptr);
                } else {
                    UINFO(5, "Circular Clock, not delayed " << vvertexp << endl);
                }
            }
            // Also mark any cut edges
            for (V3GraphEdge* edgep = vvertexp->outBeginp(); edgep; edgep = edgep->outNextp()) {
                if (edgep->weight() == 0) {  // was cut
                    OrderEdge* oedgep = dynamic_cast<OrderEdge*>(edgep);
                    UASSERT_OBJ(oedgep, vvertexp->varScp(), "Cutable edge not of proper type");
                    UINFO(6, "      CutCircularO: " << vvertexp->name() << endl);
                    nodeMarkCircular(vvertexp, oedgep);
                }
            }
            for (V3GraphEdge* edgep = vvertexp->inBeginp(); edgep; edgep = edgep->inNextp()) {
                if (edgep->weight() == 0) {  // was cut
                    OrderEdge* oedgep = dynamic_cast<OrderEdge*>(edgep);
                    UASSERT_OBJ(oedgep, vvertexp->varScp(), "Cutable edge not of proper type");
                    UINFO(6, "      CutCircularI: " << vvertexp->name() << endl);
                    nodeMarkCircular(vvertexp, oedgep);
                }
            }
        }
    }
}

void OrderVisitor::processSensitive() {
    // Sc sensitives are required on all inputs that go to a combo
    // block.  (Not inputs that go only to clocked blocks.)
    for (V3GraphVertex* itp = m_graph.verticesBeginp(); itp; itp = itp->verticesNextp()) {
        if (OrderVarStdVertex* vvertexp = dynamic_cast<OrderVarStdVertex*>(itp)) {
            if (vvertexp->varScp()->varp()->isNonOutput()) {
                // UINFO(0, "  scsen " << vvertexp << endl);
                for (V3GraphEdge* edgep = vvertexp->outBeginp(); edgep;
                     edgep = edgep->outNextp()) {
                    if (OrderEitherVertex* toVertexp
                        = dynamic_cast<OrderEitherVertex*>(edgep->top())) {
                        if (edgep->weight() && toVertexp->domainp()) {
                            // UINFO(0, "      " << toVertexp->domainp() << endl);
                            if (toVertexp->domainp()->hasCombo()) {
                                vvertexp->varScp()->varp()->scSensitive(true);
                            }
                        }
                    }
                }
            }
        }
    }
}

void OrderVisitor::processDomains() {
    for (V3GraphVertex* itp = m_graph.verticesBeginp(); itp; itp = itp->verticesNextp()) {
        OrderEitherVertex* vertexp = dynamic_cast<OrderEitherVertex*>(itp);
        UASSERT(vertexp, "Null or vertex not derived from EitherVertex");
        processDomainsIterate(vertexp);
    }
}

void OrderVisitor::processDomainsIterate(OrderEitherVertex* vertexp) {
    // The graph routines have already sorted the vertexes and edges into best->worst order
    // Assign clock domains to each signal.
    //     Sequential logic is forced into the same sequential domain.
    //     Combo logic may be pushed into a seq domain if all its inputs are the same domain,
    //     else, if all inputs are from flops, it's end-of-sequential code
    //     else, it's full combo code
    if (vertexp->domainp()) return;  // Already processed, or sequential logic
    UINFO(5, "    pdi: " << vertexp << endl);
    OrderVarVertex* vvertexp = dynamic_cast<OrderVarVertex*>(vertexp);
    AstSenTree* domainp = nullptr;
    UASSERT(m_comboDomainp, "not preset");
    if (vvertexp && vvertexp->varScp()->varp()->isNonOutput()) domainp = m_comboDomainp;
    if (vvertexp && vvertexp->varScp()->isCircular()) domainp = m_comboDomainp;
    if (!domainp) {
        for (V3GraphEdge* edgep = vertexp->inBeginp(); edgep; edgep = edgep->inNextp()) {
            OrderEitherVertex* fromVertexp = static_cast<OrderEitherVertex*>(edgep->fromp());
            if (edgep->weight() && fromVertexp->domainMatters()) {
                UINFO(9, "     from d=" << cvtToHex(fromVertexp->domainp()) << " " << fromVertexp
                                        << endl);
                if (!domainp  // First input to this vertex
                    || domainp->hasSettle()  // or, we can ignore being in the settle domain
                    || domainp->hasInitial()) {
                    domainp = fromVertexp->domainp();
                } else if (domainp->hasCombo()) {
                    // Once in combo, keep in combo; already as severe as we can get
                } else if (fromVertexp->domainp()->hasCombo()) {
                    // Any combo input means this vertex must remain combo
                    domainp = m_comboDomainp;
                } else if (fromVertexp->domainp()->hasSettle()
                           || fromVertexp->domainp()->hasInitial()) {
                    // Ignore that we have a constant (initial) input
                } else if (domainp != fromVertexp->domainp()) {
                    // Make a domain that merges the two domains
                    bool ddebug = debug() >= 9;

                    if (ddebug) {  // LCOV_EXCL_START

                        cout << endl;
                        UINFO(0, "      conflicting domain " << fromVertexp << endl);
                        UINFO(0, "         dorig=" << domainp << endl);
                        domainp->dumpTree(cout);
                        UINFO(0, "         d2   =" << fromVertexp->domainp() << endl);
                        fromVertexp->domainp()->dumpTree(cout);
                    }  // LCOV_EXCL_STOP
                    AstSenTree* newtreep = domainp->cloneTree(false);
                    AstSenItem* newtree2p = fromVertexp->domainp()->sensesp()->cloneTree(true);
                    UASSERT_OBJ(newtree2p, fromVertexp->domainp(),
                                "No senitem found under clocked domain");
                    newtreep->addSensesp(newtree2p);
                    newtree2p = nullptr;  // Below edit may replace it
                    V3Const::constifyExpensiveEdit(newtreep);  // Remove duplicates
                    newtreep->multi(true);  // Comment that it was made from 2 clock domains
                    domainp = m_finder.getSenTree(newtreep);
                    if (ddebug) {  // LCOV_EXCL_START
                        UINFO(0, "         dnew =" << newtreep << endl);
                        newtreep->dumpTree(cout);
                        UINFO(0, "         find =" << domainp << endl);
                        domainp->dumpTree(cout);
                        cout << endl;
                    }  // LCOV_EXCL_STOP
                    VL_DO_DANGLING(newtreep->deleteTree(), newtreep);
                }
            }
        }  // next input edgep
        // Default the domain
        // This is a node which has only constant inputs, or is otherwise indeterminate.
        // It should have already been copied into the settle domain.  Presumably it has
        // inputs which we never trigger, or nothing it's sensitive to, so we can rip it out.
        if (!domainp && vertexp->scopep()) domainp = m_deleteDomainp;
    }
    //
    vertexp->domainp(domainp);
    if (vertexp->domainp()) {
        UINFO(5, "      done d=" << cvtToHex(vertexp->domainp())
                                 << (vertexp->domainp()->hasCombo() ? " [COMB]" : "")
                                 << (vertexp->domainp()->isMulti() ? " [MULT]" : "") << " "
                                 << vertexp << endl);
    }
}

//######################################################################
// OrderVisitor - Move graph construction

void OrderVisitor::processEdgeReport() {
    // Make report of all signal names and what clock edges they have
    string filename = v3Global.debugFilename("order_edges.txt");
    const std::unique_ptr<std::ofstream> logp(V3File::new_ofstream(filename));
    if (logp->fail()) v3fatal("Can't write " << filename);
    // Testing emitter: V3EmitV::verilogForTree(v3Global.rootp(), *logp);

    std::deque<string> report;

    for (V3GraphVertex* itp = m_graph.verticesBeginp(); itp; itp = itp->verticesNextp()) {
        if (OrderVarVertex* vvertexp = dynamic_cast<OrderVarVertex*>(itp)) {
            string name(vvertexp->varScp()->prettyName());
            if (dynamic_cast<OrderVarPreVertex*>(itp)) {
                name += " {PRE}";
            } else if (dynamic_cast<OrderVarPostVertex*>(itp)) {
                name += " {POST}";
            } else if (dynamic_cast<OrderVarPordVertex*>(itp)) {
                name += " {PORD}";
            }
            std::ostringstream os;
            os.setf(std::ios::left);
            os << "  " << cvtToHex(vvertexp->varScp()) << " " << std::setw(50) << name << " ";
            AstSenTree* sentreep = vvertexp->domainp();
            if (sentreep) V3EmitV::verilogForTree(sentreep, os);
            report.push_back(os.str());
        }
    }

    *logp << "Signals and their clock domains:\n";
    stable_sort(report.begin(), report.end());
    for (const string& i : report) *logp << i << '\n';
}

void OrderVisitor::processMoveClear() {
    OrderMoveDomScope::clear();
    m_pomWaiting.reset();
    m_pomReadyDomScope.reset();
    m_pomGraph.clear();
}

void OrderVisitor::processMoveBuildGraph() {
    // Build graph of only vertices
    UINFO(5, "  MoveBuildGraph\n");
    processMoveClear();
    m_pomGraph
        .userClearVertices();  // Vertex::user->OrderMoveVertex*, last edge added or nullptr=none

    OrderMoveVertexMaker createOrderMoveVertex(&m_pomGraph, &m_pomWaiting);
    ProcessMoveBuildGraph<OrderMoveVertex> serialPMBG(&m_graph, &m_pomGraph,
                                                      &createOrderMoveVertex);
    serialPMBG.build();
}

//######################################################################
// OrderVisitor - Moving

void OrderVisitor::processMove() {
    // The graph routines have already sorted the vertexes and edges into best->worst order
    //   Make a new waiting graph with only OrderLogicVertex's
    //   (Order is preserved in the recreation so the sorting is preserved)
    //   Move any node with all inputs ready to a "ready" graph mapped by domain and then scope
    //   While waiting graph ! empty  (and also known: something in ready graph)
    //     For all scopes in domain of top ready vertex
    //       For all vertexes in domain&scope of top ready vertex
    //           Make ordered activation block for this module
    //           Add that new activation to the list of calls to make.
    //           Move logic to ordered active
    //           Any children that have all inputs now ready move from waiting->ready graph
    //           (This may add nodes the for loop directly above needs to detext)
    processMovePrepReady();

    // New domain... another loop
    UINFO(5, "  MoveIterate\n");
    while (!m_pomReadyDomScope.empty()) {
        // Start with top node on ready list's domain & scope
        OrderMoveDomScope* domScopep = m_pomReadyDomScope.begin();
        OrderMoveVertex* topVertexp = domScopep->readyVertices().begin();  // lintok-begin-on-ref
        UASSERT(topVertexp, "domScope on ready list without any nodes ready under it");
        // Work on all scopes ready inside this domain
        while (domScopep) {
            UINFO(6, "   MoveDomain l=" << domScopep->domainp() << endl);
            // Process all nodes ready under same domain & scope
            m_pomNewFuncp = nullptr;
            while (OrderMoveVertex* vertexp
                   = domScopep->readyVertices().begin()) {  // lintok-begin-on-ref
                processMoveOne(vertexp, domScopep, 1);
            }
            // Done with scope/domain pair, pick new scope under same domain, or nullptr if none
            // left
            OrderMoveDomScope* domScopeNextp = nullptr;
            for (OrderMoveDomScope* huntp = m_pomReadyDomScope.begin(); huntp;
                 huntp = huntp->readyDomScopeNextp()) {
                if (huntp->domainp() == domScopep->domainp()) {
                    domScopeNextp = huntp;
                    break;
                }
            }
            domScopep = domScopeNextp;
        }
    }
    UASSERT(m_pomWaiting.empty(),
            "Didn't converge; nodes waiting, none ready, perhaps some input activations lost.");
    // Cleanup memory
    processMoveClear();
}

void OrderVisitor::processMovePrepReady() {
    // Make list of ready nodes
    UINFO(5, "  MovePrepReady\n");
    for (OrderMoveVertex* vertexp = m_pomWaiting.begin(); vertexp;) {
        OrderMoveVertex* nextp = vertexp->pomWaitingNextp();
        if (vertexp->isWait() && vertexp->inEmpty()) { processMoveReadyOne(vertexp); }
        vertexp = nextp;
    }
}

void OrderVisitor::processMoveReadyOne(OrderMoveVertex* vertexp) {
    // Recursive!
    // Move one node from waiting to ready list
    vertexp->setReady();
    // Remove node from waiting list
    vertexp->m_pomWaitingE.unlink(m_pomWaiting, vertexp);
    if (vertexp->logicp()) {
        // Add to ready list (indexed by domain and scope)
        vertexp->m_readyVerticesE.pushBack(vertexp->domScopep()->m_readyVertices, vertexp);
        vertexp->domScopep()->ready(this);
    } else {
        // vertexp represents a non-logic vertex.
        // Recurse to mark its following neighbors ready.
        processMoveDoneOne(vertexp);
    }
}

void OrderVisitor::processMoveDoneOne(OrderMoveVertex* vertexp) {
    // Move one node from ready to completion
    vertexp->setMoved();
    // Unlink from ready lists
    if (vertexp->logicp()) {
        vertexp->m_readyVerticesE.unlink(vertexp->domScopep()->m_readyVertices, vertexp);
        vertexp->domScopep()->movedVertex(this, vertexp);
    }
    // Don't need to add it to another list, as we're done with it
    // Mark our outputs as one closer to ready
    for (V3GraphEdge *edgep = vertexp->outBeginp(), *nextp; edgep; edgep = nextp) {
        nextp = edgep->outNextp();
        OrderMoveVertex* toVertexp = static_cast<OrderMoveVertex*>(edgep->top());
        UINFO(9, "          Clear to " << (toVertexp->inEmpty() ? "[EMP] " : "      ") << toVertexp
                                       << endl);
        // Delete this edge
        VL_DO_DANGLING(edgep->unlinkDelete(), edgep);
        if (toVertexp->inEmpty()) {
            // If destination node now has all inputs resolved; recurse to move that vertex
            // This is thus depth first (before width) which keeps the
            // resulting executable's d-cache happy.
            processMoveReadyOne(toVertexp);
        }
    }
}

void OrderVisitor::processMoveOne(OrderMoveVertex* vertexp, OrderMoveDomScope* domScopep,
                                  int level) {
    UASSERT_OBJ(vertexp->domScopep() == domScopep, vertexp, "Domain mismatch; list misbuilt?");
    const OrderLogicVertex* lvertexp = vertexp->logicp();
    const AstScope* scopep = lvertexp->scopep();
    UINFO(5, "    POSmove l" << std::setw(3) << level << " d=" << cvtToHex(lvertexp->domainp())
                             << " s=" << cvtToHex(scopep) << " " << lvertexp << endl);
    AstActive* newActivep
        = processMoveOneLogic(lvertexp, m_pomNewFuncp /*ref*/, m_pomNewStmts /*ref*/);
    if (newActivep) m_scopetopp->addActivep(newActivep);
    processMoveDoneOne(vertexp);
}

AstActive* OrderVisitor::processMoveOneLogic(const OrderLogicVertex* lvertexp,
                                             AstCFunc*& newFuncpr, int& newStmtsr) {
    AstActive* activep = nullptr;
    AstScope* scopep = lvertexp->scopep();
    AstSenTree* domainp = lvertexp->domainp();
    AstNode* nodep = lvertexp->nodep();
    AstNodeModule* modp = VN_CAST(scopep->user1p(), NodeModule);  // Stashed by visitor func
    UASSERT(modp, "nullptr");
    if (VN_IS(nodep, SenTree)) {
        // Just ignore sensitivities, we'll deal with them when we move statements that need them
    } else if (VN_IS(nodep, AssignPre) || VN_IS(nodep, AssignPost)) {
        // Ignore assign pre and assign post for now
    } else {  // Normal logic
        // Make or borrow a CFunc to contain the new statements
        if (v3Global.opt.profCFuncs()
            || (v3Global.opt.outputSplitCFuncs()
                && v3Global.opt.outputSplitCFuncs() < newStmtsr)) {
            // Put every statement into a unique function to ease profiling or reduce function size
            newFuncpr = nullptr;
        }
        if (!newFuncpr && domainp != m_deleteDomainp) {
            string name = cfuncName(modp, domainp, scopep, nodep);
            newFuncpr = new AstCFunc(nodep->fileline(), name, scopep);
            newFuncpr->proc(true);
            newFuncpr->argTypes(EmitCBaseVisitor::symClassVar());
            newFuncpr->symProlog(true);
            newStmtsr = 0;
<<<<<<< HEAD
            if (domainp->hasInitial()) {
                newFuncpr->oneshot(true);
            }
            if (domainp->hasInitial() || domainp->hasSettle()) {
                newFuncpr->slow(true);
            }
=======
            if (domainp->hasInitial()) { newFuncpr->oneshot(true); }
            if (domainp->hasInitial() || domainp->hasSettle()) { newFuncpr->slow(true); }
>>>>>>> f7ee7f9f
            scopep->addActivep(newFuncpr);
            // Where will we be adding the call?
            activep = new AstActive(nodep->fileline(), name, domainp);
            // Add a top call to it
            AstCTrigger* triggerp = new AstCTrigger(nodep->fileline(), newFuncpr);
            triggerp->argTypes("vlSymsp");
            activep->addStmtsp(triggerp);
            UINFO(6, "      New " << newFuncpr << endl);
        }

        // Move the logic to the function we're creating
        nodep->unlinkFrBack();
        if (domainp == m_deleteDomainp) {
            UINFO(4, " Ordering deleting pre-settled " << nodep << endl);
            VL_DO_DANGLING(pushDeletep(nodep), nodep);
        } else {
            newFuncpr->addStmtsp(nodep);
            if (v3Global.opt.outputSplitCFuncs()) {
                // Add in the number of nodes we're adding
                EmitCBaseCounterVisitor visitor(nodep);
                newStmtsr += visitor.count();
            }
        }
    }
    return activep;
}

void OrderVisitor::processMTasksInitial(InitialLogicE logic_type) {
    // Emit initial/settle logic. Initial blocks won't be part of the
    // mtask partition, aren't eligible for parallelism.
    //
    int initStmts = 0;
    AstCFunc* initCFunc = nullptr;
    AstScope* lastScopep = nullptr;
    for (V3GraphVertex* initVxp = m_graph.verticesBeginp(); initVxp;
         initVxp = initVxp->verticesNextp()) {
        OrderLogicVertex* initp = dynamic_cast<OrderLogicVertex*>(initVxp);
        if (!initp) continue;
        if ((logic_type == LOGIC_INITIAL) && !initp->domainp()->hasInitial()) continue;
        if ((logic_type == LOGIC_SETTLE) && !initp->domainp()->hasSettle()) continue;
        if (initp->scopep() != lastScopep) {
            // Start new cfunc, don't let the cfunc cross scopes
            initCFunc = nullptr;
            lastScopep = initp->scopep();
        }
        AstActive* newActivep = processMoveOneLogic(initp, initCFunc /*ref*/, initStmts /*ref*/);
        if (newActivep) m_scopetopp->addActivep(newActivep);
    }
}

void OrderVisitor::processMTasks() {
    // For nondeterminism debug:
    V3Partition::hashGraphDebug(&m_graph, "V3Order's m_graph");

    processMTasksInitial(LOGIC_INITIAL);
    processMTasksInitial(LOGIC_SETTLE);

    // We already produced a graph of every var, input, logic, and settle
    // block and all dependencies; this is 'm_graph'.
    //
    // Now, starting from m_graph, make a slightly-coarsened graph representing
    // only logic, and discarding edges we know we can ignore.
    // This is quite similar to the 'm_pomGraph' of the serial code gen:
    V3Graph logicGraph;
    OrderMTaskMoveVertexMaker create_mtask_vertex(&logicGraph);
    ProcessMoveBuildGraph<MTaskMoveVertex> mtask_pmbg(&m_graph, &logicGraph, &create_mtask_vertex);
    mtask_pmbg.build();

    // Needed? We do this for m_pomGraph in serial mode, so do it here too:
    logicGraph.removeRedundantEdges(&V3GraphEdge::followAlwaysTrue);

    // Partition logicGraph into LogicMTask's. The partitioner will annotate
    // each vertex in logicGraph with a 'color' which is really an mtask ID
    // in this context.
    V3Partition partitioner(&logicGraph);
    V3Graph mtasks;
    partitioner.go(&mtasks);

    std::unordered_map<unsigned /*mtask id*/, MTaskState> mtaskStates;

    // Iterate through the entire logicGraph. For each logic node,
    // attach it to a per-MTask ordered list of logic nodes.
    // This is the order we'll execute logic nodes within the MTask.
    //
    // MTasks may span scopes and domains, so sort by both here:
    GraphStream<OrderVerticesByDomainThenScope> emit_logic(&logicGraph);
    const V3GraphVertex* moveVxp;
    while ((moveVxp = emit_logic.nextp())) {
        const MTaskMoveVertex* movep = dynamic_cast<const MTaskMoveVertex*>(moveVxp);
        unsigned mtaskId = movep->color();
        UASSERT(mtaskId > 0, "Every MTaskMoveVertex should have an mtask assignment >0");
        if (movep->logicp()) {
            // Add this logic to the per-mtask order
            mtaskStates[mtaskId].m_logics.push_back(movep->logicp());

            // Since we happen to be iterating over every logic node,
            // take this opportunity to annotate each AstVar with the id's
            // of mtasks that consume it and produce it. We'll use this
            // information in V3EmitC when we lay out var's in memory.
            const OrderLogicVertex* logicp = movep->logicp();
            for (const V3GraphEdge* edgep = logicp->inBeginp(); edgep; edgep = edgep->inNextp()) {
                const OrderVarVertex* pre_varp
                    = dynamic_cast<const OrderVarVertex*>(edgep->fromp());
                if (!pre_varp) continue;
                AstVar* varp = pre_varp->varScp()->varp();
                // varp depends on logicp, so logicp produces varp,
                // and vice-versa below
                varp->addProducingMTaskId(mtaskId);
            }
            for (const V3GraphEdge* edgep = logicp->outBeginp(); edgep;
                 edgep = edgep->outNextp()) {
                const OrderVarVertex* post_varp
                    = dynamic_cast<const OrderVarVertex*>(edgep->top());
                if (!post_varp) continue;
                AstVar* varp = post_varp->varScp()->varp();
                varp->addConsumingMTaskId(mtaskId);
            }
            // TODO? We ignore IO vars here, so those will have empty mtask
            // signatures. But we could also give those mtask signatures.
        }
    }

    // Create the AstExecGraph node which represents the execution
    // of the MTask graph.
    FileLine* rootFlp = v3Global.rootp()->fileline();
    AstExecGraph* execGraphp = new AstExecGraph(rootFlp);
    m_scopetopp->addActivep(execGraphp);
    v3Global.rootp()->execGraphp(execGraphp);

    // Create CFuncs and bodies for each MTask.
    GraphStream<MTaskVxIdLessThan> emit_mtasks(&mtasks);
    const V3GraphVertex* mtaskVxp;
    while ((mtaskVxp = emit_mtasks.nextp())) {
        const AbstractLogicMTask* mtaskp = dynamic_cast<const AbstractLogicMTask*>(mtaskVxp);

        // Create a body for this mtask
        AstMTaskBody* bodyp = new AstMTaskBody(rootFlp);
        MTaskState& state = mtaskStates[mtaskp->id()];
        state.m_mtaskBodyp = bodyp;

        // Create leaf CFunc's to run this mtask's logic,
        // and create a set of AstActive's to call those CFuncs.
        // Add the AstActive's into the AstMTaskBody.
        const AstSenTree* last_domainp = nullptr;
        AstCFunc* leafCFuncp = nullptr;
        int leafStmts = 0;
        for (const OrderLogicVertex* logicp : state.m_logics) {
            if (logicp->domainp() != last_domainp) {
                // Start a new leaf function.
                leafCFuncp = nullptr;
            }
            last_domainp = logicp->domainp();

            AstActive* newActivep
                = processMoveOneLogic(logicp, leafCFuncp /*ref*/, leafStmts /*ref*/);
            if (newActivep) bodyp->addStmtsp(newActivep);
        }

        // Translate the LogicMTask graph into the corresponding ExecMTask
        // graph, which will outlive V3Order and persist for the remainder
        // of verilator's processing.
        // - The LogicMTask graph points to MTaskMoveVertex's
        //   and OrderLogicVertex's which are ephemeral to V3Order.
        // - The ExecMTask graph and the AstMTaskBody's produced here
        //   persist until code generation time.
        state.m_execMTaskp = new ExecMTask(execGraphp->mutableDepGraphp(), bodyp, mtaskp->id());
        // Cross-link each ExecMTask and MTaskBody
        //  Q: Why even have two objects?
        //  A: One is an AstNode, the other is a GraphVertex,
        //     to combine them would involve multiple inheritance...
        state.m_mtaskBodyp->execMTaskp(state.m_execMTaskp);
        for (V3GraphEdge* inp = mtaskp->inBeginp(); inp; inp = inp->inNextp()) {
            const V3GraphVertex* fromVxp = inp->fromp();
            const AbstractLogicMTask* fromp = dynamic_cast<const AbstractLogicMTask*>(fromVxp);
            MTaskState& fromState = mtaskStates[fromp->id()];
            new V3GraphEdge(execGraphp->mutableDepGraphp(), fromState.m_execMTaskp,
                            state.m_execMTaskp, 1);
        }
        execGraphp->addMTaskBody(bodyp);
    }
}

//######################################################################
// OrderVisitor - Top processing

void OrderVisitor::process() {
    // Dump data
    m_graph.dumpDotFilePrefixed("orderg_pre");

    // Break cycles. Each strongly connected subgraph (including cutable
    // edges) will have its own color, and corresponds to a loop in the
    // original graph. However the new graph will be acyclic (the removed
    // edges are actually still there, just with weight 0).
    UINFO(2, "  Acyclic & Order...\n");
    m_graph.acyclic(&V3GraphEdge::followAlwaysTrue);
    m_graph.dumpDotFilePrefixed("orderg_acyc");

    // Assign ranks so we know what to follow
    // Then, sort vertices and edges by that ordering
    m_graph.order();
    m_graph.dumpDotFilePrefixed("orderg_order");

    // This finds everything that can be traced from an input (which by
    // definition are the source clocks). After this any vertex which was
    // traced has isFromInput() true.
    UINFO(2, "  Process Clocks...\n");
    processInputs();  // must be before processCircular

    UINFO(2, "  Process Circulars...\n");
    processCircular();  // must be before processDomains

    // Assign logic vertices to new domains
    UINFO(2, "  Domains...\n");
    processDomains();
    m_graph.dumpDotFilePrefixed("orderg_domain");

    if (debug() && v3Global.opt.dumpTree()) processEdgeReport();

    if (!v3Global.opt.mtasks()) {
        UINFO(2, "  Construct Move Graph...\n");
        processMoveBuildGraph();
        if (debug() >= 4) {
            m_pomGraph.dumpDotFilePrefixed(
                "ordermv_start");  // Different prefix (ordermv) as it's not the same graph
        }
        m_pomGraph.removeRedundantEdges(&V3GraphEdge::followAlwaysTrue);
        if (debug() >= 4) m_pomGraph.dumpDotFilePrefixed("ordermv_simpl");

        UINFO(2, "  Move...\n");
        processMove();
    } else {
        UINFO(2, "  Set up mtasks...\n");
        processMTasks();
    }

    // Any SC inputs feeding a combo domain must be marked, so we can make them sc_sensitive
    UINFO(2, "  Sensitive...\n");
    processSensitive();  // must be after processDomains

    // Dump data
    m_graph.dumpDotFilePrefixed("orderg_done");
    if (false && debug()) {
        string dfilename = v3Global.opt.makeDir() + "/" + v3Global.opt.prefix() + "_INT_order";
        const std::unique_ptr<std::ofstream> logp(V3File::new_ofstream(dfilename));
        if (logp->fail()) v3fatal("Can't write " << dfilename);
        m_graph.dump(*logp);
    }
}

//######################################################################
// Order class functions

void V3Order::orderAll(AstNetlist* nodep) {
    UINFO(2, __FUNCTION__ << ": " << endl);
    {
        OrderClkMarkVisitor markVisitor(nodep);
        OrderVisitor visitor;
        visitor.main(nodep);
    }  // Destruct before checking
    V3Global::dumpCheckGlobalTree("order", 0, v3Global.opt.dumpTreeLevel(__FILE__) >= 3);
}<|MERGE_RESOLUTION|>--- conflicted
+++ resolved
@@ -658,24 +658,6 @@
     // STATE
     OrderGraph m_graph;  // Scoreboard of var usages/dependencies
     SenTreeFinder m_finder;  // Find global sentree's and add them
-<<<<<<< HEAD
-    AstSenTree* m_comboDomainp;  // Combo activation tree
-    AstSenTree* m_deleteDomainp;  // Delete this from tree
-    OrderInputsVertex* m_inputsVxp;  // Top level vertex all inputs point from
-    OrderLogicVertex* m_logicVxp;  // Current statement being tracked, NULL=ignored
-    AstTopScope* m_topScopep;  // Current top scope being processed
-    AstScope* m_scopetopp;  // Scope under TOPSCOPE
-    AstNodeModule* m_modp;  // Current module
-    AstScope* m_scopep;  // Current scope being processed
-    AstActive* m_activep;  // Current activation block
-    bool m_inSenTree;  // Underneath AstSenItem; any varrefs are clocks
-    bool m_inClocked;  // Underneath clocked block
-    bool m_inClkAss;  // Underneath AstAssign
-    bool m_inPre;  // Underneath AstAssignPre
-    bool m_inPost;  // Underneath AstAssignPost
-    bool m_inTimedEvent;  // Underneath TimedEvent
-    OrderLogicVertex* m_activeSenVxp;  // Sensitivity vertex
-=======
     AstSenTree* m_comboDomainp = nullptr;  // Combo activation tree
     AstSenTree* m_deleteDomainp = nullptr;  // Delete this from tree
     OrderInputsVertex* m_inputsVxp = nullptr;  // Top level vertex all inputs point from
@@ -693,7 +675,6 @@
     bool m_inPostponed = false;  // Underneath AstAssignPostponed
     bool m_inTimedEvent = false;  // Underneath TimedEvent
     OrderLogicVertex* m_activeSenVxp = nullptr;  // Sensitivity vertex
->>>>>>> f7ee7f9f
     std::deque<OrderUser*> m_orderUserps;  // All created OrderUser's for later deletion.
     // STATE... for inside process
     AstCFunc* m_pomNewFuncp = nullptr;  // Current function being created
@@ -720,11 +701,7 @@
             UINFO(4, "   STMT " << nodep << endl);
             // VV*****  We reset user4p()
             AstNode::user4ClearTree();
-<<<<<<< HEAD
-            UASSERT_OBJ(m_activep && m_activep->sensesp(), nodep, "NULL");
-=======
             UASSERT_OBJ(m_activep && m_activep->sensesp(), nodep, "nullptr");
->>>>>>> f7ee7f9f
             AstSenTree* domainp = m_activep->sensesp();
             OrderLogicVertex* logicVxOldp = m_logicVxp;
             m_logicVxp = new OrderLogicVertex(&m_graph, m_scopep, domainp, nodep);
@@ -1050,13 +1027,8 @@
             new OrderEdge(&m_graph, m_inputsVxp, varVxp, WEIGHT_INPUT);
         }
     }
-<<<<<<< HEAD
-    virtual void visit(AstNodeVarRef* nodep) VL_OVERRIDE {
-        if (m_inTimedEvent && nodep->lvalue()) {
-=======
     virtual void visit(AstNodeVarRef* nodep) override {
         if (m_inTimedEvent && nodep->access()) {
->>>>>>> f7ee7f9f
             // Ignore var being set under AstTimedEvent, it is being set in the
             // "future" not in this time cycle
         } else if (m_scopep) {
@@ -1186,21 +1158,13 @@
             }
         }
     }
-<<<<<<< HEAD
-    virtual void visit(AstTimedEvent* nodep) VL_OVERRIDE {
-=======
     virtual void visit(AstTimedEvent* nodep) override {
->>>>>>> f7ee7f9f
         iterateAndNextNull(nodep->timep());
         m_inTimedEvent = true;
         iterateAndNextNull(nodep->varrefp());
         m_inTimedEvent = false;
     }
-<<<<<<< HEAD
-    virtual void visit(AstSenTree* nodep) VL_OVERRIDE {
-=======
     virtual void visit(AstSenTree* nodep) override {
->>>>>>> f7ee7f9f
         // Having a node derived from the sentree isn't required for
         // correctness, it merely makes the graph better connected
         // and improves graph algorithmic performance
@@ -1268,27 +1232,6 @@
 public:
     // CONSTRUCTORS
     OrderVisitor() {
-<<<<<<< HEAD
-        m_topScopep = NULL;
-        m_scopetopp = NULL;
-        m_modp = NULL;
-        m_scopep = NULL;
-        m_activep = NULL;
-        m_inSenTree = false;
-        m_inClocked = false;
-        m_inClkAss = false;
-        m_inPre = false;
-        m_inPost = false;
-        m_inTimedEvent = false;
-        m_comboDomainp = NULL;
-        m_deleteDomainp = NULL;
-        m_inputsVxp = NULL;
-        m_activeSenVxp = NULL;
-        m_logicVxp = NULL;
-        m_pomNewFuncp = NULL;
-        m_pomNewStmts = 0;
-=======
->>>>>>> f7ee7f9f
         if (debug()) m_graph.debug(5);  // 3 is default if global debug; we want acyc debugging
     }
     virtual ~OrderVisitor() override {
@@ -1815,17 +1758,8 @@
             newFuncpr->argTypes(EmitCBaseVisitor::symClassVar());
             newFuncpr->symProlog(true);
             newStmtsr = 0;
-<<<<<<< HEAD
-            if (domainp->hasInitial()) {
-                newFuncpr->oneshot(true);
-            }
-            if (domainp->hasInitial() || domainp->hasSettle()) {
-                newFuncpr->slow(true);
-            }
-=======
             if (domainp->hasInitial()) { newFuncpr->oneshot(true); }
             if (domainp->hasInitial() || domainp->hasSettle()) { newFuncpr->slow(true); }
->>>>>>> f7ee7f9f
             scopep->addActivep(newFuncpr);
             // Where will we be adding the call?
             activep = new AstActive(nodep->fileline(), name, domainp);
