// -*- mode: C++; c-file-style: "cc-mode" -*-
//*************************************************************************
// DESCRIPTION: Verilator: Ast node structure
//
// Code available from: https://verilator.org
//
//*************************************************************************
//
// Copyright 2003-2020 by Wilson Snyder. This program is free software; you
// can redistribute it and/or modify it under the terms of either the GNU
// Lesser General Public License Version 3 or the Perl Artistic License
// Version 2.0.
// SPDX-License-Identifier: LGPL-3.0-only OR Artistic-2.0
//
//*************************************************************************

#ifndef _V3ASTNODES_H_
#define _V3ASTNODES_H_ 1

#ifndef _V3AST_H_
#error "Use V3Ast.h as the include"
#endif

//######################################################################
// Standard defines for all AstNode final classes

#define ASTNODE_NODE_FUNCS_NO_DTOR(name) \
    virtual void accept(AstNVisitor& v) override { v.visit(this); } \
    virtual AstNode* clone() override { return new Ast##name(*this); } \
    static Ast##name* cloneTreeNull(Ast##name* nodep, bool cloneNextLink) { \
        return nodep ? nodep->cloneTree(cloneNextLink) : nullptr; \
    } \
    Ast##name* cloneTree(bool cloneNext) { \
        return static_cast<Ast##name*>(AstNode::cloneTree(cloneNext)); \
    } \
    Ast##name* clonep() const { return static_cast<Ast##name*>(AstNode::clonep()); }

#define ASTNODE_NODE_FUNCS(name) \
    virtual ~Ast##name() override = default; \
    ASTNODE_NODE_FUNCS_NO_DTOR(name)

//######################################################################
// Macros replaced by 'astgen'

#define ASTGEN_SUPER(...)  // Roughly: <SuperClass>(AstType::at<ThisClass>, ...)

//######################################################################
//=== Ast* : Specific types
// Netlist interconnect

class AstConst final : public AstNodeMath {
    // A constant
private:
    V3Number m_num;  // Constant value
    void initWithNumber() {
        if (m_num.isDouble()) {
            dtypeSetDouble();
        } else if (m_num.isString()) {
            dtypeSetString();
        } else {
            dtypeSetLogicUnsized(m_num.width(), (m_num.sized() ? 0 : m_num.widthMin()),
                                 VSigning::fromBool(m_num.isSigned()));
        }
        m_num.nodep(this);
    }

public:
    AstConst(FileLine* fl, const V3Number& num)
        : ASTGEN_SUPER(fl)
        , m_num(num) {
        initWithNumber();
    }
    class WidthedValue {};  // for creator type-overload selection
    AstConst(FileLine* fl, WidthedValue, int width, uint32_t value)
        : ASTGEN_SUPER(fl)
        , m_num(this, width, value) {
        initWithNumber();
    }
    class DtypedValue {};  // for creator type-overload selection
    AstConst(FileLine* fl, DtypedValue, AstNodeDType* nodedtypep, uint32_t value)
        : ASTGEN_SUPER(fl)
        , m_num(this, nodedtypep->width(), value, nodedtypep->widthSized()) {
        initWithNumber();
    }
    class StringToParse {};  // for creator type-overload selection
    AstConst(FileLine* fl, StringToParse, const char* sourcep)
        : ASTGEN_SUPER(fl)
        , m_num(this, sourcep) {
        initWithNumber();
    }
    class VerilogStringLiteral {};  // for creator type-overload selection
    AstConst(FileLine* fl, VerilogStringLiteral, const string& str)
        : ASTGEN_SUPER(fl)
        , m_num(V3Number::VerilogStringLiteral(), this, str) {
        initWithNumber();
    }
    AstConst(FileLine* fl, uint32_t num)
        : ASTGEN_SUPER(fl)
        , m_num(this, 32, num) {
        dtypeSetLogicUnsized(m_num.width(), 0, VSigning::UNSIGNED);
    }
    class Unsized32 {};  // for creator type-overload selection
    AstConst(FileLine* fl, Unsized32, uint32_t num)  // Unsized 32-bit integer of specified value
        : ASTGEN_SUPER(fl)
        , m_num(this, 32, num) {
        m_num.width(32, false);
        dtypeSetLogicUnsized(32, m_num.widthMin(), VSigning::UNSIGNED);
    }
    class Signed32 {};  // for creator type-overload selection
    AstConst(FileLine* fl, Signed32, int32_t num)  // Signed 32-bit integer of specified value
        : ASTGEN_SUPER(fl)
        , m_num(this, 32, num) {
        m_num.width(32, true);
        dtypeSetLogicUnsized(32, m_num.widthMin(), VSigning::SIGNED);
    }
    class Unsized64 {};  // for creator type-overload selection
    AstConst(FileLine* fl, Unsized64, vluint64_t num)
        : ASTGEN_SUPER(fl)
        , m_num(this, 64, 0) {
        m_num.setQuad(num);
        dtypeSetLogicSized(64, VSigning::UNSIGNED);
    }
    class SizedEData {};  // for creator type-overload selection
    AstConst(FileLine* fl, SizedEData, vluint64_t num)
        : ASTGEN_SUPER(fl)
        , m_num(this, VL_EDATASIZE, 0) {
        m_num.setQuad(num);
        dtypeSetLogicSized(VL_EDATASIZE, VSigning::UNSIGNED);
    }
    class RealDouble {};  // for creator type-overload selection
    AstConst(FileLine* fl, RealDouble, double num)
        : ASTGEN_SUPER(fl)
        , m_num(this, 64) {
        m_num.setDouble(num);
        dtypeSetDouble();
    }
    class String {};  // for creator type-overload selection
    AstConst(FileLine* fl, String, const string& num)
        : ASTGEN_SUPER(fl)
        , m_num(V3Number::String(), this, num) {
        dtypeSetString();
    }
    class LogicFalse {};
    AstConst(FileLine* fl, LogicFalse)  // Shorthand const 0, dtype should be a logic of size 1
        : ASTGEN_SUPER(fl)
        , m_num(this, 1, 0) {
        dtypeSetLogicBool();
    }
    class LogicTrue {};
    AstConst(FileLine* fl, LogicTrue)  // Shorthand const 1, dtype should be a logic of size 1
        : ASTGEN_SUPER(fl)
        , m_num(this, 1, 1) {
        dtypeSetLogicBool();
    }
    ASTNODE_NODE_FUNCS(Const)
    virtual string name() const override { return num().ascii(); }  // * = Value
    const V3Number& num() const { return m_num; }  // * = Value
    V3Number& num() { return m_num; }  // * = Value
    uint32_t toUInt() const { return num().toUInt(); }
    vlsint32_t toSInt() const { return num().toSInt(); }
    vluint64_t toUQuad() const { return num().toUQuad(); }
    virtual string emitVerilog() override { V3ERROR_NA_RETURN(""); }
    virtual string emitC() override { V3ERROR_NA_RETURN(""); }
    virtual bool cleanOut() const override { return true; }
    virtual V3Hash sameHash() const override { return V3Hash(num().toHash()); }
    virtual bool same(const AstNode* samep) const override {
        const AstConst* sp = static_cast<const AstConst*>(samep);
        return num().isCaseEq(sp->num());
    }
    virtual int instrCount() const override { return widthInstrs(); }
    bool isEqAllOnes() const { return num().isEqAllOnes(width()); }
    bool isEqAllOnesV() const { return num().isEqAllOnes(widthMinV()); }
    // Parse string and create appropriate type of AstConst.
    // May return nullptr on parse failure.
    static AstConst* parseParamLiteral(FileLine* fl, const string& literal);
};

class AstRange final : public AstNodeRange {
    // Range specification, for use under variables and cells
private:
    bool m_littleEndian : 1;  // Bit vector is little endian
public:
    AstRange(FileLine* fl, AstNode* msbp, AstNode* lsbp)
        : ASTGEN_SUPER(fl) {
        m_littleEndian = false;
        setOp2p(msbp);
        setOp3p(lsbp);
    }
    AstRange(FileLine* fl, int msb, int lsb)
        : ASTGEN_SUPER(fl) {
        m_littleEndian = false;
        setOp2p(new AstConst(fl, msb));
        setOp3p(new AstConst(fl, lsb));
    }
    AstRange(FileLine* fl, const VNumRange& range)
        : ASTGEN_SUPER(fl) {
        m_littleEndian = range.littleEndian();
        setOp2p(new AstConst(fl, range.hi()));
        setOp3p(new AstConst(fl, range.lo()));
    }
    ASTNODE_NODE_FUNCS(Range)
    AstNode* msbp() const { return op2p(); }  // op2 = Msb expression
    AstNode* lsbp() const { return op3p(); }  // op3 = Lsb expression
    AstNode* leftp() const {
        return littleEndian() ? lsbp() : msbp();
    }  // How to show a declaration
    AstNode* rightp() const { return littleEndian() ? msbp() : lsbp(); }
    int msbConst() const {
        AstConst* constp = VN_CAST(msbp(), Const);
        return (constp ? constp->toSInt() : 0);
    }
    int lsbConst() const {
        AstConst* constp = VN_CAST(lsbp(), Const);
        return (constp ? constp->toSInt() : 0);
    }
    int elementsConst() const {
        return (msbConst() > lsbConst()) ? msbConst() - lsbConst() + 1
                                         : lsbConst() - msbConst() + 1;
    }
    int leftConst() const {
        AstConst* constp = VN_CAST(leftp(), Const);
        return (constp ? constp->toSInt() : 0);
    }
    int rightConst() const {
        AstConst* constp = VN_CAST(rightp(), Const);
        return (constp ? constp->toSInt() : 0);
    }
    int leftToRightInc() const { return littleEndian() ? 1 : -1; }
    bool littleEndian() const { return m_littleEndian; }
    void littleEndian(bool flag) { m_littleEndian = flag; }
    virtual void dump(std::ostream& str) const override;
    virtual string emitC() { V3ERROR_NA_RETURN(""); }
    virtual V3Hash sameHash() const override { return V3Hash(); }
    virtual bool same(const AstNode* samep) const override { return true; }
};

class AstBracketRange final : public AstNodeRange {
    // Parser only concept "[lhsp]", a AstUnknownRange, QueueRange or Range,
    // unknown until lhsp type is determined
public:
    AstBracketRange(FileLine* fl, AstNode* elementsp)
        : ASTGEN_SUPER(fl) {
        setOp1p(elementsp);
    }
    ASTNODE_NODE_FUNCS(BracketRange)
    virtual string emitC() { V3ERROR_NA_RETURN(""); }
    virtual string emitVerilog() { V3ERROR_NA_RETURN(""); }
    virtual V3Hash sameHash() const override { return V3Hash(); }
    virtual bool same(const AstNode* samep) const override { return true; }
    // Will be removed in V3Width, which relies on this
    // being a child not a dtype pointed node
    virtual bool maybePointedTo() const override { return false; }
    AstNode* elementsp() const { return op1p(); }
};

class AstUnsizedRange final : public AstNodeRange {
    // Unsized range specification, for open arrays
public:
    explicit AstUnsizedRange(FileLine* fl)
        : ASTGEN_SUPER(fl) {}
    ASTNODE_NODE_FUNCS(UnsizedRange)
    virtual string emitC() { V3ERROR_NA_RETURN(""); }
    virtual string emitVerilog() { return "[]"; }
    virtual V3Hash sameHash() const override { return V3Hash(); }
    virtual bool same(const AstNode* samep) const override { return true; }
};

class AstGatePin final : public AstNodeMath {
    // Possibly expand a gate primitive input pin value to match the range of the gate primitive
public:
    AstGatePin(FileLine* fl, AstNode* lhsp, AstRange* rangep)
        : ASTGEN_SUPER(fl) {
        setOp1p(lhsp);
        setOp2p(rangep);
    }
    ASTNODE_NODE_FUNCS(GatePin)
    virtual string emitVerilog() override { return "%l"; }
    virtual string emitC() override { V3ERROR_NA_RETURN(""); }
    virtual bool cleanOut() const override { return true; }
    AstNode* exprp() const { return op1p(); }  // op1 = Pin expression
    AstRange* rangep() const { return VN_CAST(op2p(), Range); }  // op2 = Range of pin
};

//######################################################################
// Classes

class AstClassPackage final : public AstNodeModule {
    // The static information portion of a class (treated similarly to a package)
    AstClass* m_classp
        = nullptr;  // Class package this is under (weak pointer, hard link is other way)
public:
    AstClassPackage(FileLine* fl, const string& name)
        : ASTGEN_SUPER(fl, name) {}
    ASTNODE_NODE_FUNCS(ClassPackage)
    virtual string verilogKwd() const override { return "/*class*/package"; }
    virtual const char* broken() const override;
    AstClass* classp() const { return m_classp; }
    void classp(AstClass* classp) { m_classp = classp; }
};

class AstClass final : public AstNodeModule {
    // TYPES
    typedef std::map<const string, AstNode*> MemberNameMap;
    // MEMBERS
    MemberNameMap m_members;  // Members or method children
    AstClassPackage* m_packagep = nullptr;  // Class package this is under
    bool m_virtual = false;  // Virtual class
    bool m_extended = false;  // Is extension or extended by other classes
    void insertCache(AstNode* nodep);

public:
    AstClass(FileLine* fl, const string& name)
        : ASTGEN_SUPER(fl, name) {}
    ASTNODE_NODE_FUNCS(Class)
    virtual string verilogKwd() const override { return "class"; }
    virtual bool isHeavy() const override { return true; }
    virtual bool maybePointedTo() const override { return true; }
    virtual void dump(std::ostream& str) const override;
    virtual const char* broken() const override {
        BROKEN_BASE_RTN(AstNodeModule::broken());
        BROKEN_RTN(m_packagep && !m_packagep->brokeExists());
        return nullptr;
    }
    // op1/op2/op3 in AstNodeModule
    AstClassPackage* packagep() const { return m_packagep; }
    void packagep(AstClassPackage* classpackagep) { m_packagep = classpackagep; }
    AstNode* membersp() const { return stmtsp(); }  // op2 = List of statements
    void addMembersp(AstNode* nodep) {
        insertCache(nodep);
        addStmtp(nodep);
    }
    AstClassExtends* extendsp() const { return VN_CAST(op4p(), ClassExtends); }
    void extendsp(AstNode* nodep) { addNOp4p(nodep); }
    void clearCache() { m_members.clear(); }
    void repairCache();
    AstNode* findMember(const string& name) const {
        const auto it = m_members.find(name);
        return (it == m_members.end()) ? nullptr : it->second;
    }
    bool isExtended() const { return m_extended; }
    void isExtended(bool flag) { m_extended = flag; }
    bool isVirtual() const { return m_virtual; }
    void isVirtual(bool flag) { m_virtual = flag; }
};

class AstClassExtends final : public AstNode {
    // Children: List of AstParseRef for packages/classes
    // during early parse, then moves to dtype
public:
    AstClassExtends(FileLine* fl, AstNode* classOrPkgsp)
        : ASTGEN_SUPER(fl) {
        setNOp2p(classOrPkgsp);  // Only for parser
    }
    ASTNODE_NODE_FUNCS(ClassExtends)
    virtual bool hasDType() const override { return true; }
    virtual string verilogKwd() const override { return "extends"; }
    AstNodeDType* childDTypep() const { return VN_CAST(op1p(), NodeDType); }
    void childDTypep(AstNodeDType* nodep) { setOp1p(nodep); }
    AstNode* classOrPkgsp() const { return op2p(); }
    void classOrPkgsp(AstNode* nodep) { setOp2p(nodep); }
    AstClass* classp() const;  // Class being extended (after link)
};

//######################################################################
//==== Data Types

class AstParamTypeDType final : public AstNodeDType {
    // Parents: MODULE
    // A parameter type statement; much like a var or typedef
private:
    AstVarType m_varType;  // Type of variable (for localparam vs. param)
    string m_name;  // Name of variable
public:
    AstParamTypeDType(FileLine* fl, AstVarType type, const string& name, VFlagChildDType,
                      AstNodeDType* dtp)
        : ASTGEN_SUPER(fl)
        , m_varType{type}
        , m_name{name} {
        childDTypep(dtp);  // Only for parser
        dtypep(nullptr);  // V3Width will resolve
    }
    ASTNODE_NODE_FUNCS(ParamTypeDType)
    virtual AstNodeDType* getChildDTypep() const override { return childDTypep(); }
    // op1 = Type assigning to
    AstNodeDType* childDTypep() const { return VN_CAST(op1p(), NodeDType); }
    void childDTypep(AstNodeDType* nodep) { setOp1p(nodep); }
    virtual AstNodeDType* subDTypep() const override {
        return dtypep() ? dtypep() : childDTypep();
    }
    virtual AstBasicDType* basicp() const override { return subDTypep()->basicp(); }
    virtual AstNodeDType* skipRefp() const override { return subDTypep()->skipRefp(); }
    virtual AstNodeDType* skipRefToConstp() const override {
        return subDTypep()->skipRefToConstp();
    }
    virtual AstNodeDType* skipRefToEnump() const override { return subDTypep()->skipRefToEnump(); }
    virtual bool similarDType(AstNodeDType* samep) const override {
        const AstParamTypeDType* sp = static_cast<const AstParamTypeDType*>(samep);
        return (sp && this->subDTypep()->skipRefp()->similarDType(sp->subDTypep()->skipRefp()));
    }
    virtual int widthAlignBytes() const override { return dtypep()->widthAlignBytes(); }
    virtual int widthTotalBytes() const override { return dtypep()->widthTotalBytes(); }
    // METHODS
    virtual string name() const override { return m_name; }
    virtual bool maybePointedTo() const override { return true; }
    virtual bool hasDType() const override { return true; }
    virtual void name(const string& flag) override { m_name = flag; }
    AstVarType varType() const { return m_varType; }  // * = Type of variable
    bool isParam() const { return true; }
    bool isGParam() const { return (varType() == AstVarType::GPARAM); }
};

class AstTypedef final : public AstNode {
private:
    string m_name;
    bool m_attrPublic;
    string m_tag;  // Holds the string of the verilator tag -- used in XML output.
public:
    AstTypedef(FileLine* fl, const string& name, AstNode* attrsp, VFlagChildDType,
               AstNodeDType* dtp)
        : ASTGEN_SUPER(fl)
        , m_name{name} {
        childDTypep(dtp);  // Only for parser
        addAttrsp(attrsp);
        dtypep(nullptr);  // V3Width will resolve
        m_attrPublic = false;
    }
    ASTNODE_NODE_FUNCS(Typedef)
    virtual void dump(std::ostream& str) const override;
    virtual AstNodeDType* getChildDTypep() const override { return childDTypep(); }
    // op1 = Type assigning to
    AstNodeDType* childDTypep() const { return VN_CAST(op1p(), NodeDType); }
    void childDTypep(AstNodeDType* nodep) { setOp1p(nodep); }
    virtual AstNodeDType* subDTypep() const { return dtypep() ? dtypep() : childDTypep(); }
    void addAttrsp(AstNode* nodep) { addNOp4p(nodep); }
    AstNode* attrsp() const { return op4p(); }  // op4 = Attributes during early parse
    // METHODS
    virtual string name() const override { return m_name; }
    virtual bool maybePointedTo() const override { return true; }
    virtual bool hasDType() const override { return true; }
    virtual void name(const string& flag) override { m_name = flag; }
    bool attrPublic() const { return m_attrPublic; }
    void attrPublic(bool flag) { m_attrPublic = flag; }
    virtual void tag(const string& text) override { m_tag = text; }
    virtual string tag() const override { return m_tag; }
};

class AstTypedefFwd final : public AstNode {
    // Forward declaration of a type; stripped after netlist parsing is complete
private:
    string m_name;

public:
    AstTypedefFwd(FileLine* fl, const string& name)
        : ASTGEN_SUPER(fl)
        , m_name{name} {}
    ASTNODE_NODE_FUNCS(TypedefFwd)
    // METHODS
    virtual string name() const override { return m_name; }
    virtual bool maybePointedTo() const override { return true; }
};

class AstDefImplicitDType final : public AstNodeDType {
    // For parsing enum/struct/unions that are declared with a variable rather than typedef
    // This allows "var enum {...} a,b" to share the enum definition for both variables
    // After link, these become typedefs
private:
    string m_name;
    void* m_containerp;  // In what scope is the name unique, so we can know what are duplicate
                         // definitions (arbitrary value)
    int m_uniqueNum;

public:
    AstDefImplicitDType(FileLine* fl, const string& name, void* containerp, VFlagChildDType,
                        AstNodeDType* dtp)
        : ASTGEN_SUPER(fl)
        , m_name{name}
        , m_containerp{containerp} {
        childDTypep(dtp);  // Only for parser
        dtypep(nullptr);  // V3Width will resolve
        m_uniqueNum = uniqueNumInc();
    }
    ASTNODE_NODE_FUNCS(DefImplicitDType)
    virtual bool same(const AstNode* samep) const override {
        const AstDefImplicitDType* sp = static_cast<const AstDefImplicitDType*>(samep);
        return m_uniqueNum == sp->m_uniqueNum;
    }
    virtual bool similarDType(AstNodeDType* samep) const override {
        return type() == samep->type() && same(samep);
    }
    virtual V3Hash sameHash() const override { return V3Hash(m_uniqueNum); }
    virtual AstNodeDType* getChildDTypep() const override { return childDTypep(); }
    // op1 = Range of variable
    AstNodeDType* childDTypep() const { return VN_CAST(op1p(), NodeDType); }
    void childDTypep(AstNodeDType* nodep) { setOp1p(nodep); }
    virtual AstNodeDType* subDTypep() const override {
        return dtypep() ? dtypep() : childDTypep();
    }
    void* containerp() const { return m_containerp; }
    // METHODS
    // op1 = Range of variable
    AstNodeDType* dtypeSkipRefp() const { return dtypep()->skipRefp(); }
    virtual AstBasicDType* basicp() const override { return subDTypep()->basicp(); }
    virtual AstNodeDType* skipRefp() const override { return (AstNodeDType*)this; }
    virtual AstNodeDType* skipRefToConstp() const override { return (AstNodeDType*)this; }
    virtual AstNodeDType* skipRefToEnump() const override { return (AstNodeDType*)this; }
    virtual int widthAlignBytes() const override { return dtypep()->widthAlignBytes(); }
    virtual int widthTotalBytes() const override { return dtypep()->widthTotalBytes(); }
    virtual string name() const override { return m_name; }
    virtual void name(const string& flag) override { m_name = flag; }
};

class AstAssocArrayDType final : public AstNodeDType {
    // Associative array data type, ie "[some_dtype]"
    // Children: DTYPE (moved to refDTypep() in V3Width)
    // Children: DTYPE (the key, which remains here as a pointer)
private:
    AstNodeDType* m_refDTypep;  // Elements of this type (after widthing)
    AstNodeDType* m_keyDTypep;  // Keys of this type (after widthing)
public:
    AstAssocArrayDType(FileLine* fl, VFlagChildDType, AstNodeDType* dtp, AstNodeDType* keyDtp)
        : ASTGEN_SUPER(fl) {
        childDTypep(dtp);  // Only for parser
        keyChildDTypep(keyDtp);  // Only for parser
        refDTypep(nullptr);
        keyDTypep(nullptr);
        dtypep(nullptr);  // V3Width will resolve
    }
    ASTNODE_NODE_FUNCS(AssocArrayDType)
    virtual const char* broken() const override {
        BROKEN_RTN(!((m_refDTypep && !childDTypep() && m_refDTypep->brokeExists())
                     || (!m_refDTypep && childDTypep())));
        BROKEN_RTN(!((m_keyDTypep && !childDTypep() && m_keyDTypep->brokeExists())
                     || (!m_keyDTypep && childDTypep())));
        return nullptr;
    }
    virtual void cloneRelink() override {
        if (m_refDTypep && m_refDTypep->clonep()) { m_refDTypep = m_refDTypep->clonep(); }
        if (m_keyDTypep && m_keyDTypep->clonep()) { m_keyDTypep = m_keyDTypep->clonep(); }
    }
    virtual bool same(const AstNode* samep) const override {
        const AstAssocArrayDType* asamep = static_cast<const AstAssocArrayDType*>(samep);
        if (!asamep->subDTypep()) return false;
        if (!asamep->keyDTypep()) return false;
        return (subDTypep() == asamep->subDTypep() && keyDTypep() == asamep->keyDTypep());
    }
    virtual bool similarDType(AstNodeDType* samep) const override {
        const AstAssocArrayDType* asamep = static_cast<const AstAssocArrayDType*>(samep);
        if (!asamep->subDTypep()) return false;
        return (subDTypep()->skipRefp()->similarDType(asamep->subDTypep()->skipRefp()));
    }
    virtual string prettyDTypeName() const override;
    virtual void dumpSmall(std::ostream& str) const override;
    virtual V3Hash sameHash() const override { return V3Hash(m_refDTypep); }
    virtual AstNodeDType* getChildDTypep() const override { return childDTypep(); }
    virtual AstNodeDType* getChild2DTypep() const override { return keyChildDTypep(); }
    virtual bool isHeavy() const override { return true; }
    // op1 = Range of variable
    AstNodeDType* childDTypep() const { return VN_CAST(op1p(), NodeDType); }
    void childDTypep(AstNodeDType* nodep) { setOp1p(nodep); }
    virtual AstNodeDType* subDTypep() const override {
        return m_refDTypep ? m_refDTypep : childDTypep();
    }
    void refDTypep(AstNodeDType* nodep) { m_refDTypep = nodep; }
    virtual AstNodeDType* virtRefDTypep() const override { return m_refDTypep; }
    virtual void virtRefDTypep(AstNodeDType* nodep) override { refDTypep(nodep); }
    virtual AstNodeDType* virtRefDType2p() const override { return m_keyDTypep; }
    virtual void virtRefDType2p(AstNodeDType* nodep) override { keyDTypep(nodep); }
    //
    AstNodeDType* keyDTypep() const { return m_keyDTypep ? m_keyDTypep : keyChildDTypep(); }
    void keyDTypep(AstNodeDType* nodep) { m_keyDTypep = nodep; }
    // op1 = Range of variable
    AstNodeDType* keyChildDTypep() const { return VN_CAST(op2p(), NodeDType); }
    void keyChildDTypep(AstNodeDType* nodep) { setOp2p(nodep); }
    // METHODS
    virtual AstBasicDType* basicp() const override { return nullptr; }
    virtual AstNodeDType* skipRefp() const override { return (AstNodeDType*)this; }
    virtual AstNodeDType* skipRefToConstp() const override { return (AstNodeDType*)this; }
    virtual AstNodeDType* skipRefToEnump() const override { return (AstNodeDType*)this; }
    virtual int widthAlignBytes() const override { return subDTypep()->widthAlignBytes(); }
    virtual int widthTotalBytes() const override { return subDTypep()->widthTotalBytes(); }
};

class AstBracketArrayDType final : public AstNodeDType {
    // Associative/Queue/Normal array data type, ie "[dtype_or_expr]"
    // only for early parsing then becomes another data type
    // Children: DTYPE (moved to refDTypep() in V3Width)
    // Children: DTYPE (the key)
public:
    AstBracketArrayDType(FileLine* fl, VFlagChildDType, AstNodeDType* dtp, AstNode* elementsp)
        : ASTGEN_SUPER(fl) {
        setOp1p(dtp);  // Only for parser
        setOp2p(elementsp);  // Only for parser
    }
    ASTNODE_NODE_FUNCS(BracketArrayDType)
    virtual bool similarDType(AstNodeDType* samep) const override { V3ERROR_NA_RETURN(false); }
    // op1 = Range of variable
    AstNodeDType* childDTypep() const { return VN_CAST(op1p(), NodeDType); }
    virtual AstNodeDType* subDTypep() const override { return childDTypep(); }
    // op2 = Range of variable
    AstNode* elementsp() const { return op2p(); }
    // METHODS
    // Will be removed in V3Width, which relies on this
    // being a child not a dtype pointed node
    virtual bool maybePointedTo() const override { return false; }
    virtual AstBasicDType* basicp() const override { return nullptr; }
    virtual AstNodeDType* skipRefp() const override { return (AstNodeDType*)this; }
    virtual AstNodeDType* skipRefToConstp() const override { return (AstNodeDType*)this; }
    virtual AstNodeDType* skipRefToEnump() const override { return (AstNodeDType*)this; }
    virtual int widthAlignBytes() const override { V3ERROR_NA_RETURN(0); }
    virtual int widthTotalBytes() const override { V3ERROR_NA_RETURN(0); }
};

class AstDynArrayDType final : public AstNodeDType {
    // Dynamic array data type, ie "[]"
    // Children: DTYPE (moved to refDTypep() in V3Width)
private:
    AstNodeDType* m_refDTypep;  // Elements of this type (after widthing)
public:
    AstDynArrayDType(FileLine* fl, VFlagChildDType, AstNodeDType* dtp)
        : ASTGEN_SUPER(fl) {
        childDTypep(dtp);  // Only for parser
        refDTypep(nullptr);
        dtypep(nullptr);  // V3Width will resolve
    }
    AstDynArrayDType(FileLine* fl, AstNodeDType* dtp)
        : ASTGEN_SUPER(fl) {
        refDTypep(dtp);
        dtypep(nullptr);  // V3Width will resolve
    }
    ASTNODE_NODE_FUNCS(DynArrayDType)
    virtual const char* broken() const override {
        BROKEN_RTN(!((m_refDTypep && !childDTypep() && m_refDTypep->brokeExists())
                     || (!m_refDTypep && childDTypep())));
        return nullptr;
    }
    virtual void cloneRelink() override {
        if (m_refDTypep && m_refDTypep->clonep()) { m_refDTypep = m_refDTypep->clonep(); }
    }
    virtual bool same(const AstNode* samep) const override {
        const AstAssocArrayDType* asamep = static_cast<const AstAssocArrayDType*>(samep);
        if (!asamep->subDTypep()) return false;
        return subDTypep() == asamep->subDTypep();
    }
    virtual bool similarDType(AstNodeDType* samep) const override {
        const AstAssocArrayDType* asamep = static_cast<const AstAssocArrayDType*>(samep);
        if (!asamep->subDTypep()) return false;
        return (subDTypep()->skipRefp()->similarDType(asamep->subDTypep()->skipRefp()));
    }
    virtual string prettyDTypeName() const override;
    virtual void dumpSmall(std::ostream& str) const override;
    virtual V3Hash sameHash() const override { return V3Hash(m_refDTypep); }
    virtual bool isHeavy() const override { return true; }
    virtual AstNodeDType* getChildDTypep() const override { return childDTypep(); }
    // op1 = Range of variable
    AstNodeDType* childDTypep() const { return VN_CAST(op1p(), NodeDType); }
    void childDTypep(AstNodeDType* nodep) { setOp1p(nodep); }
    virtual AstNodeDType* subDTypep() const override {
        return m_refDTypep ? m_refDTypep : childDTypep();
    }
    void refDTypep(AstNodeDType* nodep) { m_refDTypep = nodep; }
    virtual AstNodeDType* virtRefDTypep() const override { return m_refDTypep; }
    virtual void virtRefDTypep(AstNodeDType* nodep) override { refDTypep(nodep); }
    // METHODS
    virtual AstBasicDType* basicp() const override { return nullptr; }
    virtual AstNodeDType* skipRefp() const override { return (AstNodeDType*)this; }
    virtual AstNodeDType* skipRefToConstp() const override { return (AstNodeDType*)this; }
    virtual AstNodeDType* skipRefToEnump() const override { return (AstNodeDType*)this; }
    virtual int widthAlignBytes() const override { return subDTypep()->widthAlignBytes(); }
    virtual int widthTotalBytes() const override { return subDTypep()->widthTotalBytes(); }
};

class AstPackArrayDType final : public AstNodeArrayDType {
    // Packed array data type, ie "some_dtype [2:0] var_name"
    // Children: DTYPE (moved to refDTypep() in V3Width)
    // Children: RANGE (array bounds)
public:
    AstPackArrayDType(FileLine* fl, VFlagChildDType, AstNodeDType* dtp, AstRange* rangep)
        : ASTGEN_SUPER(fl) {
        childDTypep(dtp);  // Only for parser
        refDTypep(nullptr);
        setOp2p(rangep);
        dtypep(nullptr);  // V3Width will resolve
        int width = subDTypep()->width() * rangep->elementsConst();
        widthForce(width, width);
    }
    AstPackArrayDType(FileLine* fl, AstNodeDType* dtp, AstRange* rangep)
        : ASTGEN_SUPER(fl) {
        refDTypep(dtp);
        setOp2p(rangep);
        dtypep(this);
        int width = subDTypep()->width() * rangep->elementsConst();
        widthForce(width, width);
    }
    ASTNODE_NODE_FUNCS(PackArrayDType)
    virtual string prettyDTypeName() const override;
};

class AstUnpackArrayDType final : public AstNodeArrayDType {
    // Array data type, ie "some_dtype var_name [2:0]"
    // Children: DTYPE (moved to refDTypep() in V3Width)
    // Children: RANGE (array bounds)
public:
    AstUnpackArrayDType(FileLine* fl, VFlagChildDType, AstNodeDType* dtp, AstRange* rangep)
        : ASTGEN_SUPER(fl) {
        childDTypep(dtp);  // Only for parser
        refDTypep(nullptr);
        setOp2p(rangep);
        dtypep(nullptr);  // V3Width will resolve
        // For backward compatibility AstNodeArrayDType and others inherit
        // width and signing from the subDType/base type
        widthFromSub(subDTypep());
    }
    AstUnpackArrayDType(FileLine* fl, AstNodeDType* dtp, AstRange* rangep)
        : ASTGEN_SUPER(fl) {
        refDTypep(dtp);
        setOp2p(rangep);
        dtypep(this);
        // For backward compatibility AstNodeArrayDType and others inherit
        // width and signing from the subDType/base type
        widthFromSub(subDTypep());
    }
    ASTNODE_NODE_FUNCS(UnpackArrayDType)
    virtual string prettyDTypeName() const override;
    // Outer dimension comes first. The first element is this node.
    std::vector<AstUnpackArrayDType*> unpackDimensions();
};

class AstUnsizedArrayDType final : public AstNodeDType {
    // Unsized/open-range Array data type, ie "some_dtype var_name []"
    // Children: DTYPE (moved to refDTypep() in V3Width)
private:
    AstNodeDType* m_refDTypep;  // Elements of this type (after widthing)
public:
    AstUnsizedArrayDType(FileLine* fl, VFlagChildDType, AstNodeDType* dtp)
        : ASTGEN_SUPER(fl) {
        childDTypep(dtp);  // Only for parser
        refDTypep(nullptr);
        dtypep(nullptr);  // V3Width will resolve
    }
    ASTNODE_NODE_FUNCS(UnsizedArrayDType)
    virtual const char* broken() const override {
        BROKEN_RTN(!((m_refDTypep && !childDTypep() && m_refDTypep->brokeExists())
                     || (!m_refDTypep && childDTypep())));
        return nullptr;
    }
    virtual void cloneRelink() override {
        if (m_refDTypep && m_refDTypep->clonep()) { m_refDTypep = m_refDTypep->clonep(); }
    }
    virtual bool same(const AstNode* samep) const override {
        const AstNodeArrayDType* asamep = static_cast<const AstNodeArrayDType*>(samep);
        if (!asamep->subDTypep()) return false;
        return (subDTypep() == asamep->subDTypep());
    }
    virtual bool similarDType(AstNodeDType* samep) const override {
        const AstNodeArrayDType* asamep = static_cast<const AstNodeArrayDType*>(samep);
        if (!asamep->subDTypep()) return false;
        return (subDTypep()->skipRefp()->similarDType(asamep->subDTypep()->skipRefp()));
    }
    virtual void dumpSmall(std::ostream& str) const override;
    virtual V3Hash sameHash() const override { return V3Hash(m_refDTypep); }
    virtual AstNodeDType* getChildDTypep() const override { return childDTypep(); }
    // op1 = Range of variable
    AstNodeDType* childDTypep() const { return VN_CAST(op1p(), NodeDType); }
    void childDTypep(AstNodeDType* nodep) { setOp1p(nodep); }
    virtual AstNodeDType* subDTypep() const override {
        return m_refDTypep ? m_refDTypep : childDTypep();
    }
    void refDTypep(AstNodeDType* nodep) { m_refDTypep = nodep; }
    virtual AstNodeDType* virtRefDTypep() const override { return m_refDTypep; }
    virtual void virtRefDTypep(AstNodeDType* nodep) override { refDTypep(nodep); }
    // METHODS
    virtual AstBasicDType* basicp() const override { return subDTypep()->basicp(); }
    virtual AstNodeDType* skipRefp() const override { return (AstNodeDType*)this; }
    virtual AstNodeDType* skipRefToConstp() const override { return (AstNodeDType*)this; }
    virtual AstNodeDType* skipRefToEnump() const override { return (AstNodeDType*)this; }
    virtual int widthAlignBytes() const override { return subDTypep()->widthAlignBytes(); }
    virtual int widthTotalBytes() const override { return subDTypep()->widthTotalBytes(); }
};

class AstBasicDType final : public AstNodeDType {
    // Builtin atomic/vectored data type
    // Children: RANGE (converted to constant in V3Width)
private:
    struct Members {
        AstBasicDTypeKwd m_keyword;  // (also in VBasicTypeKey) What keyword created basic type
        VNumRange m_nrange;  // (also in VBasicTypeKey) Numeric msb/lsb (if non-opaque keyword)
        bool operator==(const Members& rhs) const {
            return rhs.m_keyword == m_keyword && rhs.m_nrange == m_nrange;
        }
    } m;
    // See also in AstNodeDType: m_width, m_widthMin, m_numeric(issigned)
public:
    AstBasicDType(FileLine* fl, AstBasicDTypeKwd kwd, const VSigning& signst = VSigning::NOSIGN)
        : ASTGEN_SUPER(fl) {
        init(kwd, signst, 0, -1, nullptr);
    }
    AstBasicDType(FileLine* fl, VFlagLogicPacked, int wantwidth)
        : ASTGEN_SUPER(fl) {
        init(AstBasicDTypeKwd::LOGIC, VSigning::NOSIGN, wantwidth, -1, nullptr);
    }
    AstBasicDType(FileLine* fl, VFlagBitPacked, int wantwidth)
        : ASTGEN_SUPER(fl) {
        init(AstBasicDTypeKwd::BIT, VSigning::NOSIGN, wantwidth, -1, nullptr);
    }
    AstBasicDType(FileLine* fl, AstBasicDTypeKwd kwd, VSigning numer, int wantwidth, int widthmin)
        : ASTGEN_SUPER(fl) {
        init(kwd, numer, wantwidth, widthmin, nullptr);
    }
    AstBasicDType(FileLine* fl, AstBasicDTypeKwd kwd, VSigning numer, VNumRange range,
                  int widthmin)
        : ASTGEN_SUPER(fl) {
        init(kwd, numer, range.elements(), widthmin, nullptr);
        m.m_nrange = range;  // as init() presumes lsb==0, but range.lsb() might not be
    }
    // See also addRange in verilog.y
private:
    void init(AstBasicDTypeKwd kwd, VSigning numer, int wantwidth, int wantwidthmin,
              AstRange* rangep) {
        // wantwidth=0 means figure it out, but if a widthmin is >=0
        //    we allow width 0 so that {{0{x}},y} works properly
        // wantwidthmin=-1:  default, use wantwidth if it is non zero
        m.m_keyword = kwd;
        // Implicitness: // "parameter X" is implicit and sized from initial
        // value, "parameter reg x" not
        if (keyword() == AstBasicDTypeKwd::LOGIC_IMPLICIT) {
            if (rangep || wantwidth) m.m_keyword = AstBasicDTypeKwd::LOGIC;
        }
        if (numer == VSigning::NOSIGN) {
            if (keyword().isSigned()) {
                numer = VSigning::SIGNED;
            } else if (keyword().isUnsigned()) {
                numer = VSigning::UNSIGNED;
            }
        }
        numeric(numer);
        if (!rangep && (wantwidth || wantwidthmin >= 0)) {  // Constant width
            if (wantwidth > 1) m.m_nrange.init(wantwidth - 1, 0, false);
            int wmin = wantwidthmin >= 0 ? wantwidthmin : wantwidth;
            widthForce(wantwidth, wmin);
        } else if (!rangep) {  // Set based on keyword properties
            // V3Width will pull from this width
            if (keyword().width() > 1 && !isOpaque()) {
                m.m_nrange.init(keyword().width() - 1, 0, false);
            }
            widthForce(keyword().width(), keyword().width());
        } else {
            widthForce(rangep->elementsConst(),
                       rangep->elementsConst());  // Maybe unknown if parameters underneath it
        }
        setNOp1p(rangep);
        dtypep(this);
    }

public:
    ASTNODE_NODE_FUNCS(BasicDType)
    virtual void dump(std::ostream& str) const override;
    virtual V3Hash sameHash() const override {
        return V3Hash(V3Hash(m.m_keyword), V3Hash(m.m_nrange.hi()));
    }
    // width/widthMin/numeric compared elsewhere
    virtual bool same(const AstNode* samep) const override {
        const AstBasicDType* sp = static_cast<const AstBasicDType*>(samep);
        return m == sp->m;
    }
    virtual bool similarDType(AstNodeDType* samep) const override {
        return type() == samep->type() && same(samep);
    }
    virtual string name() const override { return m.m_keyword.ascii(); }
    virtual string prettyDTypeName() const override;
    virtual const char* broken() const override {
        BROKEN_RTN(dtypep() != this);
        return nullptr;
    }
    virtual bool isHeavy() const override { return keyword() == AstBasicDTypeKwd::STRING; }
    AstRange* rangep() const { return VN_CAST(op1p(), Range); }  // op1 = Range of variable
    void rangep(AstRange* nodep) { setNOp1p(nodep); }
    void setSignedState(const VSigning& signst) {
        // Note NOSIGN does NOT change the state; this is required by the parser
        if (signst == VSigning::UNSIGNED) {
            numeric(signst);
        } else if (signst == VSigning::SIGNED) {
            numeric(signst);
        }
    }
    // METHODS
    virtual AstBasicDType* basicp() const override { return (AstBasicDType*)this; }
    virtual AstNodeDType* skipRefp() const override { return (AstNodeDType*)this; }
    virtual AstNodeDType* skipRefToConstp() const override { return (AstNodeDType*)this; }
    virtual AstNodeDType* skipRefToEnump() const override { return (AstNodeDType*)this; }
    // (Slow) recurses - Structure alignment 1,2,4 or 8 bytes (arrays affect this)
    virtual int widthAlignBytes() const override;
    // (Slow) recurses - Width in bytes rounding up 1,2,4,8,12,...
    virtual int widthTotalBytes() const override;
    virtual bool isFourstate() const override { return keyword().isFourstate(); }
    AstBasicDTypeKwd keyword() const {  // Avoid using - use isSomething accessors instead
        return m.m_keyword;
    }
    bool isBitLogic() const { return keyword().isBitLogic(); }
    bool isDouble() const { return keyword().isDouble(); }
    bool isEventValue() const { return keyword().isEventValue(); }
    bool isOpaque() const { return keyword().isOpaque(); }
    bool isString() const { return keyword().isString(); }
    bool isSloppy() const { return keyword().isSloppy(); }
    bool isZeroInit() const { return keyword().isZeroInit(); }
    bool isRanged() const { return rangep() || m.m_nrange.ranged(); }
    bool isDpiBitVec() const {  // DPI uses svBitVecVal
        return keyword() == AstBasicDTypeKwd::BIT && isRanged();
    }
    bool isDpiLogicVec() const {  // DPI uses svLogicVecVal
        return keyword().isFourstate() && !(keyword() == AstBasicDTypeKwd::LOGIC && !isRanged());
    }
    bool isDpiPrimitive() const {  // DPI uses a primitive type
        return !isDpiBitVec() && !isDpiLogicVec();
    }
    // Generally the msb/lsb/etc funcs should be used instead
    const VNumRange& nrange() const { return m.m_nrange; }
    int msb() const { return (rangep() ? rangep()->msbConst() : m.m_nrange.hi()); }
    int lsb() const { return (rangep() ? rangep()->lsbConst() : m.m_nrange.lo()); }
    int left() const { return littleEndian() ? lsb() : msb(); }  // How to show a declaration
    int right() const { return littleEndian() ? msb() : lsb(); }
    bool littleEndian() const {
        return (rangep() ? rangep()->littleEndian() : m.m_nrange.littleEndian());
    }
    bool implicit() const { return keyword() == AstBasicDTypeKwd::LOGIC_IMPLICIT; }
    VNumRange declRange() const {
        return isRanged() ? VNumRange(msb(), lsb(), littleEndian()) : VNumRange();
    }
    void cvtRangeConst() {  // Convert to smaller representation
        if (rangep() && VN_IS(rangep()->msbp(), Const) && VN_IS(rangep()->lsbp(), Const)) {
            m.m_nrange.init(rangep()->msbConst(), rangep()->lsbConst(), rangep()->littleEndian());
            rangep()->unlinkFrBackWithNext()->deleteTree();
            rangep(nullptr);
        }
    }
};

class AstConstDType final : public AstNodeDType {
    // const data type, ie "const some_dtype var_name [2:0]"
    // ConstDType are removed in V3LinkLValue and become AstVar::isConst.
    // When more generic types are supported AstConstDType will be propagated further.
private:
    AstNodeDType* m_refDTypep;  // Inherit from this base data type
public:
    AstConstDType(FileLine* fl, VFlagChildDType, AstNodeDType* dtp)
        : ASTGEN_SUPER(fl) {
        childDTypep(dtp);  // Only for parser
        refDTypep(nullptr);  // V3Width will resolve
        dtypep(nullptr);  // V3Width will resolve
        widthFromSub(subDTypep());
    }
    ASTNODE_NODE_FUNCS(ConstDType)
    virtual const char* broken() const override {
        BROKEN_RTN(!((m_refDTypep && !childDTypep() && m_refDTypep->brokeExists())
                     || (!m_refDTypep && childDTypep())));
        return nullptr;
    }
    virtual void cloneRelink() override {
        if (m_refDTypep && m_refDTypep->clonep()) { m_refDTypep = m_refDTypep->clonep(); }
    }
    virtual bool same(const AstNode* samep) const override {
        const AstConstDType* sp = static_cast<const AstConstDType*>(samep);
        return (m_refDTypep == sp->m_refDTypep);
    }
    virtual bool similarDType(AstNodeDType* samep) const override {
        return skipRefp()->similarDType(samep->skipRefp());
    }
    virtual V3Hash sameHash() const override {
        return V3Hash(m_refDTypep);
    }  // node's type() included elsewhere
    virtual AstNodeDType* getChildDTypep() const override { return childDTypep(); }
    // op1 = Range of variable
    AstNodeDType* childDTypep() const { return VN_CAST(op1p(), NodeDType); }
    void childDTypep(AstNodeDType* nodep) { setOp1p(nodep); }
    virtual AstNodeDType* subDTypep() const override {
        return m_refDTypep ? m_refDTypep : childDTypep();
    }
    void refDTypep(AstNodeDType* nodep) { m_refDTypep = nodep; }
    virtual AstNodeDType* virtRefDTypep() const override { return m_refDTypep; }
    virtual void virtRefDTypep(AstNodeDType* nodep) override { refDTypep(nodep); }
    // METHODS
    virtual AstBasicDType* basicp() const override { return subDTypep()->basicp(); }
    virtual AstNodeDType* skipRefp() const override { return subDTypep()->skipRefp(); }
    virtual AstNodeDType* skipRefToConstp() const override { return (AstNodeDType*)this; }
    virtual AstNodeDType* skipRefToEnump() const override { return subDTypep()->skipRefToEnump(); }
    virtual int widthAlignBytes() const override { return subDTypep()->widthAlignBytes(); }
    virtual int widthTotalBytes() const override { return subDTypep()->widthTotalBytes(); }
};

class AstClassRefDType final : public AstNodeDType {
    // Reference to a class
private:
    AstClass* m_classp;  // data type pointed to, BELOW the AstTypedef
    AstNodeModule* m_packagep = nullptr;  // Package hierarchy
public:
    AstClassRefDType(FileLine* fl, AstClass* classp)
        : ASTGEN_SUPER(fl)
        , m_classp{classp} {
        dtypep(this);
    }
    ASTNODE_NODE_FUNCS(ClassRefDType)
    // METHODS
    virtual const char* broken() const override {
        BROKEN_RTN(m_classp && !m_classp->brokeExists());
        return nullptr;
    }
    virtual void cloneRelink() override {
        if (m_classp && m_classp->clonep()) m_classp = m_classp->clonep();
    }
    virtual bool same(const AstNode* samep) const override {
        const AstClassRefDType* asamep = static_cast<const AstClassRefDType*>(samep);
        return (m_classp == asamep->m_classp && m_packagep == asamep->m_packagep);
    }
    virtual bool similarDType(AstNodeDType* samep) const override {
        return this == samep || same(samep);
    }
    virtual V3Hash sameHash() const override {
        return V3Hash(V3Hash(m_classp), V3Hash(m_packagep));
    }
    virtual void dump(std::ostream& str = std::cout) const override;
    virtual void dumpSmall(std::ostream& str) const override;
    virtual string name() const override { return classp() ? classp()->name() : "<unlinked>"; }
    virtual AstBasicDType* basicp() const override { return nullptr; }
    virtual AstNodeDType* skipRefp() const override { return (AstNodeDType*)this; }
    virtual AstNodeDType* skipRefToConstp() const override { return (AstNodeDType*)this; }
    virtual AstNodeDType* skipRefToEnump() const override { return (AstNodeDType*)this; }
    virtual int widthAlignBytes() const override { return 0; }
    virtual int widthTotalBytes() const override { return 0; }
    virtual AstNodeDType* virtRefDTypep() const override { return nullptr; }
    virtual void virtRefDTypep(AstNodeDType* nodep) override {}
    virtual AstNodeDType* subDTypep() const override { return nullptr; }
    AstNodeModule* packagep() const { return m_packagep; }
    void packagep(AstNodeModule* nodep) { m_packagep = nodep; }
    AstClass* classp() const { return m_classp; }
    void classp(AstClass* nodep) { m_classp = nodep; }
};

class AstIfaceRefDType final : public AstNodeDType {
    // Reference to an interface, either for a port, or inside parent cell
private:
    FileLine* m_modportFileline;  // Where modport token was
    string m_cellName;  // "" = no cell, such as when connects to 'input' iface
    string m_ifaceName;  // Interface name
    string m_modportName;  // "" = no modport
    AstIface* m_ifacep = nullptr;  // Pointer to interface; note cellp() should override
    AstCell* m_cellp = nullptr;  // When exact parent cell known; not a guess
    AstModport* m_modportp = nullptr;  // nullptr = unlinked or no modport
public:
    AstIfaceRefDType(FileLine* fl, const string& cellName, const string& ifaceName)
        : ASTGEN_SUPER(fl)
        , m_modportFileline{nullptr}
        , m_cellName{cellName}
        , m_ifaceName{ifaceName}
        , m_modportName{""} {}
    AstIfaceRefDType(FileLine* fl, FileLine* modportFl, const string& cellName,
                     const string& ifaceName, const string& modport)
        : ASTGEN_SUPER(fl)
        , m_modportFileline{modportFl}
        , m_cellName{cellName}
        , m_ifaceName{ifaceName}
        , m_modportName{modport} {}
    ASTNODE_NODE_FUNCS(IfaceRefDType)
    // METHODS
    virtual const char* broken() const override;
    virtual void dump(std::ostream& str = std::cout) const override;
    virtual void dumpSmall(std::ostream& str) const override;
    virtual void cloneRelink() override;
    virtual AstBasicDType* basicp() const override { return nullptr; }
    virtual AstNodeDType* skipRefp() const override { return (AstNodeDType*)this; }
    virtual AstNodeDType* skipRefToConstp() const override { return (AstNodeDType*)this; }
    virtual AstNodeDType* skipRefToEnump() const override { return (AstNodeDType*)this; }
    virtual bool similarDType(AstNodeDType* samep) const override { return this == samep; }
    virtual V3Hash sameHash() const override { return V3Hash(m_cellp); }
    virtual int widthAlignBytes() const override { return 1; }
    virtual int widthTotalBytes() const override { return 1; }
    FileLine* modportFileline() const { return m_modportFileline; }
    string cellName() const { return m_cellName; }
    void cellName(const string& name) { m_cellName = name; }
    string ifaceName() const { return m_ifaceName; }
    void ifaceName(const string& name) { m_ifaceName = name; }
    string modportName() const { return m_modportName; }
    void modportName(const string& name) { m_modportName = name; }
    AstIface* ifaceViaCellp() const;  // Use cellp or ifacep
    AstIface* ifacep() const { return m_ifacep; }
    void ifacep(AstIface* nodep) { m_ifacep = nodep; }
    AstCell* cellp() const { return m_cellp; }
    void cellp(AstCell* nodep) { m_cellp = nodep; }
    AstModport* modportp() const { return m_modportp; }
    void modportp(AstModport* modportp) { m_modportp = modportp; }
    bool isModport() { return !m_modportName.empty(); }
};

class AstQueueDType final : public AstNodeDType {
    // Queue array data type, ie "[ $ ]"
    // Children: DTYPE (moved to refDTypep() in V3Width)
private:
    AstNodeDType* m_refDTypep;  // Elements of this type (after widthing)
public:
    AstQueueDType(FileLine* fl, VFlagChildDType, AstNodeDType* dtp, AstNode* boundp)
        : ASTGEN_SUPER(fl) {
        setNOp2p(boundp);
        childDTypep(dtp);  // Only for parser
        refDTypep(nullptr);
        dtypep(nullptr);  // V3Width will resolve
    }
    AstQueueDType(FileLine* fl, AstNodeDType* dtp, AstNode* boundp)
        : ASTGEN_SUPER(fl) {
        setNOp2p(boundp);
        refDTypep(dtp);
        dtypep(dtp);
    }
    ASTNODE_NODE_FUNCS(QueueDType)
    virtual const char* broken() const override {
        BROKEN_RTN(!((m_refDTypep && !childDTypep() && m_refDTypep->brokeExists())
                     || (!m_refDTypep && childDTypep())));
        return nullptr;
    }
    virtual void cloneRelink() override {
        if (m_refDTypep && m_refDTypep->clonep()) { m_refDTypep = m_refDTypep->clonep(); }
    }
    virtual bool same(const AstNode* samep) const override {
        const AstQueueDType* asamep = static_cast<const AstQueueDType*>(samep);
        if (!asamep->subDTypep()) return false;
        return (subDTypep() == asamep->subDTypep());
    }
    virtual bool similarDType(AstNodeDType* samep) const override {
        const AstQueueDType* asamep = static_cast<const AstQueueDType*>(samep);
        if (!asamep->subDTypep()) return false;
        return (subDTypep()->skipRefp()->similarDType(asamep->subDTypep()->skipRefp()));
    }
    virtual void dumpSmall(std::ostream& str) const override;
    virtual V3Hash sameHash() const override { return V3Hash(m_refDTypep); }
    virtual string prettyDTypeName() const override;
    virtual bool isHeavy() const override { return true; }
    virtual AstNodeDType* getChildDTypep() const override { return childDTypep(); }
    // op1 = Range of variable
    AstNodeDType* childDTypep() const { return VN_CAST(op1p(), NodeDType); }
    void childDTypep(AstNodeDType* nodep) { setOp1p(nodep); }
    virtual AstNodeDType* subDTypep() const override {
        return m_refDTypep ? m_refDTypep : childDTypep();
    }
    void refDTypep(AstNodeDType* nodep) { m_refDTypep = nodep; }
    AstNode* boundp() const { return op2p(); }  // op2 = Bound, nullptr = none
    void boundp(AstNode* nodep) { setNOp2p(nodep); }
    int boundConst() const {
        AstConst* constp = VN_CAST(boundp(), Const);
        return (constp ? constp->toSInt() : 0);
    }
    virtual AstNodeDType* virtRefDTypep() const override { return m_refDTypep; }
    virtual void virtRefDTypep(AstNodeDType* nodep) override { refDTypep(nodep); }
    // METHODS
    virtual AstBasicDType* basicp() const override { return nullptr; }
    // cppcheck-suppress csyleCast
    virtual AstNodeDType* skipRefp() const override { return (AstNodeDType*)this; }
    // cppcheck-suppress csyleCast
    virtual AstNodeDType* skipRefToConstp() const override { return (AstNodeDType*)this; }
    // cppcheck-suppress csyleCast
    virtual AstNodeDType* skipRefToEnump() const override { return (AstNodeDType*)this; }
    virtual int widthAlignBytes() const override { return subDTypep()->widthAlignBytes(); }
    virtual int widthTotalBytes() const override { return subDTypep()->widthTotalBytes(); }
};

class AstRefDType final : public AstNodeDType {
private:
    // Pre-Width must reference the Typeref, not what it points to, as some child
    // types like AstBracketArrayType will disappear and can't lose the handle
    AstTypedef* m_typedefp = nullptr;  // referenced type
    // Post-width typedefs are removed and point to type directly
    AstNodeDType* m_refDTypep = nullptr;  // data type pointed to, BELOW the AstTypedef
    string m_name;  // Name of an AstTypedef
    AstNodeModule* m_packagep = nullptr;  // Package hierarchy
public:
    AstRefDType(FileLine* fl, const string& name)
        : ASTGEN_SUPER(fl)
        , m_name{name} {}
    AstRefDType(FileLine* fl, const string& name, AstNode* classOrPackagep, AstNode* paramsp)
        : ASTGEN_SUPER(fl)
        , m_name{name} {
        setNOp3p(classOrPackagep);
        addNOp4p(paramsp);
    }
    class FlagTypeOfExpr {};  // type(expr) for parser only
    AstRefDType(FileLine* fl, FlagTypeOfExpr, AstNode* typeofp)
        : ASTGEN_SUPER(fl) {
        setOp2p(typeofp);
    }
    ASTNODE_NODE_FUNCS(RefDType)
    // METHODS
    virtual const char* broken() const override {
        BROKEN_RTN(m_typedefp && !m_typedefp->brokeExists());
        BROKEN_RTN(m_refDTypep && !m_refDTypep->brokeExists());
        return nullptr;
    }
    virtual void cloneRelink() override {
        if (m_typedefp && m_typedefp->clonep()) { m_typedefp = m_typedefp->clonep(); }
        if (m_refDTypep && m_refDTypep->clonep()) { m_refDTypep = m_refDTypep->clonep(); }
    }
    virtual bool same(const AstNode* samep) const override {
        const AstRefDType* asamep = static_cast<const AstRefDType*>(samep);
        return (m_typedefp == asamep->m_typedefp && m_refDTypep == asamep->m_refDTypep
                && m_name == asamep->m_name && m_packagep == asamep->m_packagep);
    }
    virtual bool similarDType(AstNodeDType* samep) const override {
        return skipRefp()->similarDType(samep->skipRefp());
    }
    virtual V3Hash sameHash() const override {
        return V3Hash(V3Hash(m_typedefp), V3Hash(m_packagep));
    }
    virtual void dump(std::ostream& str = std::cout) const override;
    virtual string name() const override { return m_name; }
    virtual string prettyDTypeName() const override {
        return subDTypep() ? subDTypep()->name() : prettyName();
    }
    virtual AstBasicDType* basicp() const override {
        return subDTypep() ? subDTypep()->basicp() : nullptr;
    }
    virtual AstNodeDType* subDTypep() const override {
        if (typedefp()) return typedefp()->subDTypep();
        return refDTypep();  // Maybe nullptr
    }
    virtual AstNodeDType* skipRefp() const override {
        // Skip past both the Ref and the Typedef
        if (subDTypep()) {
            return subDTypep()->skipRefp();
        } else {
            v3fatalSrc("Typedef not linked");
            return nullptr;
        }
    }
    virtual AstNodeDType* skipRefToConstp() const override {
        if (subDTypep()) {
            return subDTypep()->skipRefToConstp();
        } else {
            v3fatalSrc("Typedef not linked");
            return nullptr;
        }
    }
    virtual AstNodeDType* skipRefToEnump() const override {
        if (subDTypep()) {
            return subDTypep()->skipRefToEnump();
        } else {
            v3fatalSrc("Typedef not linked");
            return nullptr;
        }
    }
    virtual int widthAlignBytes() const override { return dtypeSkipRefp()->widthAlignBytes(); }
    virtual int widthTotalBytes() const override { return dtypeSkipRefp()->widthTotalBytes(); }
    virtual void name(const string& flag) override { m_name = flag; }
    // op1 = Range of variable
    AstNodeDType* dtypeSkipRefp() const { return subDTypep()->skipRefp(); }
    AstTypedef* typedefp() const { return m_typedefp; }
    void typedefp(AstTypedef* nodep) { m_typedefp = nodep; }
    AstNodeDType* refDTypep() const { return m_refDTypep; }
    void refDTypep(AstNodeDType* nodep) { m_refDTypep = nodep; }
    virtual AstNodeDType* virtRefDTypep() const override { return refDTypep(); }
    virtual void virtRefDTypep(AstNodeDType* nodep) override { refDTypep(nodep); }
    AstNodeModule* packagep() const { return m_packagep; }
    void packagep(AstNodeModule* nodep) { m_packagep = nodep; }
    AstNode* typeofp() const { return op2p(); }
    AstNode* classOrPackagep() const { return op3p(); }
    AstPin* paramsp() const { return VN_CAST(op4p(), Pin); }
};

class AstStructDType final : public AstNodeUOrStructDType {
public:
    // VSigning below is mispurposed to indicate if packed or not
    AstStructDType(FileLine* fl, VSigning numericUnpack)
        : ASTGEN_SUPER(fl, numericUnpack) {}
    ASTNODE_NODE_FUNCS(StructDType)
    virtual string verilogKwd() const override { return "struct"; }
};

class AstUnionDType final : public AstNodeUOrStructDType {
public:
    // UNSUP: bool isTagged;
    // VSigning below is mispurposed to indicate if packed or not
    AstUnionDType(FileLine* fl, VSigning numericUnpack)
        : ASTGEN_SUPER(fl, numericUnpack) {}
    ASTNODE_NODE_FUNCS(UnionDType)
    virtual string verilogKwd() const override { return "union"; }
};

class AstMemberDType final : public AstNodeDType {
    // A member of a struct/union
    // PARENT: AstNodeUOrStructDType
private:
    AstNodeDType* m_refDTypep;  // Elements of this type (after widthing)
    string m_name;  // Name of variable
    string m_tag;  // Holds the string of the verilator tag -- used in XML output.
    int m_lsb = -1;  // Within this level's packed struct, the LSB of the first bit of the member
    // UNSUP: int m_randType;    // Randomization type (IEEE)
public:
    AstMemberDType(FileLine* fl, const string& name, VFlagChildDType, AstNodeDType* dtp)
        : ASTGEN_SUPER(fl)
        , m_name{name} {
        childDTypep(dtp);  // Only for parser
        dtypep(nullptr);  // V3Width will resolve
        refDTypep(nullptr);
    }
    AstMemberDType(FileLine* fl, const string& name, AstNodeDType* dtp)
        : ASTGEN_SUPER(fl)
        , m_name{name} {
        UASSERT(dtp, "AstMember created with no dtype");
        refDTypep(dtp);
        dtypep(this);
        widthFromSub(subDTypep());
    }
    ASTNODE_NODE_FUNCS(MemberDType)
    virtual string name() const override { return m_name; }  // * = Var name
    virtual bool hasDType() const override { return true; }
    virtual bool maybePointedTo() const override { return true; }
    virtual AstNodeDType* getChildDTypep() const override { return childDTypep(); }
    // op1 = Range of variable
    AstNodeDType* childDTypep() const { return VN_CAST(op1p(), NodeDType); }
    void childDTypep(AstNodeDType* nodep) { setOp1p(nodep); }
    virtual AstNodeDType* subDTypep() const override {
        return m_refDTypep ? m_refDTypep : childDTypep();
    }
    void refDTypep(AstNodeDType* nodep) { m_refDTypep = nodep; }
    virtual AstNodeDType* virtRefDTypep() const override { return m_refDTypep; }
    virtual void virtRefDTypep(AstNodeDType* nodep) override { refDTypep(nodep); }
    virtual bool similarDType(AstNodeDType* samep) const override { return this == samep; }
    //
    // (Slow) recurse down to find basic data type (Note don't need virtual -
    // AstVar isn't a NodeDType)
    virtual AstBasicDType* basicp() const override { return subDTypep()->basicp(); }
    // op1 = Range of variable (Note don't need virtual - AstVar isn't a NodeDType)
    AstNodeDType* dtypeSkipRefp() const { return subDTypep()->skipRefp(); }
    virtual AstNodeDType* skipRefp() const override { return subDTypep()->skipRefp(); }
    virtual AstNodeDType* skipRefToConstp() const override {
        return subDTypep()->skipRefToConstp();
    }
    virtual AstNodeDType* skipRefToEnump() const override { return subDTypep()->skipRefToEnump(); }
    // (Slow) recurses - Structure alignment 1,2,4 or 8 bytes (arrays affect this)
    virtual int widthAlignBytes() const override { return subDTypep()->widthAlignBytes(); }
    // (Slow) recurses - Width in bytes rounding up 1,2,4,8,12,...
    virtual int widthTotalBytes() const override { return subDTypep()->widthTotalBytes(); }
    // METHODS
    virtual void name(const string& name) override { m_name = name; }
    virtual void tag(const string& text) override { m_tag = text; }
    virtual string tag() const override { return m_tag; }
    int lsb() const { return m_lsb; }
    void lsb(int lsb) { m_lsb = lsb; }
};

class AstVoidDType final : public AstNodeDType {
    // For e.g. a function returning void
public:
    explicit AstVoidDType(FileLine* fl)
        : ASTGEN_SUPER(fl) {
        dtypep(this);
    }
    ASTNODE_NODE_FUNCS(VoidDType)
    virtual void dumpSmall(std::ostream& str) const override;
    virtual bool hasDType() const override { return true; }
    virtual bool maybePointedTo() const override { return true; }
    virtual AstNodeDType* subDTypep() const override { return nullptr; }
    virtual AstNodeDType* virtRefDTypep() const override { return nullptr; }
    virtual void virtRefDTypep(AstNodeDType* nodep) override {}
    virtual bool similarDType(AstNodeDType* samep) const override { return this == samep; }
    virtual AstBasicDType* basicp() const override { return nullptr; }
    // cppcheck-suppress csyleCast
    virtual AstNodeDType* skipRefp() const override { return (AstNodeDType*)this; }
    // cppcheck-suppress csyleCast
    virtual AstNodeDType* skipRefToConstp() const override { return (AstNodeDType*)this; }
    // cppcheck-suppress csyleCast
    virtual AstNodeDType* skipRefToEnump() const override { return (AstNodeDType*)this; }
    virtual int widthAlignBytes() const override { return 1; }
    virtual int widthTotalBytes() const override { return 1; }
    virtual V3Hash sameHash() const override { return V3Hash(); }
};

class AstEnumItem final : public AstNode {
private:
    string m_name;

public:
    // Parents: ENUM
    AstEnumItem(FileLine* fl, const string& name, AstNode* rangep, AstNode* initp)
        : ASTGEN_SUPER(fl)
        , m_name{name} {
        addNOp1p(rangep);
        addNOp2p(initp);
    }
    ASTNODE_NODE_FUNCS(EnumItem)
    virtual string name() const override { return m_name; }
    virtual bool maybePointedTo() const override { return true; }
    virtual bool hasDType() const override { return true; }
    virtual void name(const string& flag) override { m_name = flag; }
    AstRange* rangep() const { return VN_CAST(op1p(), Range); }  // op1 = Range for name appending
    void rangep(AstNode* nodep) { addOp1p(nodep); }
    AstNode* valuep() const { return op2p(); }  // op2 = Value
    void valuep(AstNode* nodep) { addOp2p(nodep); }
};

class AstEnumItemRef final : public AstNodeMath {
private:
    AstEnumItem* m_itemp;  // [AfterLink] Pointer to item
    AstNodeModule* m_packagep;  // Package hierarchy
public:
    AstEnumItemRef(FileLine* fl, AstEnumItem* itemp, AstNodeModule* packagep)
        : ASTGEN_SUPER(fl)
        , m_itemp{itemp}
        , m_packagep{packagep} {
        dtypeFrom(m_itemp);
    }
    ASTNODE_NODE_FUNCS(EnumItemRef)
    virtual void dump(std::ostream& str) const override;
    virtual string name() const override { return itemp()->name(); }
    virtual const char* broken() const override {
        BROKEN_RTN(!VN_IS(itemp(), EnumItem));
        return nullptr;
    }
    virtual int instrCount() const override { return 0; }
    virtual void cloneRelink() override {
        if (m_itemp->clonep()) m_itemp = VN_CAST(m_itemp->clonep(), EnumItem);
    }
    virtual bool same(const AstNode* samep) const override {
        const AstEnumItemRef* sp = static_cast<const AstEnumItemRef*>(samep);
        return itemp() == sp->itemp();
    }
    AstEnumItem* itemp() const { return m_itemp; }
    virtual string emitVerilog() override { V3ERROR_NA_RETURN(""); }
    virtual string emitC() override { V3ERROR_NA_RETURN(""); }
    virtual bool cleanOut() const override { return true; }
    AstNodeModule* packagep() const { return m_packagep; }
    void packagep(AstNodeModule* nodep) { m_packagep = nodep; }
};

class AstEnumDType final : public AstNodeDType {
    // Parents: TYPEDEF/MODULE
    // Children: ENUMVALUEs
private:
    string m_name;  // Name from upper typedef, if any
    AstNodeDType* m_refDTypep;  // Elements are of this type after V3Width
    int m_uniqueNum;

public:
    AstEnumDType(FileLine* fl, VFlagChildDType, AstNodeDType* dtp, AstNode* itemsp)
        : ASTGEN_SUPER(fl) {
        childDTypep(dtp);  // Only for parser
        refDTypep(nullptr);
        addNOp2p(itemsp);
        dtypep(nullptr);  // V3Width will resolve
        widthFromSub(subDTypep());
        m_uniqueNum = uniqueNumInc();
    }
    ASTNODE_NODE_FUNCS(EnumDType)
    virtual const char* broken() const override {
        BROKEN_RTN(!((m_refDTypep && !childDTypep() && m_refDTypep->brokeExists())
                     || (!m_refDTypep && childDTypep())));
        return nullptr;
    }
    virtual void cloneRelink() override {
        if (m_refDTypep && m_refDTypep->clonep()) { m_refDTypep = m_refDTypep->clonep(); }
    }
    virtual bool same(const AstNode* samep) const override {
        const AstEnumDType* sp = static_cast<const AstEnumDType*>(samep);
        return m_uniqueNum == sp->m_uniqueNum;
    }
    virtual bool similarDType(AstNodeDType* samep) const override { return this == samep; }
    virtual V3Hash sameHash() const override { return V3Hash(m_uniqueNum); }
    virtual AstNodeDType* getChildDTypep() const override { return childDTypep(); }
    AstNodeDType* childDTypep() const { return VN_CAST(op1p(), NodeDType); }  // op1 = Data type
    void childDTypep(AstNodeDType* nodep) { setOp1p(nodep); }
    // op1 = Range of variable
    virtual AstNodeDType* subDTypep() const override {
        return m_refDTypep ? m_refDTypep : childDTypep();
    }
    void refDTypep(AstNodeDType* nodep) { m_refDTypep = nodep; }
    virtual AstNodeDType* virtRefDTypep() const override { return m_refDTypep; }
    virtual void virtRefDTypep(AstNodeDType* nodep) override { refDTypep(nodep); }
    virtual string name() const override { return m_name; }
    virtual void name(const string& flag) override { m_name = flag; }
    AstEnumItem* itemsp() const { return VN_CAST(op2p(), EnumItem); }  // op2 = AstEnumItem's
    void addValuesp(AstNode* nodep) { addOp2p(nodep); }
    // METHODS
    virtual AstBasicDType* basicp() const override { return subDTypep()->basicp(); }
    virtual AstNodeDType* skipRefp() const override { return subDTypep()->skipRefp(); }
    virtual AstNodeDType* skipRefToConstp() const override {
        return subDTypep()->skipRefToConstp();
    }
    // cppcheck-suppress csyleCast
    virtual AstNodeDType* skipRefToEnump() const override { return (AstNodeDType*)this; }
    virtual int widthAlignBytes() const override { return subDTypep()->widthAlignBytes(); }
    virtual int widthTotalBytes() const override { return subDTypep()->widthTotalBytes(); }
};

class AstParseTypeDType final : public AstNodeDType {
    // Parents: VAR
    // During parsing, this indicates the type of a parameter is a "parameter type"
    // e.g. the data type is a container of any data type
public:
    explicit AstParseTypeDType(FileLine* fl)
        : ASTGEN_SUPER(fl) {}
    ASTNODE_NODE_FUNCS(ParseTypeDType)
    AstNodeDType* dtypep() const { return nullptr; }
    // METHODS
    virtual bool similarDType(AstNodeDType* samep) const override { return this == samep; }
    virtual AstBasicDType* basicp() const override { return nullptr; }
    virtual AstNodeDType* skipRefp() const override { return nullptr; }
    // cppcheck-suppress csyleCast
    virtual AstNodeDType* skipRefToConstp() const override { return (AstNodeDType*)this; }
    // cppcheck-suppress csyleCast
    virtual AstNodeDType* skipRefToEnump() const override { return (AstNodeDType*)this; }
    virtual int widthAlignBytes() const override { return 0; }
    virtual int widthTotalBytes() const override { return 0; }
};

//######################################################################

class AstArraySel final : public AstNodeSel {
    // Parents: math|stmt
    // Children: varref|arraysel, math
private:
    void init(AstNode* fromp) {
        if (fromp && VN_IS(fromp->dtypep()->skipRefp(), NodeArrayDType)) {
            // Strip off array to find what array references
            dtypeFrom(VN_CAST(fromp->dtypep()->skipRefp(), NodeArrayDType)->subDTypep());
        }
    }

public:
    AstArraySel(FileLine* fl, AstNode* fromp, AstNode* bitp)
        : ASTGEN_SUPER(fl, fromp, bitp) {
        init(fromp);
    }
    AstArraySel(FileLine* fl, AstNode* fromp, int bit)
        : ASTGEN_SUPER(fl, fromp, new AstConst(fl, bit)) {
        init(fromp);
    }
    ASTNODE_NODE_FUNCS(ArraySel)
    virtual AstNode* cloneType(AstNode* lhsp, AstNode* rhsp) override {
        return new AstArraySel(this->fileline(), lhsp, rhsp);
    }
    virtual void numberOperate(V3Number& out, const V3Number& lhs, const V3Number& rhs) override {
        V3ERROR_NA; /* How can from be a const? */
    }
    virtual string emitVerilog() override { return "%k(%l%f[%r])"; }
    virtual string emitC() override { return "%li%k[%ri]"; }
    virtual bool cleanOut() const override { return true; }
    virtual bool cleanLhs() const override { return false; }
    virtual bool cleanRhs() const override { return true; }
    virtual bool sizeMattersLhs() const override { return false; }
    virtual bool sizeMattersRhs() const override { return false; }
    virtual bool isGateOptimizable() const override {
        return true;
    }  // esp for V3Const::ifSameAssign
    virtual bool isPredictOptimizable() const override { return true; }
    virtual V3Hash sameHash() const override { return V3Hash(); }
    virtual bool same(const AstNode* samep) const override { return true; }
    virtual int instrCount() const override { return widthInstrs(); }
    // Special operators
    static AstNode*
    baseFromp(AstNode* nodep);  ///< What is the base variable (or const) this dereferences?
};

class AstAssocSel final : public AstNodeSel {
    // Parents: math|stmt
    // Children: varref|arraysel, math
private:
    void init(AstNode* fromp) {
        if (fromp && VN_IS(fromp->dtypep()->skipRefp(), AssocArrayDType)) {
            // Strip off array to find what array references
            dtypeFrom(VN_CAST(fromp->dtypep()->skipRefp(), AssocArrayDType)->subDTypep());
        }
    }

public:
    AstAssocSel(FileLine* fl, AstNode* fromp, AstNode* bitp)
        : ASTGEN_SUPER(fl, fromp, bitp) {
        init(fromp);
    }
    ASTNODE_NODE_FUNCS(AssocSel)
    virtual AstNode* cloneType(AstNode* lhsp, AstNode* rhsp) override {
        return new AstAssocSel(this->fileline(), lhsp, rhsp);
    }
    virtual void numberOperate(V3Number& out, const V3Number& lhs, const V3Number& rhs) override {
        V3ERROR_NA;
    }
    virtual string emitVerilog() override { return "%k(%l%f[%r])"; }
    virtual string emitC() override { return "%li%k[%ri]"; }
    virtual bool cleanOut() const override { return true; }
    virtual bool cleanLhs() const override { return false; }
    virtual bool cleanRhs() const override { return true; }
    virtual bool sizeMattersLhs() const override { return false; }
    virtual bool sizeMattersRhs() const override { return false; }
    virtual bool isGateOptimizable() const override {
        return true;
    }  // esp for V3Const::ifSameAssign
    virtual bool isPredictOptimizable() const override { return false; }
    virtual V3Hash sameHash() const override { return V3Hash(); }
    virtual bool same(const AstNode* samep) const override { return true; }
    virtual int instrCount() const override { return widthInstrs(); }
};

class AstWordSel final : public AstNodeSel {
    // Select a single word from a multi-word wide value
public:
    AstWordSel(FileLine* fl, AstNode* fromp, AstNode* bitp)
        : ASTGEN_SUPER(fl, fromp, bitp) {
        dtypeSetUInt32();  // Always used on WData arrays so returns edata size
    }
    ASTNODE_NODE_FUNCS(WordSel)
    virtual AstNode* cloneType(AstNode* lhsp, AstNode* rhsp) override {
        return new AstWordSel(this->fileline(), lhsp, rhsp);
    }
    virtual void numberOperate(V3Number& out, const V3Number& from, const V3Number& bit) override {
        V3ERROR_NA;
    }
    virtual string emitVerilog() override { return "%k(%l%f[%r])"; }
    virtual string emitC() override {
        return "%li[%ri]";
    }  // Not %k, as usually it's a small constant rhsp
    virtual bool cleanOut() const override { return true; }
    virtual bool cleanLhs() const override { return true; }
    virtual bool cleanRhs() const override { return true; }
    virtual bool sizeMattersLhs() const override { return false; }
    virtual bool sizeMattersRhs() const override { return false; }
    virtual V3Hash sameHash() const override { return V3Hash(); }
    virtual bool same(const AstNode* samep) const override { return true; }
};

class AstSelLoopVars final : public AstNode {
    // Parser only concept "[id, id, id]" for a foreach statement
    // Unlike normal selects elements is a list
public:
    AstSelLoopVars(FileLine* fl, AstNode* fromp, AstNode* elementsp)
        : ASTGEN_SUPER(fl) {
        setOp1p(fromp);
        addNOp2p(elementsp);
    }
    ASTNODE_NODE_FUNCS(SelLoopVars)
    virtual V3Hash sameHash() const override { return V3Hash(); }
    virtual bool same(const AstNode* samep) const override { return true; }
    virtual bool maybePointedTo() const override { return false; }
    AstNode* fromp() const { return op1p(); }
    AstNode* elementsp() const { return op2p(); }
};

class AstSelExtract final : public AstNodePreSel {
    // Range extraction, gets replaced with AstSel
public:
    AstSelExtract(FileLine* fl, AstNode* fromp, AstNode* msbp, AstNode* lsbp)
        : ASTGEN_SUPER(fl, fromp, msbp, lsbp) {}
    ASTNODE_NODE_FUNCS(SelExtract)
    AstNode* msbp() const { return rhsp(); }
    AstNode* lsbp() const { return thsp(); }
};

class AstSelBit final : public AstNodePreSel {
    // Single bit range extraction, perhaps with non-constant selection or array selection
    // Gets replaced during link with AstArraySel or AstSel
public:
    AstSelBit(FileLine* fl, AstNode* fromp, AstNode* bitp)
        : ASTGEN_SUPER(fl, fromp, bitp, nullptr) {
        UASSERT_OBJ(!v3Global.assertDTypesResolved(), this,
                    "not coded to create after dtypes resolved");
    }
    ASTNODE_NODE_FUNCS(SelBit)
    AstNode* bitp() const { return rhsp(); }
};

class AstSelPlus final : public AstNodePreSel {
    // +: range extraction, perhaps with non-constant selection
    // Gets replaced during link with AstSel
public:
    AstSelPlus(FileLine* fl, AstNode* fromp, AstNode* bitp, AstNode* widthp)
        : ASTGEN_SUPER(fl, fromp, bitp, widthp) {}
    ASTNODE_NODE_FUNCS(SelPlus)
    AstNode* bitp() const { return rhsp(); }
    AstNode* widthp() const { return thsp(); }
};

class AstSelMinus final : public AstNodePreSel {
    // -: range extraction, perhaps with non-constant selection
    // Gets replaced during link with AstSel
public:
    AstSelMinus(FileLine* fl, AstNode* fromp, AstNode* bitp, AstNode* widthp)
        : ASTGEN_SUPER(fl, fromp, bitp, widthp) {}
    ASTNODE_NODE_FUNCS(SelMinus)
    AstNode* bitp() const { return rhsp(); }
    AstNode* widthp() const { return thsp(); }
};

class AstSel final : public AstNodeTriop {
    // Multiple bit range extraction
    // Parents: math|stmt
    // Children: varref|arraysel, math, constant math
    // Tempting to have an access() style method here as LHS selects are quite
    // different, but that doesn't play well with V3Inst and bidirects which don't know direction
private:
    VNumRange m_declRange;  // Range of the 'from' array if isRanged() is set, else invalid
    int m_declElWidth;  // If a packed array, the number of bits per element
public:
    AstSel(FileLine* fl, AstNode* fromp, AstNode* lsbp, AstNode* widthp)
        : ASTGEN_SUPER(fl, fromp, lsbp, widthp)
        , m_declElWidth{1} {
        if (VN_IS(widthp, Const)) {
            dtypeSetLogicSized(VN_CAST(widthp, Const)->toUInt(), VSigning::UNSIGNED);
        }
    }
    AstSel(FileLine* fl, AstNode* fromp, int lsb, int bitwidth)
        : ASTGEN_SUPER(fl, fromp, new AstConst(fl, lsb), new AstConst(fl, bitwidth))
        , m_declElWidth{1} {
        dtypeSetLogicSized(bitwidth, VSigning::UNSIGNED);
    }
    ASTNODE_NODE_FUNCS(Sel)
    virtual void dump(std::ostream& str) const override;
    virtual void numberOperate(V3Number& out, const V3Number& from, const V3Number& bit,
                               const V3Number& width) override {
        out.opSel(from, bit.toUInt() + width.toUInt() - 1, bit.toUInt());
    }
    virtual string emitVerilog() override { V3ERROR_NA_RETURN(""); }
    virtual string emitC() override {
        return this->widthp()->isOne() ? "VL_BITSEL_%nq%lq%rq%tq(%nw,%lw,%rw,%tw, %P, %li, %ri)"
                                       : "VL_SEL_%nq%lq%rq%tq(%nw,%lw,%rw,%tw, %P, %li, %ri, %ti)";
    }
    virtual bool cleanOut() const override { return false; }
    virtual bool cleanLhs() const override { return true; }
    virtual bool cleanRhs() const override { return true; }
    virtual bool cleanThs() const override { return true; }
    virtual bool sizeMattersLhs() const override { return false; }
    virtual bool sizeMattersRhs() const override { return false; }
    virtual bool sizeMattersThs() const override { return false; }
    virtual V3Hash sameHash() const override { return V3Hash(); }
    virtual bool same(const AstNode*) const override { return true; }
    virtual int instrCount() const override {
        return widthInstrs() * (VN_CAST(lsbp(), Const) ? 3 : 10);
    }
    AstNode* fromp() const {
        return op1p();
    }  // op1 = Extracting what (nullptr=TBD during parsing)
    AstNode* lsbp() const { return op2p(); }  // op2 = Msb selection expression
    AstNode* widthp() const { return op3p(); }  // op3 = Width
    int widthConst() const { return VN_CAST(widthp(), Const)->toSInt(); }
    int lsbConst() const { return VN_CAST(lsbp(), Const)->toSInt(); }
    int msbConst() const { return lsbConst() + widthConst() - 1; }
    VNumRange& declRange() { return m_declRange; }
    const VNumRange& declRange() const { return m_declRange; }
    void declRange(const VNumRange& flag) { m_declRange = flag; }
    int declElWidth() const { return m_declElWidth; }
    void declElWidth(int flag) { m_declElWidth = flag; }
};

class AstSliceSel final : public AstNodeTriop {
    // Multiple array element extraction
    // Parents: math|stmt
    // Children: varref|arraysel, math, constant math
private:
    VNumRange m_declRange;  // Range of the 'from' array if isRanged() is set, else invalid
public:
    AstSliceSel(FileLine* fl, AstNode* fromp, const VNumRange& declRange)
        : ASTGEN_SUPER(fl, fromp, new AstConst(fl, declRange.lo()),
                       new AstConst(fl, declRange.elements()))
        , m_declRange{declRange} {}
    ASTNODE_NODE_FUNCS(SliceSel)
    virtual void dump(std::ostream& str) const override;
    virtual void numberOperate(V3Number& out, const V3Number& from, const V3Number& lo,
                               const V3Number& width) override {
        V3ERROR_NA;
    }
    virtual string emitVerilog() override { V3ERROR_NA_RETURN(""); }
    virtual string emitC() override { V3ERROR_NA_RETURN(""); }  // Removed before EmitC
    virtual bool cleanOut() const override { return false; }
    virtual bool cleanLhs() const override { return false; }
    virtual bool cleanRhs() const override { return true; }
    virtual bool cleanThs() const override { return true; }
    virtual bool sizeMattersLhs() const override { return false; }
    virtual bool sizeMattersRhs() const override { return false; }
    virtual bool sizeMattersThs() const override { return false; }
    virtual V3Hash sameHash() const override { return V3Hash(); }
    virtual bool same(const AstNode*) const override { return true; }
    virtual int instrCount() const override { return 10; }  // Removed before matters
    AstNode* fromp() const {
        return op1p();
    }  // op1 = Extracting what (nullptr=TBD during parsing)
    // For widthConst()/loConst etc, see declRange().elements() and other VNumRange methods
    VNumRange& declRange() { return m_declRange; }
    const VNumRange& declRange() const { return m_declRange; }
    void declRange(const VNumRange& flag) { m_declRange = flag; }
};

class AstMethodCall final : public AstNodeFTaskRef {
    // A reference to a member task (or function)
    // PARENTS: stmt/math
    // Not all calls are statments vs math.  AstNodeStmt needs isStatement() to deal.
    // Don't need the class we are extracting from, as the "fromp()"'s datatype can get us to it
public:
    AstMethodCall(FileLine* fl, AstNode* fromp, VFlagChildDType, const string& name,
                  AstNode* pinsp)
        : ASTGEN_SUPER(fl, false, name, pinsp) {
        setOp2p(fromp);
        dtypep(nullptr);  // V3Width will resolve
    }
    AstMethodCall(FileLine* fl, AstNode* fromp, const string& name, AstNode* pinsp)
        : ASTGEN_SUPER(fl, false, name, pinsp) {
        setOp2p(fromp);
    }
    ASTNODE_NODE_FUNCS(MethodCall)
    virtual const char* broken() const override {
        BROKEN_BASE_RTN(AstNodeFTaskRef::broken());
        BROKEN_RTN(!fromp());
        return nullptr;
    }
    virtual void dump(std::ostream& str) const override;
    virtual bool hasDType() const override { return true; }
    void makeStatement() {
        statement(true);
        dtypeSetVoid();
    }
    AstNode* fromp() const {
        return op2p();
    }  // op2 = Extracting what (nullptr=TBD during parsing)
    void fromp(AstNode* nodep) { setOp2p(nodep); }
};

class AstCMethodHard final : public AstNodeStmt {
    // A reference to a "C" hardcoded member task (or function)
    // PARENTS: stmt/math
    // Not all calls are statments vs math.  AstNodeStmt needs isStatement() to deal.
private:
    string m_name;  // Name of method
    bool m_pure = false;  // Pure optimizable
public:
    AstCMethodHard(FileLine* fl, AstNode* fromp, VFlagChildDType, const string& name,
                   AstNode* pinsp)
        : ASTGEN_SUPER(fl, false)
        , m_name{name} {
        setOp1p(fromp);
        dtypep(nullptr);  // V3Width will resolve
        addNOp2p(pinsp);
    }
    AstCMethodHard(FileLine* fl, AstNode* fromp, const string& name, AstNode* pinsp)
        : ASTGEN_SUPER(fl, false)
        , m_name{name} {
        setOp1p(fromp);
        addNOp2p(pinsp);
    }
    ASTNODE_NODE_FUNCS(CMethodHard)
    virtual string name() const override { return m_name; }  // * = Var name
    virtual bool hasDType() const override { return true; }
    virtual void name(const string& name) override { m_name = name; }
    virtual V3Hash sameHash() const override { return V3Hash(m_name); }
    virtual bool same(const AstNode* samep) const override {
        const AstCMethodHard* asamep = static_cast<const AstCMethodHard*>(samep);
        return (m_name == asamep->m_name);
    }
    virtual bool isPure() const override { return m_pure; }
    void pure(bool flag) { m_pure = flag; }
    void makeStatement() {
        statement(true);
        dtypeSetVoid();
    }
    AstNode* fromp() const {
        return op1p();
    }  // op1 = Extracting what (nullptr=TBD during parsing)
    void fromp(AstNode* nodep) { setOp1p(nodep); }
    AstNode* pinsp() const { return op2p(); }  // op2 = Pin interconnection list
    void addPinsp(AstNode* nodep) { addOp2p(nodep); }
};

class AstVar final : public AstNode {
    // A variable (in/out/wire/reg/param) inside a module
private:
    string m_name;  // Name of variable
    string m_origName;  // Original name before dot addition
    string m_tag;  // Holds the string of the verilator tag -- used in XML output.
    AstVarType m_varType;  // Type of variable
    VDirection m_direction;  // Direction input/output etc
    VDirection m_declDirection;  // Declared direction input/output etc
    AstBasicDTypeKwd m_declKwd;  // Keyword at declaration time
    bool m_ansi : 1;  // ANSI port list variable (for dedup check)
    bool m_declTyped : 1;  // Declared as type (for dedup check)
    bool m_tristate : 1;  // Inout or triwire or trireg
    bool m_primaryIO : 1;  // In/out to top level (or directly assigned from same)
    bool m_sc : 1;  // SystemC variable
    bool m_scClocked : 1;  // SystemC sc_clk<> needed
    bool m_scSensitive : 1;  // SystemC sensitive() needed
    bool m_sigPublic : 1;  // User C code accesses this signal or is top signal
    bool m_sigModPublic : 1;  // User C code accesses this signal and module
    bool m_sigUserRdPublic : 1;  // User C code accesses this signal, read only
    bool m_sigUserRWPublic : 1;  // User C code accesses this signal, read-write
    bool m_usedClock : 1;  // Signal used as a clock
    bool m_usedParam : 1;  // Parameter is referenced (on link; later signals not setup)
    bool m_usedLoopIdx : 1;  // Variable subject of for unrolling
    bool m_funcLocal : 1;  // Local variable for a function
    bool m_funcReturn : 1;  // Return variable for a function
    bool m_attrClockEn : 1;  // User clock enable attribute
    bool m_attrScBv : 1;  // User force bit vector attribute
    bool m_attrIsolateAssign : 1;  // User isolate_assignments attribute
    bool m_attrSFormat : 1;  // User sformat attribute
    bool m_attrSplitVar : 1;  // declared with split_var metacomment
    bool m_fileDescr : 1;  // File descriptor
    bool m_isRand : 1;  // Random variable
    bool m_isConst : 1;  // Table contains constant data
    bool m_isStatic : 1;  // Static C variable (for Verilog see instead isAutomatic)
    bool m_isPulldown : 1;  // Tri0
    bool m_isPullup : 1;  // Tri1
    bool m_isIfaceParent : 1;  // dtype is reference to interface present in this module
    bool m_isDpiOpenArray : 1;  // DPI import open array
    bool m_noReset : 1;  // Do not do automated reset/randomization
    bool m_noSubst : 1;  // Do not substitute out references
    bool m_overridenParam : 1;  // Overridden parameter by #(...) or defparam
    bool m_trace : 1;  // Trace this variable
    VLifetime m_lifetime;  // Lifetime
    VVarAttrClocker m_attrClocker;
    MTaskIdSet m_mtaskIds;  // MTaskID's that read or write this var

    void init() {
        m_ansi = false;
        m_declTyped = false;
        m_tristate = false;
        m_primaryIO = false;
        m_sc = false;
        m_scClocked = false;
        m_scSensitive = false;
        m_usedClock = false;
        m_usedParam = false;
        m_usedLoopIdx = false;
        m_sigPublic = false;
        m_sigModPublic = false;
        m_sigUserRdPublic = false;
        m_sigUserRWPublic = false;
        m_funcLocal = false;
        m_funcReturn = false;
        m_attrClockEn = false;
        m_attrScBv = false;
        m_attrIsolateAssign = false;
        m_attrSFormat = false;
        m_attrSplitVar = false;
        m_fileDescr = false;
        m_isConst = false;
        m_isStatic = false;
        m_isPulldown = false;
        m_isPullup = false;
        m_isIfaceParent = false;
        m_isDpiOpenArray = false;
        m_noReset = false;
        m_noSubst = false;
        m_overridenParam = false;
        m_trace = false;
        m_attrClocker = VVarAttrClocker::CLOCKER_UNKNOWN;
    }

public:
    AstVar(FileLine* fl, AstVarType type, const string& name, VFlagChildDType, AstNodeDType* dtp)
        : ASTGEN_SUPER(fl)
        , m_name{name}
        , m_origName{name} {
        init();
        combineType(type);
        childDTypep(dtp);  // Only for parser
        dtypep(nullptr);  // V3Width will resolve
        if (dtp->basicp()) {
            m_declKwd = dtp->basicp()->keyword();
        } else {
            m_declKwd = AstBasicDTypeKwd::LOGIC;
        }
    }
    AstVar(FileLine* fl, AstVarType type, const string& name, AstNodeDType* dtp)
        : ASTGEN_SUPER(fl)
        , m_name{name}
        , m_origName{name} {
        init();
        combineType(type);
        UASSERT(dtp, "AstVar created with no dtype");
        dtypep(dtp);
        if (dtp->basicp()) {
            m_declKwd = dtp->basicp()->keyword();
        } else {
            m_declKwd = AstBasicDTypeKwd::LOGIC;
        }
    }
    AstVar(FileLine* fl, AstVarType type, const string& name, VFlagLogicPacked, int wantwidth)
        : ASTGEN_SUPER(fl)
        , m_name{name}
        , m_origName{name} {
        init();
        combineType(type);
        dtypeSetLogicSized(wantwidth, VSigning::UNSIGNED);
        m_declKwd = AstBasicDTypeKwd::LOGIC;
    }
    AstVar(FileLine* fl, AstVarType type, const string& name, VFlagBitPacked, int wantwidth)
        : ASTGEN_SUPER(fl)
        , m_name{name}
        , m_origName{name} {
        init();
        combineType(type);
        dtypeSetBitSized(wantwidth, VSigning::UNSIGNED);
        m_declKwd = AstBasicDTypeKwd::BIT;
    }
    AstVar(FileLine* fl, AstVarType type, const string& name, AstVar* examplep)
        : ASTGEN_SUPER(fl)
        , m_name{name}
        , m_origName{name} {
        init();
        combineType(type);
        if (examplep->childDTypep()) { childDTypep(examplep->childDTypep()->cloneTree(true)); }
        dtypeFrom(examplep);
        m_declKwd = examplep->declKwd();
    }
    ASTNODE_NODE_FUNCS(Var)
    virtual void dump(std::ostream& str) const override;
    virtual string name() const override { return m_name; }  // * = Var name
    virtual bool hasDType() const override { return true; }
    virtual bool maybePointedTo() const override { return true; }
    virtual string origName() const override { return m_origName; }  // * = Original name
    void origName(const string& name) { m_origName = name; }
    AstVarType varType() const { return m_varType; }  // * = Type of variable
    void direction(const VDirection& flag) {
        m_direction = flag;
        if (m_direction == VDirection::INOUT) m_tristate = true;
    }
    VDirection direction() const { return m_direction; }
    bool isIO() const { return m_direction != VDirection::NONE; }
    void declDirection(const VDirection& flag) { m_declDirection = flag; }
    VDirection declDirection() const { return m_declDirection; }
    void varType(AstVarType type) { m_varType = type; }
    void varType2Out() {
        m_tristate = false;
        m_direction = VDirection::OUTPUT;
    }
    void varType2In() {
        m_tristate = false;
        m_direction = VDirection::INPUT;
    }
    AstBasicDTypeKwd declKwd() const { return m_declKwd; }
    string scType() const;  // Return SysC type: bool, uint32_t, uint64_t, sc_bv
    // Return C /*public*/ type for argument: bool, uint32_t, uint64_t, etc.
    string cPubArgType(bool named, bool forReturn) const;
    string dpiArgType(bool named, bool forReturn) const;  // Return DPI-C type for argument
    string dpiTmpVarType(const string& varName) const;
    // Return Verilator internal type for argument: CData, SData, IData, WData
    string vlArgType(bool named, bool forReturn, bool forFunc, const string& namespc = "") const;
    string vlEnumType() const;  // Return VerilatorVarType: VLVT_UINT32, etc
    string vlEnumDir() const;  // Return VerilatorVarDir: VLVD_INOUT, etc
    string vlPropDecl(const string& propName) const;  // Return VerilatorVarProps declaration
    void combineType(AstVarType type);
    virtual AstNodeDType* getChildDTypep() const override { return childDTypep(); }
    // op1 = Range of variable
    AstNodeDType* childDTypep() const { return VN_CAST(op1p(), NodeDType); }
    AstNodeDType* dtypeSkipRefp() const { return subDTypep()->skipRefp(); }
    // (Slow) recurse down to find basic data type (Note don't need virtual -
    // AstVar isn't a NodeDType)
    AstBasicDType* basicp() const { return subDTypep()->basicp(); }
    // op3 = Initial value that never changes (static const)
    AstNode* valuep() const { return op3p(); }
    // It's valuep(), not constp(), as may be more complicated than an AstConst
    void valuep(AstNode* nodep) { setOp3p(nodep); }
    void addAttrsp(AstNode* nodep) { addNOp4p(nodep); }
    AstNode* attrsp() const { return op4p(); }  // op4 = Attributes during early parse
    void childDTypep(AstNodeDType* nodep) { setOp1p(nodep); }
    virtual AstNodeDType* subDTypep() const { return dtypep() ? dtypep() : childDTypep(); }
    void ansi(bool flag) { m_ansi = flag; }
    void declTyped(bool flag) { m_declTyped = flag; }
    void attrClockEn(bool flag) { m_attrClockEn = flag; }
    void attrClocker(VVarAttrClocker flag) { m_attrClocker = flag; }
    void attrFileDescr(bool flag) { m_fileDescr = flag; }
    void attrScClocked(bool flag) { m_scClocked = flag; }
    void attrScBv(bool flag) { m_attrScBv = flag; }
    void attrIsolateAssign(bool flag) { m_attrIsolateAssign = flag; }
    void attrSFormat(bool flag) { m_attrSFormat = flag; }
    void attrSplitVar(bool flag) { m_attrSplitVar = flag; }
    void usedClock(bool flag) { m_usedClock = flag; }
    void usedParam(bool flag) { m_usedParam = flag; }
    void usedLoopIdx(bool flag) { m_usedLoopIdx = flag; }
    void sigPublic(bool flag) { m_sigPublic = flag; }
    void sigModPublic(bool flag) { m_sigModPublic = flag; }
    void sigUserRdPublic(bool flag) {
        m_sigUserRdPublic = flag;
        if (flag) sigPublic(true);
    }
    void sigUserRWPublic(bool flag) {
        m_sigUserRWPublic = flag;
        if (flag) sigUserRdPublic(true);
    }
    void sc(bool flag) { m_sc = flag; }
    void scSensitive(bool flag) { m_scSensitive = flag; }
    void primaryIO(bool flag) { m_primaryIO = flag; }
    void isRand(bool flag) { m_isRand = flag; }
    void isConst(bool flag) { m_isConst = flag; }
    void isStatic(bool flag) { m_isStatic = flag; }
    void isIfaceParent(bool flag) { m_isIfaceParent = flag; }
    void funcLocal(bool flag) { m_funcLocal = flag; }
    void funcReturn(bool flag) { m_funcReturn = flag; }
    void isDpiOpenArray(bool flag) { m_isDpiOpenArray = flag; }
    bool isDpiOpenArray() const { return m_isDpiOpenArray; }
    void noReset(bool flag) { m_noReset = flag; }
    bool noReset() const { return m_noReset; }
    void noSubst(bool flag) { m_noSubst = flag; }
    bool noSubst() const { return m_noSubst; }
    void overriddenParam(bool flag) { m_overridenParam = flag; }
    bool overriddenParam() const { return m_overridenParam; }
    void trace(bool flag) { m_trace = flag; }
    // METHODS
    virtual void name(const string& name) override { m_name = name; }
    virtual void tag(const string& text) override { m_tag = text; }
    virtual string tag() const override { return m_tag; }
    bool isAnsi() const { return m_ansi; }
    bool isDeclTyped() const { return m_declTyped; }
    bool isInoutish() const { return m_direction.isInoutish(); }
    bool isNonOutput() const { return m_direction.isNonOutput(); }
    bool isReadOnly() const { return m_direction.isReadOnly(); }
    bool isWritable() const { return m_direction.isWritable(); }
    bool isTristate() const { return m_tristate; }
    bool isPrimaryIO() const { return m_primaryIO; }
    bool isPrimaryInish() const { return isPrimaryIO() && isNonOutput(); }
    bool isIfaceRef() const { return (varType() == AstVarType::IFACEREF); }
    bool isIfaceParent() const { return m_isIfaceParent; }
    bool isSignal() const { return varType().isSignal(); }
    bool isTemp() const { return varType().isTemp(); }
    bool isToggleCoverable() const {
        return ((isIO() || isSignal())
                && (isIO() || isBitLogic())
                // Wrapper would otherwise duplicate wrapped module's coverage
                && !isSc() && !isPrimaryIO() && !isConst());
    }
    bool isClassMember() const { return varType() == AstVarType::MEMBER; }
    bool isStatementTemp() const { return (varType() == AstVarType::STMTTEMP); }
    bool isMovableToBlock() const { return (varType() == AstVarType::BLOCKTEMP || isFuncLocal()); }
    bool isXTemp() const { return (varType() == AstVarType::XTEMP); }
    bool isParam() const {
        return (varType() == AstVarType::LPARAM || varType() == AstVarType::GPARAM);
    }
    bool isGParam() const { return (varType() == AstVarType::GPARAM); }
    bool isGenVar() const { return (varType() == AstVarType::GENVAR); }
    bool isBitLogic() const {
        AstBasicDType* bdtypep = basicp();
        return bdtypep && bdtypep->isBitLogic();
    }
    bool isUsedClock() const { return m_usedClock; }
    bool isUsedParam() const { return m_usedParam; }
    bool isUsedLoopIdx() const { return m_usedLoopIdx; }
    bool isSc() const { return m_sc; }
    bool isScQuad() const;
    bool isScBv() const;
    bool isScUint() const;
    bool isScBigUint() const;
    bool isScSensitive() const { return m_scSensitive; }
    bool isSigPublic() const;
    bool isSigModPublic() const { return m_sigModPublic; }
    bool isSigUserRdPublic() const { return m_sigUserRdPublic; }
    bool isSigUserRWPublic() const { return m_sigUserRWPublic; }
    bool isTrace() const { return m_trace; }
    bool isRand() const { return m_isRand; }
    bool isConst() const { return m_isConst; }
    bool isStatic() const { return m_isStatic; }
    bool isFuncLocal() const { return m_funcLocal; }
    bool isFuncReturn() const { return m_funcReturn; }
    bool isPullup() const { return m_isPullup; }
    bool isPulldown() const { return m_isPulldown; }
    bool attrClockEn() const { return m_attrClockEn; }
    bool attrScBv() const { return m_attrScBv; }
    bool attrFileDescr() const { return m_fileDescr; }
    bool attrScClocked() const { return m_scClocked; }
    bool attrSFormat() const { return m_attrSFormat; }
    bool attrSplitVar() const { return m_attrSplitVar; }
    bool attrIsolateAssign() const { return m_attrIsolateAssign; }
    VVarAttrClocker attrClocker() const { return m_attrClocker; }
    virtual string verilogKwd() const override;
    void lifetime(const VLifetime& flag) { m_lifetime = flag; }
    VLifetime lifetime() const { return m_lifetime; }
    void propagateAttrFrom(AstVar* fromp) {
        // This is getting connected to fromp; keep attributes
        // Note the method below too
        if (fromp->attrClockEn()) attrClockEn(true);
        if (fromp->attrFileDescr()) attrFileDescr(true);
        if (fromp->attrIsolateAssign()) attrIsolateAssign(true);
    }
    bool gateMultiInputOptimizable() const {
        // Ok to gate optimize; must return false if propagateAttrFrom would do anything
        return (!attrClockEn() && !isUsedClock());
    }
    void combineType(AstVar* typevarp) {
        // This is same as typevarp (for combining input & reg decls)
        // "this" is the input var. typevarp is the reg var.
        propagateAttrFrom(typevarp);
        combineType(typevarp->varType());
        if (typevarp->isSigPublic()) sigPublic(true);
        if (typevarp->isSigModPublic()) sigModPublic(true);
        if (typevarp->isSigUserRdPublic()) sigUserRdPublic(true);
        if (typevarp->isSigUserRWPublic()) sigUserRWPublic(true);
        if (typevarp->attrScClocked()) attrScClocked(true);
    }
    void inlineAttrReset(const string& name) {
        if (direction() == VDirection::INOUT && varType() == AstVarType::WIRE) {
            m_varType = AstVarType::TRIWIRE;
        }
        m_direction = VDirection::NONE;
        m_name = name;
    }
    static AstVar* scVarRecurse(AstNode* nodep);
    void addProducingMTaskId(int id) { m_mtaskIds.insert(id); }
    void addConsumingMTaskId(int id) { m_mtaskIds.insert(id); }
    const MTaskIdSet& mtaskIds() const { return m_mtaskIds; }
    string mtasksString() const;
};

class AstDefParam final : public AstNode {
    // A defparam assignment
    // Parents: MODULE
    // Children: math
private:
    string m_name;  // Name of variable getting set
    string m_path;  // Dotted cellname to set parameter of
public:
    AstDefParam(FileLine* fl, const string& path, const string& name, AstNode* rhsp)
        : ASTGEN_SUPER(fl) {
        setOp1p(rhsp);
        m_name = name;
        m_path = path;
    }
    virtual string name() const override { return m_name; }  // * = Scope name
    ASTNODE_NODE_FUNCS(DefParam)
    virtual V3Hash sameHash() const override { return V3Hash(); }
    virtual bool same(const AstNode*) const override { return true; }
    AstNode* rhsp() const { return op1p(); }  // op1 = Assign from
    string path() const { return m_path; }
};

class AstImplicit final : public AstNode {
    // Create implicit wires and do nothing else, for gates that are ignored
    // Parents: MODULE
public:
    AstImplicit(FileLine* fl, AstNode* exprsp)
        : ASTGEN_SUPER(fl) {
        addNOp1p(exprsp);
    }
    ASTNODE_NODE_FUNCS(Implicit)
    AstNode* exprsp() const { return op1p(); }  // op1 = Assign from
};

class AstScope final : public AstNode {
    // A particular usage of a cell
    // Parents: MODULE
    // Children: NODEBLOCK
private:
    // An AstScope->name() is special: . indicates an uninlined scope, __DOT__ an inlined scope
    string m_name;  // Name
    AstScope* m_aboveScopep;  // Scope above this one in the hierarchy (nullptr if top)
    AstCell* m_aboveCellp;  // Cell above this in the hierarchy (nullptr if top)
    AstNodeModule* m_modp;  // Module scope corresponds to
public:
    AstScope(FileLine* fl, AstNodeModule* modp, const string& name, AstScope* aboveScopep,
             AstCell* aboveCellp)
        : ASTGEN_SUPER(fl)
        , m_name{name}
        , m_aboveScopep{aboveScopep}
        , m_aboveCellp{aboveCellp}
        , m_modp{modp} {}
    ASTNODE_NODE_FUNCS(Scope)
    virtual void cloneRelink() override;
    virtual const char* broken() const override;
    virtual bool maybePointedTo() const override { return true; }
    virtual string name() const override { return m_name; }  // * = Scope name
    virtual void name(const string& name) override { m_name = name; }
    virtual void dump(std::ostream& str) const override;
    string nameDotless() const;
    string nameVlSym() const { return ((string("vlSymsp->")) + nameDotless()); }
    AstNodeModule* modp() const { return m_modp; }
    void addVarp(AstNode* nodep) { addOp1p(nodep); }
    AstNode* varsp() const { return op1p(); }  // op1 = AstVarScope's
    void addActivep(AstNode* nodep) { addOp2p(nodep); }
    AstNode* blocksp() const { return op2p(); }  // op2 = Block names
    void addFinalClkp(AstNode* nodep) { addOp3p(nodep); }
    AstNode* finalClksp() const { return op3p(); }  // op3 = Final assigns for clock correction
    AstScope* aboveScopep() const { return m_aboveScopep; }
    AstCell* aboveCellp() const { return m_aboveCellp; }
    bool isTop() const { return aboveScopep() == nullptr; }  // At top of hierarchy
};

class AstTopScope final : public AstNode {
    // In the top level netlist, a complete scope tree
    // There may be two of these, when we support "rare" and "usual" splitting
    // Parents: topMODULE
    // Children: SCOPEs
public:
    AstTopScope(FileLine* fl, AstScope* ascopep)
        : ASTGEN_SUPER(fl) {
        addNOp2p(ascopep);
    }
    ASTNODE_NODE_FUNCS(TopScope)
    AstNode* stmtsp() const { return op1p(); }
    void addStmtsp(AstNode* nodep) { addOp1p(nodep); }
    AstScope* scopep() const { return VN_CAST(op2p(), Scope); }  // op1 = AstVarScope's
};

class AstVarScope final : public AstNode {
    // A particular scoped usage of a variable
    // That is, as a module is used under multiple cells, we get a different
    // varscope for each var in the module
    // Parents: MODULE
    // Children: none
private:
    AstScope* m_scopep;  // Scope variable is underneath
    AstVar* m_varp;  // [AfterLink] Pointer to variable itself
    bool m_circular : 1;  // Used in circular ordering dependency, need change detect
    bool m_trace : 1;  // Tracing is turned on for this scope
public:
    AstVarScope(FileLine* fl, AstScope* scopep, AstVar* varp)
        : ASTGEN_SUPER(fl)
        , m_scopep{scopep}
        , m_varp{varp} {
        m_circular = false;
        m_trace = true;
        dtypeFrom(varp);
    }
    ASTNODE_NODE_FUNCS(VarScope)
    virtual void cloneRelink() override {
        if (m_varp && m_varp->clonep()) {
            m_varp = m_varp->clonep();
            UASSERT(m_scopep->clonep(), "No clone cross link: " << this);
            m_scopep = m_scopep->clonep();
        }
    }
    virtual const char* broken() const override {
        BROKEN_RTN(m_varp && !m_varp->brokeExists());
        BROKEN_RTN(m_scopep && !m_scopep->brokeExists());
        return nullptr;
    }
    virtual bool maybePointedTo() const override { return true; }
    virtual string name() const override { return scopep()->name() + "->" + varp()->name(); }
    virtual void dump(std::ostream& str) const override;
    virtual bool hasDType() const override { return true; }
    AstVar* varp() const { return m_varp; }  // [After Link] Pointer to variable
    AstScope* scopep() const { return m_scopep; }  // Pointer to scope it's under
    // op1 = Calculation of value of variable, nullptr=complicated
    AstNode* valuep() const { return op1p(); }
    void valuep(AstNode* valuep) { addOp1p(valuep); }
    bool isCircular() const { return m_circular; }
    void circular(bool flag) { m_circular = flag; }
    bool isTrace() const { return m_trace; }
    void trace(bool flag) { m_trace = flag; }
};

class AstVarRef final : public AstNodeVarRef {
    // A reference to a variable (lvalue or rvalue)
public:
    AstVarRef(FileLine* fl, const string& name, const VAccess& access)
        : ASTGEN_SUPER(fl, name, nullptr, access) {}
    // This form only allowed post-link because output/wire compression may
    // lead to deletion of AstVar's
    AstVarRef(FileLine* fl, AstVar* varp, const VAccess& access)
        : ASTGEN_SUPER(fl, varp->name(), varp, access) {}
    // This form only allowed post-link (see above)
    AstVarRef(FileLine* fl, AstVarScope* varscp, const VAccess& access)
        : ASTGEN_SUPER(fl, varscp->varp()->name(), varscp->varp(), access) {
        varScopep(varscp);
    }
    ASTNODE_NODE_FUNCS(VarRef)
    virtual void dump(std::ostream& str) const override;
    virtual V3Hash sameHash() const override {
        return V3Hash(V3Hash(varp()->name()), V3Hash(hiername()));
    }
    virtual bool same(const AstNode* samep) const override {
        return same(static_cast<const AstVarRef*>(samep));
    }
    inline bool same(const AstVarRef* samep) const {
        if (varScopep()) {
            return (varScopep() == samep->varScopep() && access() == samep->access());
        } else {
            return (hiername() == samep->hiername() && varp()->name() == samep->varp()->name()
                    && access() == samep->access());
        }
    }
    inline bool sameNoLvalue(AstVarRef* samep) const {
        if (varScopep()) {
            return (varScopep() == samep->varScopep());
        } else {
            return (hiername() == samep->hiername()
                    && (hiername() != "" || samep->hiername() != "")
                    && varp()->name() == samep->varp()->name());
        }
    }
    virtual int instrCount() const override {
        return widthInstrs() * (access().isReadOrRW() ? instrCountLd() : 1);
    }
    virtual string emitVerilog() override { V3ERROR_NA_RETURN(""); }
    virtual string emitC() override { V3ERROR_NA_RETURN(""); }
    virtual bool cleanOut() const override { return true; }
};

class AstVarXRef final : public AstNodeVarRef {
    // A VarRef to something in another module before AstScope.
    // Includes pin on a cell, as part of a ASSIGN statement to connect I/Os until AstScope
private:
    string m_dotted;  // Dotted part of scope the name()'ed reference is under or ""
    string m_inlinedDots;  // Dotted hierarchy flattened out
public:
    AstVarXRef(FileLine* fl, const string& name, const string& dotted, const VAccess& access)
        : ASTGEN_SUPER(fl, name, nullptr, access)
        , m_dotted{dotted} {}
    AstVarXRef(FileLine* fl, AstVar* varp, const string& dotted, const VAccess& access)
        : ASTGEN_SUPER(fl, varp->name(), varp, access)
        , m_dotted{dotted} {
        dtypeFrom(varp);
    }
    ASTNODE_NODE_FUNCS(VarXRef)
    virtual void dump(std::ostream& str) const override;
    string dotted() const { return m_dotted; }
    void dotted(const string& dotted) { m_dotted = dotted; }
    string prettyDotted() const { return prettyName(dotted()); }
    string inlinedDots() const { return m_inlinedDots; }
    void inlinedDots(const string& flag) { m_inlinedDots = flag; }
    virtual string emitVerilog() override { V3ERROR_NA_RETURN(""); }
    virtual string emitC() override { V3ERROR_NA_RETURN(""); }
    virtual bool cleanOut() const override { return true; }
    virtual int instrCount() const override { return widthInstrs(); }
    virtual V3Hash sameHash() const override { return V3Hash(V3Hash(varp()), V3Hash(dotted())); }
    virtual bool same(const AstNode* samep) const override {
        const AstVarXRef* asamep = static_cast<const AstVarXRef*>(samep);
        return (hiername() == asamep->hiername() && varp() == asamep->varp()
                && name() == asamep->name() && dotted() == asamep->dotted());
    }
};

class AstPin final : public AstNode {
    // A pin on a cell
private:
    int m_pinNum;  // Pin number
    string m_name;  // Pin name, or "" for number based interconnect
    AstVar* m_modVarp = nullptr;  // Input/output this pin connects to on submodule.
    AstParamTypeDType* m_modPTypep = nullptr;  // Param type this pin connects to on submodule.
    bool m_param = false;  // Pin connects to parameter
    bool m_svImplicit = false;  // Pin is SystemVerilog .name'ed
public:
    AstPin(FileLine* fl, int pinNum, const string& name, AstNode* exprp)
        : ASTGEN_SUPER(fl)
        , m_pinNum{pinNum}
        , m_name{name} {
        setNOp1p(exprp);
    }
    AstPin(FileLine* fl, int pinNum, AstVarRef* varname, AstNode* exprp)
        : ASTGEN_SUPER(fl)
        , m_pinNum{pinNum}
        , m_name{varname->name()} {
        setNOp1p(exprp);
    }
    ASTNODE_NODE_FUNCS(Pin)
    virtual void dump(std::ostream& str) const override;
    virtual const char* broken() const override {
        BROKEN_RTN(m_modVarp && !m_modVarp->brokeExists());
        BROKEN_RTN(m_modPTypep && !m_modPTypep->brokeExists());
        return nullptr;
    }
    virtual string name() const override { return m_name; }  // * = Pin name, ""=go by number
    virtual void name(const string& name) override { m_name = name; }
    virtual string prettyOperatorName() const override {
        return modVarp()
                   ? ((modVarp()->direction().isAny() ? modVarp()->direction().prettyName() + " "
                                                      : "")
                      + "port connection " + modVarp()->prettyNameQ())
                   : "port connection";
    }
    bool dotStar() const { return name() == ".*"; }  // Fake name for .* connections until linked
    int pinNum() const { return m_pinNum; }
    void exprp(AstNode* nodep) { addOp1p(nodep); }
    // op1 = Expression connected to pin, nullptr if unconnected
    AstNode* exprp() const { return op1p(); }
    AstVar* modVarp() const { return m_modVarp; }  // [After Link] Pointer to variable
    void modVarp(AstVar* nodep) { m_modVarp = nodep; }
    // [After Link] Pointer to variable
    AstParamTypeDType* modPTypep() const { return m_modPTypep; }
    void modPTypep(AstParamTypeDType* nodep) { m_modPTypep = nodep; }
    bool param() const { return m_param; }
    void param(bool flag) { m_param = flag; }
    bool svImplicit() const { return m_svImplicit; }
    void svImplicit(bool flag) { m_svImplicit = flag; }
};

class AstArg final : public AstNode {
    // An argument to a function/task
private:
    string m_name;  // Pin name, or "" for number based interconnect
public:
    AstArg(FileLine* fl, const string& name, AstNode* exprp)
        : ASTGEN_SUPER(fl)
        , m_name{name} {
        setNOp1p(exprp);
    }
    ASTNODE_NODE_FUNCS(Arg)
    virtual string name() const override { return m_name; }  // * = Pin name, ""=go by number
    virtual void name(const string& name) override { m_name = name; }
    virtual V3Hash sameHash() const override { return V3Hash(); }
    void exprp(AstNode* nodep) { addOp1p(nodep); }
    // op1 = Expression connected to pin, nullptr if unconnected
    AstNode* exprp() const { return op1p(); }
    bool emptyConnectNoNext() const { return !exprp() && name() == "" && !nextp(); }
};

class AstModule final : public AstNodeModule {
    // A module declaration
private:
    bool m_isProgram;  // Module represents a program
public:
    AstModule(FileLine* fl, const string& name, bool program = false)
        : ASTGEN_SUPER(fl, name)
        , m_isProgram{program} {}
    ASTNODE_NODE_FUNCS(Module)
    virtual string verilogKwd() const override { return m_isProgram ? "program" : "module"; }
};

class AstNotFoundModule final : public AstNodeModule {
    // A missing module declaration
public:
    AstNotFoundModule(FileLine* fl, const string& name)
        : ASTGEN_SUPER(fl, name) {}
    ASTNODE_NODE_FUNCS(NotFoundModule)
    virtual string verilogKwd() const override { return "/*not-found-*/ module"; }
};

class AstPackage final : public AstNodeModule {
    // A package declaration
public:
    AstPackage(FileLine* fl, const string& name)
        : ASTGEN_SUPER(fl, name) {}
    ASTNODE_NODE_FUNCS(Package)
    virtual string verilogKwd() const override { return "package"; }
    static string dollarUnitName() { return AstNode::encodeName("$unit"); }
    bool isDollarUnit() const { return name() == dollarUnitName(); }
};

class AstPrimitive final : public AstNodeModule {
    // A primitive declaration
public:
    AstPrimitive(FileLine* fl, const string& name)
        : ASTGEN_SUPER(fl, name) {}
    ASTNODE_NODE_FUNCS(Primitive)
    virtual string verilogKwd() const override { return "primitive"; }
};

class AstPackageExportStarStar final : public AstNode {
    // A package export *::* declaration
public:
    // cppcheck-suppress noExplicitConstructor
    AstPackageExportStarStar(FileLine* fl)
        : ASTGEN_SUPER(fl) {}
    ASTNODE_NODE_FUNCS(PackageExportStarStar)
};

class AstPackageExport final : public AstNode {
private:
    // A package export declaration
    string m_name;
    AstPackage* m_packagep;  // Package hierarchy
public:
    AstPackageExport(FileLine* fl, AstPackage* packagep, const string& name)
        : ASTGEN_SUPER(fl)
        , m_name{name}
        , m_packagep{packagep} {}
    ASTNODE_NODE_FUNCS(PackageExport)
    virtual const char* broken() const override {
        BROKEN_RTN(!m_packagep || !m_packagep->brokeExists());
        return nullptr;
    }
    virtual void cloneRelink() override {
        if (m_packagep && m_packagep->clonep()) m_packagep = m_packagep->clonep();
    }
    virtual void dump(std::ostream& str) const override;
    virtual string name() const override { return m_name; }
    AstPackage* packagep() const { return m_packagep; }
    void packagep(AstPackage* nodep) { m_packagep = nodep; }
};

class AstPackageImport final : public AstNode {
private:
    // A package import declaration
    string m_name;
    AstPackage* m_packagep;  // Package hierarchy
public:
    AstPackageImport(FileLine* fl, AstPackage* packagep, const string& name)
        : ASTGEN_SUPER(fl)
        , m_name{name}
        , m_packagep{packagep} {}
    ASTNODE_NODE_FUNCS(PackageImport)
    virtual const char* broken() const override {
        BROKEN_RTN(!m_packagep || !m_packagep->brokeExists());
        return nullptr;
    }
    virtual void cloneRelink() override {
        if (m_packagep && m_packagep->clonep()) m_packagep = m_packagep->clonep();
    }
    virtual void dump(std::ostream& str) const override;
    virtual string name() const override { return m_name; }
    AstPackage* packagep() const { return m_packagep; }
    void packagep(AstPackage* nodep) { m_packagep = nodep; }
};

class AstIface final : public AstNodeModule {
    // A module declaration
public:
    AstIface(FileLine* fl, const string& name)
        : ASTGEN_SUPER(fl, name) {}
    ASTNODE_NODE_FUNCS(Iface)
};

class AstMemberSel final : public AstNodeMath {
    // Parents: math|stmt
    // Children: varref|arraysel, math
private:
    // Don't need the class we are extracting from, as the "fromp()"'s datatype can get us to it
    string m_name;
    AstVar* m_varp = nullptr;  // Post link, variable within class that is target of selection
public:
    AstMemberSel(FileLine* fl, AstNode* fromp, VFlagChildDType, const string& name)
        : ASTGEN_SUPER(fl)
        , m_name{name} {
        setOp1p(fromp);
        dtypep(nullptr);  // V3Width will resolve
    }
    AstMemberSel(FileLine* fl, AstNode* fromp, AstNodeDType* dtp)
        : ASTGEN_SUPER(fl)
        , m_name{dtp->name()} {
        setOp1p(fromp);
        dtypep(dtp);
    }
    ASTNODE_NODE_FUNCS(MemberSel)
    virtual void cloneRelink() override {
        if (m_varp && m_varp->clonep()) { m_varp = m_varp->clonep(); }
    }
    virtual const char* broken() const override {
        BROKEN_RTN(m_varp && !m_varp->brokeExists());
        return nullptr;
    }
    virtual void dump(std::ostream& str) const override;
    virtual string name() const override { return m_name; }
    virtual V3Hash sameHash() const override { return V3Hash(m_name); }
    virtual string emitVerilog() override { V3ERROR_NA_RETURN(""); }
    virtual string emitC() override { V3ERROR_NA_RETURN(""); }
    virtual bool cleanOut() const override { return false; }
    virtual bool same(const AstNode* samep) const override {
        return true;
    }  // dtype comparison does it
    virtual int instrCount() const override { return widthInstrs(); }
    AstNode* fromp() const {
        return op1p();
    }  // op1 = Extracting what (nullptr=TBD during parsing)
    void fromp(AstNode* nodep) { setOp1p(nodep); }
    AstVar* varp() const { return m_varp; }
    void varp(AstVar* nodep) { m_varp = nodep; }
};

class AstModportFTaskRef final : public AstNode {
    // An import/export referenced under a modport
    // The storage for the function itself is inside the
    // interface/instantiator, thus this is a reference
    // PARENT: AstModport
private:
    string m_name;  // Name of the variable referenced
    bool m_export;  // Type of the function (import/export)
    AstNodeFTask* m_ftaskp = nullptr;  // Link to the function
public:
    AstModportFTaskRef(FileLine* fl, const string& name, bool isExport)
        : ASTGEN_SUPER(fl)
        , m_name{name}
        , m_export{isExport} {}
    ASTNODE_NODE_FUNCS(ModportFTaskRef)
    virtual const char* broken() const override {
        BROKEN_RTN(m_ftaskp && !m_ftaskp->brokeExists());
        return nullptr;
    }
    virtual void dump(std::ostream& str) const override;
    virtual string name() const override { return m_name; }
    virtual void cloneRelink() override {
        if (m_ftaskp && m_ftaskp->clonep()) m_ftaskp = m_ftaskp->clonep();
    }
    bool isImport() const { return !m_export; }
    bool isExport() const { return m_export; }
    AstNodeFTask* ftaskp() const { return m_ftaskp; }  // [After Link] Pointer to variable
    void ftaskp(AstNodeFTask* ftaskp) { m_ftaskp = ftaskp; }
};

class AstModportVarRef final : public AstNode {
    // A input/output/etc variable referenced under a modport
    // The storage for the variable itself is inside the interface, thus this is a reference
    // PARENT: AstModport
private:
    string m_name;  // Name of the variable referenced
    VDirection m_direction;  // Direction of the variable (in/out)
    AstVar* m_varp = nullptr;  // Link to the actual Var
public:
    AstModportVarRef(FileLine* fl, const string& name, VDirection::en direction)
        : ASTGEN_SUPER(fl)
        , m_name{name}
        , m_direction{direction} {}
    ASTNODE_NODE_FUNCS(ModportVarRef)
    virtual const char* broken() const override {
        BROKEN_RTN(m_varp && !m_varp->brokeExists());
        return nullptr;
    }
    virtual void dump(std::ostream& str) const override;
    virtual void cloneRelink() override {
        if (m_varp && m_varp->clonep()) m_varp = m_varp->clonep();
    }
    virtual string name() const override { return m_name; }
    void direction(const VDirection& flag) { m_direction = flag; }
    VDirection direction() const { return m_direction; }
    AstVar* varp() const { return m_varp; }  // [After Link] Pointer to variable
    void varp(AstVar* varp) { m_varp = varp; }
};

class AstModport final : public AstNode {
    // A modport in an interface
private:
    string m_name;  // Name of the modport
public:
    AstModport(FileLine* fl, const string& name, AstNode* varsp)
        : ASTGEN_SUPER(fl)
        , m_name{name} {
        addNOp1p(varsp);
    }
    virtual string name() const override { return m_name; }
    virtual bool maybePointedTo() const override { return true; }
    ASTNODE_NODE_FUNCS(Modport)
    AstNode* varsp() const { return op1p(); }  // op1 = List of Vars
};

class AstIntfRef final : public AstNode {
    // An interface reference
private:
    string m_name;  // Name of the reference
public:
    AstIntfRef(FileLine* fl, const string& name)
        : ASTGEN_SUPER(fl)
        , m_name{name} {}
    virtual string name() const override { return m_name; }
    ASTNODE_NODE_FUNCS(IntfRef)
};

class AstCell final : public AstNode {
    // A instantiation cell or interface call (don't know which until link)
private:
    FileLine* m_modNameFileline;  // Where module the cell instances token was
    string m_name;  // Cell name
    string m_origName;  // Original name before dot addition
    string m_modName;  // Module the cell instances
    AstNodeModule* m_modp = nullptr;  // [AfterLink] Pointer to module instanced
    bool m_hasIfaceVar : 1;  // True if a Var has been created for this cell
    bool m_recursive : 1;  // Self-recursive module
    bool m_trace : 1;  // Trace this cell
public:
    AstCell(FileLine* fl, FileLine* mfl, const string& instName, const string& modName,
            AstPin* pinsp, AstPin* paramsp, AstRange* rangep)
        : ASTGEN_SUPER(fl)
        , m_modNameFileline{mfl}
        , m_name{instName}
        , m_origName{instName}
        , m_modName{modName}
        , m_hasIfaceVar{false}
        , m_recursive{false}
        , m_trace{true} {
        addNOp1p(pinsp);
        addNOp2p(paramsp);
        setNOp3p(rangep);
    }
    ASTNODE_NODE_FUNCS(Cell)
    // No cloneRelink, we presume cloneee's want the same module linkages
    virtual void dump(std::ostream& str) const override;
    virtual const char* broken() const override {
        BROKEN_RTN(m_modp && !m_modp->brokeExists());
        return nullptr;
    }
    virtual bool maybePointedTo() const override { return true; }
    // ACCESSORS
    virtual string name() const override { return m_name; }  // * = Cell name
    virtual void name(const string& name) override { m_name = name; }
    virtual string origName() const override { return m_origName; }  // * = Original name
    void origName(const string& name) { m_origName = name; }
    string modName() const { return m_modName; }  // * = Instance name
    void modName(const string& name) { m_modName = name; }
    FileLine* modNameFileline() const { return m_modNameFileline; }
    AstPin* pinsp() const { return VN_CAST(op1p(), Pin); }  // op1 = List of cell ports
    // op2 = List of parameter #(##) values
    AstPin* paramsp() const { return VN_CAST(op2p(), Pin); }
    // op3 = Range of arrayed instants (nullptr=not ranged)
    AstRange* rangep() const { return VN_CAST(op3p(), Range); }
    // op4 = List of interface references
    AstIntfRef* intfRefp() const { return VN_CAST(op4p(), IntfRef); }
    AstNodeModule* modp() const { return m_modp; }  // [AfterLink] = Pointer to module instantiated
    void addPinsp(AstPin* nodep) { addOp1p(nodep); }
    void addParamsp(AstPin* nodep) { addOp2p(nodep); }
    void addIntfRefp(AstIntfRef* nodep) { addOp4p(nodep); }
    void modp(AstNodeModule* nodep) { m_modp = nodep; }
    bool hasIfaceVar() const { return m_hasIfaceVar; }
    void hasIfaceVar(bool flag) { m_hasIfaceVar = flag; }
    void trace(bool flag) { m_trace = flag; }
    bool isTrace() const { return m_trace; }
    void recursive(bool flag) { m_recursive = flag; }
    bool recursive() const { return m_recursive; }
};

class AstCellInline final : public AstNode {
    // A instantiation cell that was removed by inlining
    // For communication between V3Inline and V3LinkDot,
    // except for VPI runs where it exists until the end.
    // It is augmented with the scope in V3Scope for VPI.
    // Children: When 2 levels inlined, other CellInline under this
private:
    string m_name;  // Cell name, possibly {a}__DOT__{b}...
    string m_origModName;  // Original name of the module, ignoring name() changes, for dot lookup
    AstScope* m_scopep = nullptr;  // The scope that the cell is inlined into
    VTimescale m_timeunit;  // Parent module time unit
public:
    AstCellInline(FileLine* fl, const string& name, const string& origModName,
                  const VTimescale& timeunit)
        : ASTGEN_SUPER(fl)
        , m_name{name}
        , m_origModName{origModName}
        , m_timeunit{timeunit} {}
    ASTNODE_NODE_FUNCS(CellInline)
    virtual void dump(std::ostream& str) const override;
    virtual const char* broken() const override {
        BROKEN_RTN(m_scopep && !m_scopep->brokeExists());
        return nullptr;
    }
    // ACCESSORS
    virtual string name() const override { return m_name; }  // * = Cell name
    string origModName() const { return m_origModName; }  // * = modp()->origName() before inlining
    virtual void name(const string& name) override { m_name = name; }
    void scopep(AstScope* scp) { m_scopep = scp; }
    AstScope* scopep() const { return m_scopep; }
    void timeunit(const VTimescale& flag) { m_timeunit = flag; }
    VTimescale timeunit() const { return m_timeunit; }
};

class AstCellRef final : public AstNode {
    // As-of-yet unlinkable reference into a cell
private:
    string m_name;  // Cell name
public:
    AstCellRef(FileLine* fl, const string& name, AstNode* cellp, AstNode* exprp)
        : ASTGEN_SUPER(fl)
        , m_name{name} {
        addNOp1p(cellp);
        addNOp2p(exprp);
    }
    ASTNODE_NODE_FUNCS(CellRef)
    // ACCESSORS
    virtual string name() const override { return m_name; }  // * = Array name
    AstNode* cellp() const { return op1p(); }  // op1 = Cell
    AstNode* exprp() const { return op2p(); }  // op2 = Expression
};

class AstCellArrayRef final : public AstNode {
    // As-of-yet unlinkable reference into an array of cells
private:
    string m_name;  // Array name
public:
    AstCellArrayRef(FileLine* fl, const string& name, AstNode* selectExprp)
        : ASTGEN_SUPER(fl)
        , m_name{name} {
        addNOp1p(selectExprp);
    }
    ASTNODE_NODE_FUNCS(CellArrayRef)
    // ACCESSORS
    virtual string name() const override { return m_name; }  // * = Array name
    AstNode* selp() const { return op1p(); }  // op1 = Select expression
};

class AstUnlinkedRef final : public AstNode {
    // As-of-yet unlinkable Ref
private:
    string m_name;  // Var name
public:
    AstUnlinkedRef(FileLine* fl, AstNode* refp, const string& name, AstNode* crp)
        : ASTGEN_SUPER(fl)
        , m_name{name} {
        addNOp1p(refp);
        addNOp2p(crp);
    }
    ASTNODE_NODE_FUNCS(UnlinkedRef)
    // ACCESSORS
    virtual string name() const override { return m_name; }  // * = Var name
    AstNode* refp() const { return op1p(); }  // op1 = VarXRef or AstNodeFTaskRef
    AstNode* cellrefp() const { return op2p(); }  // op2 = CellArrayRef or CellRef
};

class AstBind final : public AstNode {
    // Parents: MODULE
    // Children: CELL
private:
    string m_name;  // Binding to name
public:
    AstBind(FileLine* fl, const string& name, AstNode* cellsp)
        : ASTGEN_SUPER(fl)
        , m_name{name} {
        UASSERT_OBJ(VN_IS(cellsp, Cell), cellsp, "Only cells allowed to be bound");
        addNOp1p(cellsp);
    }
    ASTNODE_NODE_FUNCS(Bind)
    // ACCESSORS
    virtual string name() const override { return m_name; }  // * = Bind Target name
    virtual void name(const string& name) override { m_name = name; }
    AstNode* cellsp() const { return op1p(); }  // op1 = cells
};

class AstPort final : public AstNode {
    // A port (in/out/inout) on a module
private:
    int m_pinNum;  // Pin number
    string m_name;  // Name of pin
public:
    AstPort(FileLine* fl, int pinnum, const string& name)
        : ASTGEN_SUPER(fl)
        , m_pinNum{pinnum}
        , m_name{name} {}
    ASTNODE_NODE_FUNCS(Port)
    virtual string name() const override { return m_name; }  // * = Port name
    int pinNum() const { return m_pinNum; }  // * = Pin number, for order based instantiation
    AstNode* exprp() const { return op1p(); }  // op1 = Expression connected to port
};

//######################################################################

class AstParseRef final : public AstNode {
    // A reference to a variable, function or task
    // We don't know which at parse time due to bison constraints
    // The link stages will replace this with AstVarRef, or AstTaskRef, etc.
    // Parents: math|stmt
    // Children: TEXT|DOT|SEL*|TASK|FUNC (or expression under sel)
private:
    VParseRefExp m_expect;  // Type we think it should resolve to
    string m_name;

public:
    AstParseRef(FileLine* fl, VParseRefExp expect, const string& name, AstNode* lhsp = nullptr,
                AstNodeFTaskRef* ftaskrefp = nullptr)
        : ASTGEN_SUPER(fl)
        , m_expect{expect}
        , m_name{name} {
        setNOp1p(lhsp);
        setNOp2p(ftaskrefp);
    }
    ASTNODE_NODE_FUNCS(ParseRef)
    virtual void dump(std::ostream& str) const override;
    virtual string name() const override { return m_name; }  // * = Var name
    virtual V3Hash sameHash() const override { return V3Hash(V3Hash(m_expect), V3Hash(m_name)); }
    virtual bool same(const AstNode* samep) const override {
        const AstParseRef* asamep = static_cast<const AstParseRef*>(samep);
        return (expect() == asamep->expect() && m_name == asamep->m_name);
    }
    virtual void name(const string& name) override { m_name = name; }
    VParseRefExp expect() const { return m_expect; }
    void expect(VParseRefExp exp) { m_expect = exp; }
    // op1 = Components
    AstNode* lhsp() const { return op1p(); }  // op1 = List of statements
    AstNode* ftaskrefp() const { return op2p(); }  // op2 = Function/task reference
    void ftaskrefp(AstNodeFTaskRef* nodep) { setNOp2p(nodep); }  // op2 = Function/task reference
};

class AstClassOrPackageRef final : public AstNode {
private:
    string m_name;
    AstNode* m_classOrPackagep;  // Package hierarchy
public:
    AstClassOrPackageRef(FileLine* fl, const string& name, AstNode* classOrPackagep,
                         AstNode* paramsp)
        : ASTGEN_SUPER(fl)
        , m_name{name}
        , m_classOrPackagep{classOrPackagep} {
        addNOp4p(paramsp);
    }
    ASTNODE_NODE_FUNCS(ClassOrPackageRef)
    // METHODS
    virtual const char* broken() const override {
        BROKEN_RTN(m_classOrPackagep && !m_classOrPackagep->brokeExists());
        return nullptr;
    }
    virtual void cloneRelink() override {
        if (m_classOrPackagep && m_classOrPackagep->clonep()) {
            m_classOrPackagep = m_classOrPackagep->clonep();
        }
    }
    virtual bool same(const AstNode* samep) const override {
        return (m_classOrPackagep
                == static_cast<const AstClassOrPackageRef*>(samep)->m_classOrPackagep);
    }
    virtual V3Hash sameHash() const override { return V3Hash(m_classOrPackagep); }
    virtual void dump(std::ostream& str = std::cout) const override;
    virtual string name() const override { return m_name; }  // * = Var name
    AstNodeModule* classOrPackagep() const { return VN_CAST(m_classOrPackagep, NodeModule); }
    AstPackage* packagep() const { return VN_CAST(classOrPackagep(), Package); }
    void classOrPackagep(AstNode* nodep) { m_classOrPackagep = nodep; }
    AstPin* paramsp() const { return VN_CAST(op4p(), Pin); }
};

class AstDot final : public AstNode {
    // A dot separating paths in an AstVarXRef, AstFuncRef or AstTaskRef
    // These are eliminated in the link stage
    bool m_colon;  // Is a "::" instead of a "." (lhs must be package/class)
public:
    AstDot(FileLine* fl, bool colon, AstNode* lhsp, AstNode* rhsp)
        : ASTGEN_SUPER(fl)
        , m_colon{colon} {
        setOp1p(lhsp);
        setOp2p(rhsp);
    }
    ASTNODE_NODE_FUNCS(Dot)
    // For parser, make only if non-null package
    static AstNode* newIfPkg(FileLine* fl, AstNode* packageOrClassp, AstNode* rhsp) {
        if (!packageOrClassp) return rhsp;
        return new AstDot(fl, true, packageOrClassp, rhsp);
    }
    virtual void dump(std::ostream& str) const override;
    AstNode* lhsp() const { return op1p(); }
    AstNode* rhsp() const { return op2p(); }
    bool colon() const { return m_colon; }
};

class AstUnbounded final : public AstNodeMath {
    // A $ in the parser, used for unbounded and queues
    // Due to where is used, treated as Signed32
public:
    explicit AstUnbounded(FileLine* fl)
        : ASTGEN_SUPER(fl) {
        dtypeSetSigned32();
    }
    ASTNODE_NODE_FUNCS(Unbounded)
    virtual string emitVerilog() override { return "$"; }
    virtual string emitC() override { V3ERROR_NA_RETURN(""); }
    virtual bool cleanOut() const override { return true; }
};

//######################################################################

class AstTask final : public AstNodeFTask {
    // A task inside a module
public:
    AstTask(FileLine* fl, const string& name, AstNode* stmtp)
        : ASTGEN_SUPER(fl, name, stmtp) {}
    ASTNODE_NODE_FUNCS(Task)
};

class AstFunc final : public AstNodeFTask {
    // A function inside a module
public:
    AstFunc(FileLine* fl, const string& name, AstNode* stmtp, AstNode* fvarsp)
        : ASTGEN_SUPER(fl, name, stmtp) {
        addNOp1p(fvarsp);
    }
    ASTNODE_NODE_FUNCS(Func)
    virtual bool hasDType() const override { return true; }
};

class AstTaskRef final : public AstNodeFTaskRef {
    // A reference to a task
public:
    AstTaskRef(FileLine* fl, AstParseRef* namep, AstNode* pinsp)
        : ASTGEN_SUPER(fl, true, namep, pinsp) {
        statement(true);
    }
    AstTaskRef(FileLine* fl, const string& name, AstNode* pinsp)
        : ASTGEN_SUPER(fl, true, name, pinsp) {}
    ASTNODE_NODE_FUNCS(TaskRef)
};

class AstFuncRef final : public AstNodeFTaskRef {
    // A reference to a function
public:
    AstFuncRef(FileLine* fl, AstParseRef* namep, AstNode* pinsp)
        : ASTGEN_SUPER(fl, false, namep, pinsp) {}
    AstFuncRef(FileLine* fl, const string& name, AstNode* pinsp)
        : ASTGEN_SUPER(fl, false, name, pinsp) {}
    ASTNODE_NODE_FUNCS(FuncRef)
    virtual bool hasDType() const override { return true; }
};

class AstDpiExport final : public AstNode {
    // We could put an AstNodeFTaskRef instead of the verilog function name,
    // however we're not *calling* it, so that seems somehow wrong.
    // (Probably AstNodeFTaskRef should be renamed AstNodeFTaskCall and have-a AstNodeFTaskRef)
private:
    string m_name;  // Name of function
    string m_cname;  // Name of function on c side
public:
    AstDpiExport(FileLine* fl, const string& vname, const string& cname)
        : ASTGEN_SUPER(fl)
        , m_name{vname}
        , m_cname{cname} {}
    ASTNODE_NODE_FUNCS(DpiExport)
    virtual string name() const override { return m_name; }
    virtual void name(const string& name) override { m_name = name; }
    string cname() const { return m_cname; }
    void cname(const string& cname) { m_cname = cname; }
};

class AstWithParse final : public AstNodeStmt {
    // In early parse, FUNC(index) WITH equation-using-index
    // Replaced with AstWith
    // Parents: math|stmt
    // Children: funcref, math
public:
    AstWithParse(FileLine* fl, bool stmt, AstNode* funcrefp, AstNode* exprp)
        : ASTGEN_SUPER(fl) {
        statement(stmt);
        setOp1p(funcrefp);
        addNOp2p(exprp);
    }
    ASTNODE_NODE_FUNCS(WithParse)
    virtual V3Hash sameHash() const override { return V3Hash(); }
    virtual bool same(const AstNode* samep) const override { return true; }
    //
    AstNode* funcrefp() const { return op1p(); }
    AstNode* exprp() const { return op2p(); }
};

class AstLambdaArgRef final : public AstNodeMath {
    // Lambda argument usage
    // These are not AstVarRefs because we need to be able to delete/clone lambdas during
    // optimizations and AstVar's are painful to remove.
private:
    string m_name;  // Name of variable

public:
    AstLambdaArgRef(FileLine* fl, const string& name)
        : ASTGEN_SUPER(fl)
        , m_name{name} {}
    ASTNODE_NODE_FUNCS(LambdaArgRef)
    virtual V3Hash sameHash() const override { return V3Hash(); }
    virtual bool same(const AstNode* samep) const override { return true; }
    virtual string emitVerilog() override { return name(); }
    virtual string emitC() override { V3ERROR_NA_RETURN(""); }
    virtual bool cleanOut() const override { return true; }
    virtual bool hasDType() const override { return true; }
    virtual int instrCount() const override { return widthInstrs(); }
    virtual string name() const override { return m_name; }  // * = Var name
    virtual void name(const string& name) override { m_name = name; }
};

class AstWith final : public AstNodeStmt {
    // Used as argument to method, then to AstCMethodHard
    // dtypep() contains the with lambda's return dtype
    // Parents: funcref (similar to AstArg)
    // Children: VAR that declares the index variable
    // Children: math (equation establishing the with)
public:
    AstWith(FileLine* fl, AstLambdaArgRef* argrefp, AstNode* exprp)
        : ASTGEN_SUPER(fl) {
        addOp1p(argrefp);
        addNOp2p(exprp);
    }
    ASTNODE_NODE_FUNCS(With)
    virtual V3Hash sameHash() const override { return V3Hash(); }
    virtual bool same(const AstNode* samep) const override { return true; }
    virtual bool hasDType() const override { return true; }
    virtual const char* broken() const override {
        BROKEN_RTN(!argrefp());  // varp needed to know lambda's arg dtype
        return nullptr;
    }
    //
    AstLambdaArgRef* argrefp() const { return VN_CAST(op1p(), LambdaArgRef); }
    AstNode* exprp() const { return op2p(); }
};

//######################################################################

class AstSenItem final : public AstNode {
    // Parents:  SENTREE
    // Children: (optional) VARREF
private:
    VEdgeType m_edgeType;  // Edge type
public:
    class Combo {};  // for creator type-overload selection
    class Illegal {};  // for creator type-overload selection
    class Initial {};  // for creator type-overload selection
    class Settle {};  // for creator type-overload selection
    class Never {};  // for creator type-overload selection
    AstSenItem(FileLine* fl, VEdgeType edgeType, AstNode* varrefp)
        : ASTGEN_SUPER(fl)
        , m_edgeType{edgeType} {
        setOp1p(varrefp);
    }
    AstSenItem(FileLine* fl, Combo)
        : ASTGEN_SUPER(fl)
        , m_edgeType{VEdgeType::ET_COMBO} {}
    AstSenItem(FileLine* fl, Illegal)
        : ASTGEN_SUPER(fl)
        , m_edgeType{VEdgeType::ET_ILLEGAL} {}
    AstSenItem(FileLine* fl, Initial)
        : ASTGEN_SUPER(fl)
        , m_edgeType{VEdgeType::ET_INITIAL} {}
    AstSenItem(FileLine* fl, Settle)
        : ASTGEN_SUPER(fl)
        , m_edgeType{VEdgeType::ET_SETTLE} {}
    AstSenItem(FileLine* fl, Never)
        : ASTGEN_SUPER(fl)
        , m_edgeType{VEdgeType::ET_NEVER} {}
    ASTNODE_NODE_FUNCS(SenItem)
    virtual void dump(std::ostream& str) const override;
    virtual V3Hash sameHash() const override { return V3Hash(edgeType()); }
    virtual bool same(const AstNode* samep) const override {
        return edgeType() == static_cast<const AstSenItem*>(samep)->edgeType();
    }
    VEdgeType edgeType() const { return m_edgeType; }  // * = Posedge/negedge
    void edgeType(VEdgeType type) {
        m_edgeType = type;
        editCountInc();
    }  // * = Posedge/negedge
    AstNode* sensp() const { return op1p(); }  // op1 = Signal sensitized
    AstNodeVarRef* varrefp() const {
        return VN_CAST(op1p(), NodeVarRef);
    }  // op1 = Signal sensitized
    //
    bool isClocked() const { return edgeType().clockedStmt(); }
    bool isCombo() const { return edgeType() == VEdgeType::ET_COMBO; }
    bool isInitial() const { return edgeType() == VEdgeType::ET_INITIAL; }
    bool isIllegal() const { return edgeType() == VEdgeType::ET_ILLEGAL; }
    bool isSettle() const { return edgeType() == VEdgeType::ET_SETTLE; }
    bool isNever() const { return edgeType() == VEdgeType::ET_NEVER; }
    bool hasVar() const { return !(isCombo() || isInitial() || isSettle() || isNever()); }
};

class AstSenTree final : public AstNode {
    // A list of senitems
    // Parents:  MODULE | SBLOCK
    // Children: SENITEM list
private:
    bool m_multi = false;  // Created from combo logic by ORing multiple clock domains
public:
    AstSenTree(FileLine* fl, AstSenItem* sensesp)
        : ASTGEN_SUPER(fl) {
        addNOp1p(sensesp);
    }
    ASTNODE_NODE_FUNCS(SenTree)
    virtual void dump(std::ostream& str) const override;
    virtual bool maybePointedTo() const override { return true; }
    virtual V3Hash sameHash() const override { return V3Hash(); }
    bool isMulti() const { return m_multi; }
    // op1 = Sensitivity list
    AstSenItem* sensesp() const { return VN_CAST(op1p(), SenItem); }
    void addSensesp(AstSenItem* nodep) { addOp1p(nodep); }
    void multi(bool flag) { m_multi = true; }
    // METHODS
    bool hasClocked() const;  // Includes a clocked statement
    bool hasSettle() const;  // Includes a SETTLE SenItem
    bool hasInitial() const;  // Includes a INITIAL SenItem
    bool hasCombo() const;  // Includes a COMBO SenItem
};

class AstFinal final : public AstNodeProcedure {
public:
    AstFinal(FileLine* fl, AstNode* bodysp)
        : ASTGEN_SUPER(fl, bodysp) {}
    ASTNODE_NODE_FUNCS(Final)
};

class AstInitial final : public AstNodeProcedure {
public:
    AstInitial(FileLine* fl, AstNode* bodysp)
        : ASTGEN_SUPER(fl, bodysp) {}
    ASTNODE_NODE_FUNCS(Initial)
};

class AstAlways final : public AstNodeProcedure {
    VAlwaysKwd m_keyword;

public:
    AstAlways(FileLine* fl, VAlwaysKwd keyword, AstSenTree* sensesp, AstNode* bodysp)
        : ASTGEN_SUPER(fl, bodysp)
        , m_keyword{keyword} {
        addNOp1p(sensesp);
    }
    ASTNODE_NODE_FUNCS(Always)
    //
    virtual void dump(std::ostream& str) const override;
    AstSenTree* sensesp() const { return VN_CAST(op1p(), SenTree); }  // op1 = Sensitivity list
    void sensesp(AstSenTree* nodep) { setOp1p(nodep); }
    VAlwaysKwd keyword() const { return m_keyword; }
};

class AstAlwaysPublic final : public AstNodeStmt {
    // "Fake" sensitivity created by /*verilator public_flat_rw @(edgelist)*/
    // Body statements are just AstVarRefs to the public signals
public:
    AstAlwaysPublic(FileLine* fl, AstSenTree* sensesp, AstNode* bodysp)
        : ASTGEN_SUPER(fl) {
        addNOp1p(sensesp);
        addNOp2p(bodysp);
    }
    ASTNODE_NODE_FUNCS(AlwaysPublic)
    virtual V3Hash sameHash() const override { return V3Hash(); }
    virtual bool same(const AstNode* samep) const override { return true; }
    //
    AstSenTree* sensesp() const { return VN_CAST(op1p(), SenTree); }  // op1 = Sensitivity list
    AstNode* bodysp() const { return op2p(); }  // op2 = Statements to evaluate
    void addStmtp(AstNode* nodep) { addOp2p(nodep); }
    // Special accessors
    bool isJustOneBodyStmt() const { return bodysp() && !bodysp()->nextp(); }
};

class AstAlwaysPost final : public AstNode {
    // Like always but post assignments for memory assignment IFs
public:
    AstAlwaysPost(FileLine* fl, AstSenTree* sensesp, AstNode* bodysp)
        : ASTGEN_SUPER(fl) {
        addNOp1p(sensesp);
        addNOp2p(bodysp);
    }
    ASTNODE_NODE_FUNCS(AlwaysPost)
    //
    AstNode* bodysp() const { return op2p(); }  // op2 = Statements to evaluate
    void addBodysp(AstNode* newp) { addOp2p(newp); }
};

class AstAssign final : public AstNodeAssign {
public:
    AstAssign(FileLine* fl, AstNode* lhsp, AstNode* rhsp)
        : ASTGEN_SUPER(fl, lhsp, rhsp) {
        dtypeFrom(lhsp);
    }
    ASTNODE_NODE_FUNCS(Assign)
    virtual AstNode* cloneType(AstNode* lhsp, AstNode* rhsp) override {
        return new AstAssign(this->fileline(), lhsp, rhsp);
    }
    virtual bool brokeLhsMustBeLvalue() const override { return true; }
};

class AstAssignAlias final : public AstNodeAssign {
    // Like AstAssignW, but a true bidirect interconnection alias
    // If both sides are wires, there's no LHS vs RHS,
public:
    AstAssignAlias(FileLine* fl, AstVarRef* lhsp, AstVarRef* rhsp)
        : ASTGEN_SUPER(fl, lhsp, rhsp) {}
    ASTNODE_NODE_FUNCS(AssignAlias)
    virtual AstNode* cloneType(AstNode* lhsp, AstNode* rhsp) override {
        V3ERROR_NA_RETURN(nullptr);
    }
    virtual bool brokeLhsMustBeLvalue() const override { return false; }
};

class AstAssignDly final : public AstNodeAssign {
public:
    AstAssignDly(FileLine* fl, AstNode* lhsp, AstNode* rhsp)
        : ASTGEN_SUPER(fl, lhsp, rhsp) {}
    ASTNODE_NODE_FUNCS(AssignDly)
    virtual AstNode* cloneType(AstNode* lhsp, AstNode* rhsp) override {
        return new AstAssignDly(this->fileline(), lhsp, rhsp);
    }
    virtual bool isGateOptimizable() const override { return false; }
    virtual string verilogKwd() const override { return "<="; }
    virtual bool brokeLhsMustBeLvalue() const override { return true; }
};

class AstAssignW final : public AstNodeAssign {
    // Like assign, but wire/assign's in verilog, the only setting of the specified variable
public:
    AstAssignW(FileLine* fl, AstNode* lhsp, AstNode* rhsp)
        : ASTGEN_SUPER(fl, lhsp, rhsp) {}
    ASTNODE_NODE_FUNCS(AssignW)
    virtual AstNode* cloneType(AstNode* lhsp, AstNode* rhsp) override {
        return new AstAssignW(this->fileline(), lhsp, rhsp);
    }
    virtual bool brokeLhsMustBeLvalue() const override { return true; }
    AstAlways* convertToAlways() {
        AstNode* lhs1p = lhsp()->unlinkFrBack();
        AstNode* rhs1p = rhsp()->unlinkFrBack();
        AstAlways* newp = new AstAlways(fileline(), VAlwaysKwd::ALWAYS, nullptr,
                                        new AstAssign(fileline(), lhs1p, rhs1p));
        replaceWith(newp);  // User expected to then deleteTree();
        return newp;
    }
};

class AstAssignVarScope final : public AstNodeAssign {
    // Assign two VarScopes to each other
public:
    AstAssignVarScope(FileLine* fl, AstNode* lhsp, AstNode* rhsp)
        : ASTGEN_SUPER(fl, lhsp, rhsp) {
        dtypeFrom(rhsp);
    }
    ASTNODE_NODE_FUNCS(AssignVarScope)
    virtual AstNode* cloneType(AstNode* lhsp, AstNode* rhsp) override {
        return new AstAssignVarScope(this->fileline(), lhsp, rhsp);
    }
    virtual bool brokeLhsMustBeLvalue() const override { return false; }
};

class AstPull final : public AstNode {
private:
    bool m_direction;

public:
    AstPull(FileLine* fl, AstNode* lhsp, bool direction)
        : ASTGEN_SUPER(fl) {
        setOp1p(lhsp);
        m_direction = direction;
    }
    ASTNODE_NODE_FUNCS(Pull)
    virtual bool same(const AstNode* samep) const override {
        return direction() == static_cast<const AstPull*>(samep)->direction();
    }
    void lhsp(AstNode* np) { setOp1p(np); }
    AstNode* lhsp() const { return op1p(); }  // op1 = Assign to
    uint32_t direction() const { return (uint32_t)m_direction; }
};

class AstAssignPre final : public AstNodeAssign {
    // Like Assign, but predelayed assignment requiring special order handling
public:
    AstAssignPre(FileLine* fl, AstNode* lhsp, AstNode* rhsp)
        : ASTGEN_SUPER(fl, lhsp, rhsp) {}
    ASTNODE_NODE_FUNCS(AssignPre)
    virtual AstNode* cloneType(AstNode* lhsp, AstNode* rhsp) override {
        return new AstAssignPre(this->fileline(), lhsp, rhsp);
    }
    virtual bool brokeLhsMustBeLvalue() const override { return true; }
};

class AstAssignPost final : public AstNodeAssign {
    // Like Assign, but predelayed assignment requiring special order handling
public:
    AstAssignPost(FileLine* fl, AstNode* lhsp, AstNode* rhsp)
        : ASTGEN_SUPER(fl, lhsp, rhsp) {}
    ASTNODE_NODE_FUNCS(AssignPost)
    virtual AstNode* cloneType(AstNode* lhsp, AstNode* rhsp) override {
        return new AstAssignPost(this->fileline(), lhsp, rhsp);
    }
    virtual bool brokeLhsMustBeLvalue() const override { return true; }
};

class AstComment final : public AstNodeStmt {
    // Some comment to put into the output stream
    // Parents:  {statement list}
    // Children: none
private:
    bool m_showAt;  // Show "at <fileline>"
    string m_name;  // Text of comment
public:
    AstComment(FileLine* fl, const string& name, bool showAt = false)
        : ASTGEN_SUPER(fl)
        , m_showAt{showAt}
        , m_name{name} {}
    ASTNODE_NODE_FUNCS(Comment)
    virtual string name() const override { return m_name; }  // * = Text
    virtual V3Hash sameHash() const override { return V3Hash(); }  // Ignore name in comments
    virtual bool same(const AstNode* samep) const override {
        return true;
    }  // Ignore name in comments
    virtual bool showAt() const { return m_showAt; }
};

class AstCond final : public AstNodeCond {
    // Conditional ?: statement
    // Parents:  MATH
    // Children: MATH
public:
    AstCond(FileLine* fl, AstNode* condp, AstNode* expr1p, AstNode* expr2p)
        : ASTGEN_SUPER(fl, condp, expr1p, expr2p) {}
    ASTNODE_NODE_FUNCS(Cond)
    virtual AstNode* cloneType(AstNode* condp, AstNode* expr1p, AstNode* expr2p) override {
        return new AstCond(this->fileline(), condp, expr1p, expr2p);
    }
};

class AstCondBound final : public AstNodeCond {
    // Conditional ?: statement, specially made for safety checking of array bounds
    // Parents:  MATH
    // Children: MATH
public:
    AstCondBound(FileLine* fl, AstNode* condp, AstNode* expr1p, AstNode* expr2p)
        : ASTGEN_SUPER(fl, condp, expr1p, expr2p) {}
    ASTNODE_NODE_FUNCS(CondBound)
    virtual AstNode* cloneType(AstNode* condp, AstNode* expr1p, AstNode* expr2p) override {
        return new AstCondBound(this->fileline(), condp, expr1p, expr2p);
    }
};

class AstCoverDecl final : public AstNodeStmt {
    // Coverage analysis point declaration
    // Parents:  {statement list}
    // Children: none
private:
    AstCoverDecl* m_dataDeclp;  // [After V3CoverageJoin] Pointer to duplicate declaration to get
                                // data from instead
    string m_page;
    string m_text;
    string m_hier;
    string m_linescov;
    int m_offset;  // Offset column numbers to uniq-ify IFs
    int m_binNum;  // Set by V3EmitCSyms to tell final V3Emit what to increment
public:
    AstCoverDecl(FileLine* fl, const string& page, const string& comment, const string& linescov,
                 int offset)
        : ASTGEN_SUPER(fl) {
        m_page = page;
        m_text = comment;
        m_linescov = linescov;
        m_offset = offset;
        m_binNum = 0;
        m_dataDeclp = nullptr;
    }
    ASTNODE_NODE_FUNCS(CoverDecl)
    virtual const char* broken() const override {
        BROKEN_RTN(m_dataDeclp && !m_dataDeclp->brokeExists());
        if (m_dataDeclp && m_dataDeclp->m_dataDeclp) {  // Avoid O(n^2) accessing
            v3fatalSrc("dataDeclp should point to real data, not be a list");
        }
        return nullptr;
    }
    virtual void cloneRelink() override {
        if (m_dataDeclp && m_dataDeclp->clonep()) m_dataDeclp = m_dataDeclp->clonep();
    }
    virtual void dump(std::ostream& str) const override;
    virtual int instrCount() const override { return 1 + 2 * instrCountLd(); }
    virtual bool maybePointedTo() const override { return true; }
    void binNum(int flag) { m_binNum = flag; }
    int binNum() const { return m_binNum; }
    int offset() const { return m_offset; }
    const string& comment() const { return m_text; }  // text to insert in code
    const string& linescov() const { return m_linescov; }
    const string& page() const { return m_page; }
    const string& hier() const { return m_hier; }
    void hier(const string& flag) { m_hier = flag; }
    void comment(const string& flag) { m_text = flag; }
    virtual V3Hash sameHash() const override { return V3Hash(); }
    virtual bool same(const AstNode* samep) const override {
        const AstCoverDecl* asamep = static_cast<const AstCoverDecl*>(samep);
        return (fileline() == asamep->fileline() && linescov() == asamep->linescov()
                && hier() == asamep->hier() && comment() == asamep->comment());
    }
    virtual bool isPredictOptimizable() const override { return false; }
    void dataDeclp(AstCoverDecl* nodep) { m_dataDeclp = nodep; }
    // dataDecl nullptr means "use this one", but often you want "this" to
    // indicate to get data from here
    AstCoverDecl* dataDeclNullp() const { return m_dataDeclp; }
    AstCoverDecl* dataDeclThisp() { return dataDeclNullp() ? dataDeclNullp() : this; }
};

class AstCoverInc final : public AstNodeStmt {
    // Coverage analysis point; increment coverage count
    // Parents:  {statement list}
    // Children: none
private:
    AstCoverDecl* m_declp;  // [After V3Coverage] Pointer to declaration
public:
    AstCoverInc(FileLine* fl, AstCoverDecl* declp)
        : ASTGEN_SUPER(fl)
        , m_declp{declp} {}
    ASTNODE_NODE_FUNCS(CoverInc)
    virtual const char* broken() const override {
        BROKEN_RTN(!declp()->brokeExists());
        return nullptr;
    }
    virtual void cloneRelink() override {
        if (m_declp->clonep()) m_declp = m_declp->clonep();
    }
    virtual void dump(std::ostream& str) const override;
    virtual int instrCount() const override { return 1 + 2 * instrCountLd(); }
    virtual V3Hash sameHash() const override { return V3Hash(declp()); }
    virtual bool same(const AstNode* samep) const override {
        return declp() == static_cast<const AstCoverInc*>(samep)->declp();
    }
    virtual bool isGateOptimizable() const override { return false; }
    virtual bool isPredictOptimizable() const override { return false; }
    virtual bool isOutputter() const override { return true; }
    // but isPure()  true
    AstCoverDecl* declp() const { return m_declp; }  // Where defined
};

class AstCoverToggle final : public AstNodeStmt {
    // Toggle analysis of given signal
    // Parents:  MODULE
    // Children: AstCoverInc, orig var, change det var
public:
    AstCoverToggle(FileLine* fl, AstCoverInc* incp, AstNode* origp, AstNode* changep)
        : ASTGEN_SUPER(fl) {
        setOp1p(incp);
        setOp2p(origp);
        setOp3p(changep);
    }
    ASTNODE_NODE_FUNCS(CoverToggle)
    virtual int instrCount() const override { return 3 + instrCountBranch() + instrCountLd(); }
    virtual V3Hash sameHash() const override { return V3Hash(); }
    virtual bool same(const AstNode* samep) const override { return true; }
    virtual bool isGateOptimizable() const override { return false; }
    virtual bool isPredictOptimizable() const override { return true; }
    virtual bool isOutputter() const override {
        return false;  // Though the AstCoverInc under this is an outputter
    }
    // but isPure()  true
    AstCoverInc* incp() const { return VN_CAST(op1p(), CoverInc); }
    void incp(AstCoverInc* nodep) { setOp1p(nodep); }
    AstNode* origp() const { return op2p(); }
    AstNode* changep() const { return op3p(); }
};

class AstDelay final : public AstNodeStmt {
    // Delay statement
public:
    AstDelay(FileLine* fl, AstNode* lhsp)
        : ASTGEN_SUPER(fl) {
        setOp1p(lhsp);
    }
    ASTNODE_NODE_FUNCS(Delay)
    virtual V3Hash sameHash() const override { return V3Hash(); }
    virtual bool same(const AstNode* samep) const override { return true; }
    //
    AstNode* lhsp() const { return op1p(); }  // op2 = Statements to evaluate
    void lhsp(AstNode* nodep) { setOp1p(nodep); }
};

class AstGenCase final : public AstNodeCase {
    // Generate Case statement
    // Parents:  {statement list}
    // exprp Children:  MATHs
    // casesp Children: CASEITEMs
public:
    AstGenCase(FileLine* fl, AstNode* exprp, AstNode* casesp)
        : ASTGEN_SUPER(fl, exprp, casesp) {}
    ASTNODE_NODE_FUNCS(GenCase)
};

class AstCase final : public AstNodeCase {
    // Case statement
    // Parents:  {statement list}
    // exprp Children:  MATHs
    // casesp Children: CASEITEMs
private:
    VCaseType m_casex;  // 0=case, 1=casex, 2=casez
    bool m_fullPragma = false;  // Synthesis full_case
    bool m_parallelPragma = false;  // Synthesis parallel_case
    bool m_uniquePragma = false;  // unique case
    bool m_unique0Pragma = false;  // unique0 case
    bool m_priorityPragma = false;  // priority case
public:
    AstCase(FileLine* fl, VCaseType casex, AstNode* exprp, AstNode* casesp)
        : ASTGEN_SUPER(fl, exprp, casesp)
        , m_casex{casex} {}
    ASTNODE_NODE_FUNCS(Case)
    virtual string verilogKwd() const override {
        return casez() ? "casez" : casex() ? "casex" : "case";
    }
    virtual bool same(const AstNode* samep) const override {
        return m_casex == static_cast<const AstCase*>(samep)->m_casex;
    }
    bool casex() const { return m_casex == VCaseType::CT_CASEX; }
    bool casez() const { return m_casex == VCaseType::CT_CASEZ; }
    bool caseInside() const { return m_casex == VCaseType::CT_CASEINSIDE; }
    bool caseSimple() const { return m_casex == VCaseType::CT_CASE; }
    void caseInsideSet() { m_casex = VCaseType::CT_CASEINSIDE; }
    bool fullPragma() const { return m_fullPragma; }
    void fullPragma(bool flag) { m_fullPragma = flag; }
    bool parallelPragma() const { return m_parallelPragma; }
    void parallelPragma(bool flag) { m_parallelPragma = flag; }
    bool uniquePragma() const { return m_uniquePragma; }
    void uniquePragma(bool flag) { m_uniquePragma = flag; }
    bool unique0Pragma() const { return m_unique0Pragma; }
    void unique0Pragma(bool flag) { m_unique0Pragma = flag; }
    bool priorityPragma() const { return m_priorityPragma; }
    void priorityPragma(bool flag) { m_priorityPragma = flag; }
};

class AstCaseItem final : public AstNode {
    // Single item of a case statement
    // Parents:  CASE
    // condsp Children: MATH  (Null condition used for default block)
    // bodysp Children: Statements
private:
    bool m_ignoreOverlap = false;  // Default created by assertions; ignore overlaps
public:
    AstCaseItem(FileLine* fl, AstNode* condsp, AstNode* bodysp)
        : ASTGEN_SUPER(fl) {
        addNOp1p(condsp);
        addNOp2p(bodysp);
    }
    ASTNODE_NODE_FUNCS(CaseItem)
    virtual int instrCount() const override { return widthInstrs() + instrCountBranch(); }
    AstNode* condsp() const { return op1p(); }  // op1 = list of possible matching expressions
    AstNode* bodysp() const { return op2p(); }  // op2 = what to do
    void condsp(AstNode* nodep) { setOp1p(nodep); }
    void addBodysp(AstNode* newp) { addOp2p(newp); }
    bool isDefault() const { return condsp() == nullptr; }
    bool ignoreOverlap() const { return m_ignoreOverlap; }
    void ignoreOverlap(bool flag) { m_ignoreOverlap = flag; }
};

class AstSFormatF final : public AstNode {
    // Convert format to string, generally under an AstDisplay or AstSFormat
    // Also used as "real" function for /*verilator sformat*/ functions
    string m_text;
    bool m_hidden;  // Under display, etc
    bool m_hasFormat;  // Has format code
    char m_missingArgChar;  // Format code when argument without format, 'h'/'o'/'b'
    VTimescale m_timeunit;  // Parent module time unit
public:
    class NoFormat {};
    AstSFormatF(FileLine* fl, const string& text, bool hidden, AstNode* exprsp,
                char missingArgChar = 'd')
        : ASTGEN_SUPER(fl)
        , m_text{text}
        , m_hidden{hidden}
        , m_hasFormat{true}
        , m_missingArgChar{missingArgChar} {
        dtypeSetString();
        addNOp1p(exprsp);
        addNOp2p(nullptr);
    }
    AstSFormatF(FileLine* fl, NoFormat, AstNode* exprsp, char missingArgChar = 'd',
                bool hidden = true)
        : ASTGEN_SUPER(fl)
        , m_text{""}
        , m_hidden{hidden}
        , m_hasFormat{false}
        , m_missingArgChar{missingArgChar} {
        dtypeSetString();
        addNOp1p(exprsp);
        addNOp2p(nullptr);
    }
    ASTNODE_NODE_FUNCS(SFormatF)
    virtual string name() const override { return m_text; }
    virtual int instrCount() const override { return instrCountPli(); }
    virtual V3Hash sameHash() const override { return V3Hash(text()); }
    virtual bool hasDType() const override { return true; }
    virtual bool same(const AstNode* samep) const override {
        return text() == static_cast<const AstSFormatF*>(samep)->text();
    }
    virtual string verilogKwd() const override { return "$sformatf"; }
    void addExprsp(AstNode* nodep) { addOp1p(nodep); }  // op1 = Expressions to output
    AstNode* exprsp() const { return op1p(); }  // op1 = Expressions to output
    string text() const { return m_text; }  // * = Text to display
    void text(const string& text) { m_text = text; }
    AstScopeName* scopeNamep() const { return VN_CAST(op2p(), ScopeName); }
    void scopeNamep(AstNode* nodep) { setNOp2p(nodep); }
    bool formatScopeTracking() const {  // Track scopeNamep();  Ok if false positive
        return (name().find("%m") != string::npos || name().find("%M") != string::npos);
    }
    bool hidden() const { return m_hidden; }
    void hasFormat(bool flag) { m_hasFormat = flag; }
    bool hasFormat() const { return m_hasFormat; }
    char missingArgChar() const { return m_missingArgChar; }
    void timeunit(const VTimescale& flag) { m_timeunit = flag; }
    VTimescale timeunit() const { return m_timeunit; }
};

class AstDisplay final : public AstNodeStmt {
    // Parents: stmtlist
    // Children: file which must be a varref
    // Children: SFORMATF to generate print string
private:
    AstDisplayType m_displayType;

public:
    AstDisplay(FileLine* fl, AstDisplayType dispType, const string& text, AstNode* filep,
               AstNode* exprsp, char missingArgChar = 'd')
        : ASTGEN_SUPER(fl) {
        setOp1p(new AstSFormatF(fl, text, true, exprsp, missingArgChar));
        setNOp3p(filep);
        m_displayType = dispType;
    }
    AstDisplay(FileLine* fl, AstDisplayType dispType, AstNode* filep, AstNode* exprsp,
               char missingArgChar = 'd')
        : ASTGEN_SUPER(fl) {
        setOp1p(new AstSFormatF(fl, AstSFormatF::NoFormat(), exprsp, missingArgChar));
        setNOp3p(filep);
        m_displayType = dispType;
    }
    ASTNODE_NODE_FUNCS(Display)
    virtual void dump(std::ostream& str) const override;
    virtual const char* broken() const override {
        BROKEN_RTN(!fmtp());
        return nullptr;
    }
    virtual string verilogKwd() const override {
        return (filep() ? string("$f") + string(displayType().ascii())
                        : string("$") + string(displayType().ascii()));
    }
    virtual bool isGateOptimizable() const override { return false; }
    virtual bool isPredictOptimizable() const override { return false; }
    virtual bool isPure() const override {
        return false;
    }  // SPECIAL: $display has 'visual' ordering
    virtual bool isOutputter() const override { return true; }  // SPECIAL: $display makes output
    virtual bool isUnlikely() const override { return true; }
    virtual V3Hash sameHash() const override { return V3Hash(displayType()); }
    virtual bool same(const AstNode* samep) const override {
        return displayType() == static_cast<const AstDisplay*>(samep)->displayType();
    }
    virtual int instrCount() const override { return instrCountPli(); }
    AstDisplayType displayType() const { return m_displayType; }
    void displayType(AstDisplayType type) { m_displayType = type; }
    // * = Add a newline for $display
    bool addNewline() const { return displayType().addNewline(); }
    void fmtp(AstSFormatF* nodep) { addOp1p(nodep); }  // op1 = To-String formatter
    AstSFormatF* fmtp() const { return VN_CAST(op1p(), SFormatF); }
    AstNode* filep() const { return op3p(); }
    void filep(AstNodeVarRef* nodep) { setNOp3p(nodep); }
};

class AstDumpCtl final : public AstNodeStmt {
    // $dumpon etc
    // Parents: expr
    // Child: expr based on type of control statement
    VDumpCtlType m_ctlType;  // Type of operation
public:
    AstDumpCtl(FileLine* fl, VDumpCtlType ctlType, AstNode* exprp = nullptr)
        : ASTGEN_SUPER(fl)
        , m_ctlType{ctlType} {
        setNOp1p(exprp);
    }
    ASTNODE_NODE_FUNCS(DumpCtl)
    virtual string verilogKwd() const override { return ctlType().ascii(); }
    virtual bool isGateOptimizable() const override { return false; }
    virtual bool isHeavy() const override { return true; }
    virtual bool isPredictOptimizable() const override { return false; }
    virtual bool isOutputter() const override { return true; }
    virtual bool cleanOut() const { return true; }
    virtual V3Hash sameHash() const override { return V3Hash(); }
    virtual bool same(const AstNode* samep) const override { return true; }
    VDumpCtlType ctlType() const { return m_ctlType; }
    AstNode* exprp() const { return op1p(); }  // op2 = Expressions to output
    void exprp(AstNode* nodep) { setOp1p(nodep); }
};

class AstElabDisplay final : public AstNode {
    // Parents: stmtlist
    // Children: SFORMATF to generate print string
private:
    AstDisplayType m_displayType;

public:
    AstElabDisplay(FileLine* fl, AstDisplayType dispType, AstNode* exprsp)
        : ASTGEN_SUPER(fl) {
        setOp1p(new AstSFormatF(fl, AstSFormatF::NoFormat(), exprsp));
        m_displayType = dispType;
    }
    ASTNODE_NODE_FUNCS(ElabDisplay)
    virtual const char* broken() const override {
        BROKEN_RTN(!fmtp());
        return nullptr;
    }
    virtual string verilogKwd() const override {
        return (string("$") + string(displayType().ascii()));
    }
    virtual bool isGateOptimizable() const override { return false; }
    virtual bool isPredictOptimizable() const override { return false; }
    virtual bool isPure() const override {
        return false;
    }  // SPECIAL: $display has 'visual' ordering
    virtual bool isOutputter() const override { return true; }  // SPECIAL: $display makes output
    virtual bool isUnlikely() const override { return true; }
    virtual V3Hash sameHash() const override { return V3Hash(displayType()); }
    virtual bool same(const AstNode* samep) const override {
        return displayType() == static_cast<const AstElabDisplay*>(samep)->displayType();
    }
    virtual int instrCount() const override { return instrCountPli(); }
    AstDisplayType displayType() const { return m_displayType; }
    void displayType(AstDisplayType type) { m_displayType = type; }
    void fmtp(AstSFormatF* nodep) { addOp1p(nodep); }  // op1 = To-String formatter
    AstSFormatF* fmtp() const { return VN_CAST(op1p(), SFormatF); }
};

class AstSFormat final : public AstNodeStmt {
    // Parents: statement container
    // Children: string to load
    // Children: SFORMATF to generate print string
public:
    AstSFormat(FileLine* fl, AstNode* lhsp, const string& text, AstNode* exprsp,
               char missingArgChar = 'd')
        : ASTGEN_SUPER(fl) {
        setOp1p(new AstSFormatF(fl, text, true, exprsp, missingArgChar));
        setOp3p(lhsp);
    }
    AstSFormat(FileLine* fl, AstNode* lhsp, AstNode* exprsp, char missingArgChar = 'd')
        : ASTGEN_SUPER(fl) {
        setOp1p(new AstSFormatF(fl, AstSFormatF::NoFormat(), exprsp, missingArgChar));
        setOp3p(lhsp);
    }
    ASTNODE_NODE_FUNCS(SFormat)
    virtual const char* broken() const override {
        BROKEN_RTN(!fmtp());
        return nullptr;
    }
    virtual string verilogKwd() const override { return "$sformat"; }
    virtual bool isGateOptimizable() const override { return false; }
    virtual bool isPredictOptimizable() const override { return true; }
    virtual bool isPure() const override { return true; }
    virtual bool isOutputter() const override { return false; }
    virtual bool cleanOut() const { return false; }
    virtual int instrCount() const override { return instrCountPli(); }
    virtual V3Hash sameHash() const override { return V3Hash(); }
    virtual bool same(const AstNode* samep) const override { return true; }
    void fmtp(AstSFormatF* nodep) { addOp1p(nodep); }  // op1 = To-String formatter
    AstSFormatF* fmtp() const { return VN_CAST(op1p(), SFormatF); }
    AstNode* lhsp() const { return op3p(); }
    void lhsp(AstNode* nodep) { setOp3p(nodep); }
};

class AstSysFuncAsTask final : public AstNodeStmt {
    // Call what is normally a system function (with a return) in a non-return context
    // Parents: stmtlist
    // Children: a system function
public:
    AstSysFuncAsTask(FileLine* fl, AstNode* exprsp)
        : ASTGEN_SUPER(fl) {
        addNOp1p(exprsp);
    }
    ASTNODE_NODE_FUNCS(SysFuncAsTask)
    virtual string verilogKwd() const override { return ""; }
    virtual bool isGateOptimizable() const override { return true; }
    virtual bool isPredictOptimizable() const override { return true; }
    virtual bool isPure() const override { return true; }
    virtual bool isOutputter() const override { return false; }
    virtual int instrCount() const override { return 0; }
    virtual V3Hash sameHash() const override { return V3Hash(); }
    virtual bool same(const AstNode* samep) const override { return true; }
    AstNode* lhsp() const { return op1p(); }  // op1 = Expressions to eval
    void lhsp(AstNode* nodep) { addOp1p(nodep); }  // op1 = Expressions to eval
};

class AstSysIgnore final : public AstNodeStmt {
    // Parents: stmtlist
    // Children: varrefs or exprs
public:
    AstSysIgnore(FileLine* fl, AstNode* exprsp)
        : ASTGEN_SUPER(fl) {
        addNOp1p(exprsp);
    }
    ASTNODE_NODE_FUNCS(SysIgnore)
    virtual string verilogKwd() const override { return "$ignored"; }
    virtual bool isGateOptimizable() const override { return false; }  // Though deleted before opt
    virtual bool isPredictOptimizable() const override {
        return false;
    }  // Though deleted before opt
    virtual bool isPure() const override { return false; }  // Though deleted before opt
    virtual bool isOutputter() const override { return true; }  // Though deleted before opt
    virtual int instrCount() const override { return instrCountPli(); }
    AstNode* exprsp() const { return op1p(); }  // op1 = Expressions to output
    void exprsp(AstNode* nodep) { addOp1p(nodep); }  // op1 = Expressions to output
};

class AstFClose final : public AstNodeStmt {
    // Parents: stmtlist
    // Children: file which must be a varref
public:
    AstFClose(FileLine* fl, AstNode* filep)
        : ASTGEN_SUPER(fl) {
        setNOp2p(filep);
    }
    ASTNODE_NODE_FUNCS(FClose)
    virtual string verilogKwd() const override { return "$fclose"; }
    virtual bool isGateOptimizable() const override { return false; }
    virtual bool isPredictOptimizable() const override { return false; }
    virtual bool isPure() const override { return false; }
    virtual bool isOutputter() const override { return true; }
    virtual bool isUnlikely() const override { return true; }
    virtual V3Hash sameHash() const override { return V3Hash(); }
    virtual bool same(const AstNode* samep) const override { return true; }
    AstNode* filep() const { return op2p(); }
    void filep(AstNodeVarRef* nodep) { setNOp2p(nodep); }
};

class AstFOpen final : public AstNodeStmt {
    // Although a system function in IEEE, here a statement which sets the file pointer (MCD)
public:
    AstFOpen(FileLine* fl, AstNode* filep, AstNode* filenamep, AstNode* modep)
        : ASTGEN_SUPER(fl) {
        setOp1p(filep);
        setOp2p(filenamep);
        setOp3p(modep);
    }
    ASTNODE_NODE_FUNCS(FOpen)
    virtual string verilogKwd() const override { return "$fopen"; }
    virtual bool isGateOptimizable() const override { return false; }
    virtual bool isHeavy() const override { return true; }
    virtual bool isPredictOptimizable() const override { return false; }
    virtual bool isPure() const override { return false; }
    virtual bool isOutputter() const override { return true; }
    virtual bool isUnlikely() const override { return true; }
    virtual V3Hash sameHash() const override { return V3Hash(); }
    virtual bool same(const AstNode* samep) const override { return true; }
    AstNode* filep() const { return op1p(); }
    AstNode* filenamep() const { return op2p(); }
    AstNode* modep() const { return op3p(); }
};

class AstFOpenMcd final : public AstNodeStmt {
    // Although a system function in IEEE, here a statement which sets the file pointer (MCD)
public:
    AstFOpenMcd(FileLine* fl, AstNode* filep, AstNode* filenamep)
        : ASTGEN_SUPER(fl) {
        setOp1p(filep);
        setOp2p(filenamep);
    }
    ASTNODE_NODE_FUNCS(FOpenMcd)
    virtual string verilogKwd() const override { return "$fopen"; }
    virtual bool isGateOptimizable() const override { return false; }
    virtual bool isHeavy() const override { return true; }
    virtual bool isPredictOptimizable() const override { return false; }
    virtual bool isPure() const override { return false; }
    virtual bool isOutputter() const override { return true; }
    virtual bool isUnlikely() const override { return true; }
    virtual V3Hash sameHash() const override { return V3Hash(); }
    virtual bool same(const AstNode* samep) const override { return true; }
    AstNode* filep() const { return op1p(); }
    AstNode* filenamep() const { return op2p(); }
};

class AstFFlush final : public AstNodeStmt {
    // Parents: stmtlist
    // Children: file which must be a varref
public:
    AstFFlush(FileLine* fl, AstNode* filep)
        : ASTGEN_SUPER(fl) {
        setNOp2p(filep);
    }
    ASTNODE_NODE_FUNCS(FFlush)
    virtual string verilogKwd() const override { return "$fflush"; }
    virtual bool isGateOptimizable() const override { return false; }
    virtual bool isPredictOptimizable() const override { return false; }
    virtual bool isPure() const override { return false; }
    virtual bool isOutputter() const override { return true; }
    virtual bool isUnlikely() const override { return true; }
    virtual V3Hash sameHash() const override { return V3Hash(); }
    virtual bool same(const AstNode* samep) const override { return true; }
    AstNode* filep() const { return op2p(); }
    void filep(AstNodeVarRef* nodep) { setNOp2p(nodep); }
};

class AstFRead final : public AstNodeMath {
    // Parents: expr
    // Children: varrefs to load
    // Children: file which must be a varref
    // Children: low index
    // Children: count
public:
    AstFRead(FileLine* fl, AstNode* memp, AstNode* filep, AstNode* startp, AstNode* countp)
        : ASTGEN_SUPER(fl) {
        setOp1p(memp);
        setOp2p(filep);
        setNOp3p(startp);
        setNOp4p(countp);
    }
    ASTNODE_NODE_FUNCS(FRead)
    virtual string verilogKwd() const override { return "$fread"; }
    virtual string emitVerilog() override { V3ERROR_NA_RETURN(""); }
    virtual string emitC() override { V3ERROR_NA_RETURN(""); }
    virtual bool isGateOptimizable() const override { return false; }
    virtual bool isPredictOptimizable() const override { return false; }
    virtual bool isPure() const override { return false; }  // SPECIAL: has 'visual' ordering
    virtual bool isOutputter() const override { return true; }  // SPECIAL: makes output
    virtual bool cleanOut() const override { return false; }
    virtual V3Hash sameHash() const override { return V3Hash(); }
    virtual bool same(const AstNode* samep) const override { return true; }
    AstNode* memp() const { return op1p(); }
    void memp(AstNode* nodep) { setOp1p(nodep); }
    AstNode* filep() const { return op2p(); }
    void filep(AstNode* nodep) { setOp2p(nodep); }
    AstNode* startp() const { return op3p(); }
    void startp(AstNode* nodep) { setNOp3p(nodep); }
    AstNode* countp() const { return op4p(); }
    void countp(AstNode* nodep) { setNOp4p(nodep); }
};

class AstFRewind final : public AstNodeMath {
    // Parents: stmtlist
    // Children: file which must be a varref
public:
    AstFRewind(FileLine* fl, AstNode* filep)
        : ASTGEN_SUPER(fl) {
        setNOp2p(filep);
    }
    ASTNODE_NODE_FUNCS(FRewind)
    virtual string verilogKwd() const override { return "$frewind"; }
    virtual string emitVerilog() override { V3ERROR_NA_RETURN(""); }
    virtual string emitC() override { V3ERROR_NA_RETURN(""); }
    virtual bool isGateOptimizable() const override { return false; }
    virtual bool isPredictOptimizable() const override { return false; }
    virtual bool isPure() const override { return false; }
    virtual bool isOutputter() const override { return true; }
    virtual bool isUnlikely() const override { return true; }
    virtual bool cleanOut() const override { return false; }
    virtual V3Hash sameHash() const override { return V3Hash(); }
    virtual bool same(const AstNode* samep) const override { return true; }
    AstNode* filep() const { return op2p(); }
    void filep(AstNodeVarRef* nodep) { setNOp2p(nodep); }
};

class AstFTell final : public AstNodeMath {
    // Parents: stmtlist
    // Children: file which must be a varref
public:
    AstFTell(FileLine* fl, AstNode* filep)
        : ASTGEN_SUPER(fl) {
        setNOp2p(filep);
    }
    ASTNODE_NODE_FUNCS(FTell)
    virtual string verilogKwd() const override { return "$ftell"; }
    virtual string emitVerilog() override { V3ERROR_NA_RETURN(""); }
    virtual string emitC() override { V3ERROR_NA_RETURN(""); }
    virtual bool isGateOptimizable() const override { return false; }
    virtual bool isPredictOptimizable() const override { return false; }
    virtual bool isPure() const override { return false; }
    virtual bool isOutputter() const override { return true; }
    virtual bool isUnlikely() const override { return true; }
    virtual bool cleanOut() const override { return false; }
    virtual V3Hash sameHash() const override { return V3Hash(); }
    virtual bool same(const AstNode* samep) const override { return true; }
    AstNode* filep() const { return op2p(); }
    void filep(AstNodeVarRef* nodep) { setNOp2p(nodep); }
};

class AstFSeek final : public AstNodeMath {
    // Parents: expr
    // Children: file which must be a varref
    // Children: offset
    // Children: operation
public:
    AstFSeek(FileLine* fl, AstNode* filep, AstNode* offset, AstNode* operation)
        : ASTGEN_SUPER(fl) {
        setOp2p(filep);
        setNOp3p(offset);
        setNOp4p(operation);
    }
    ASTNODE_NODE_FUNCS(FSeek)
    virtual string verilogKwd() const override { return "$fseek"; }
    virtual string emitVerilog() override { V3ERROR_NA_RETURN(""); }
    virtual string emitC() override { V3ERROR_NA_RETURN(""); }
    virtual bool isGateOptimizable() const override { return false; }
    virtual bool isPredictOptimizable() const override { return false; }
    virtual bool isPure() const override { return false; }  // SPECIAL: has 'visual' ordering
    virtual bool isOutputter() const override { return true; }  // SPECIAL: makes output
    virtual bool cleanOut() const override { return false; }
    virtual V3Hash sameHash() const override { return V3Hash(); }
    virtual bool same(const AstNode* samep) const override { return true; }
    AstNode* filep() const { return op2p(); }
    void filep(AstNode* nodep) { setOp2p(nodep); }
    AstNode* offset() const { return op3p(); }
    void offset(AstNode* nodep) { setNOp3p(nodep); }
    AstNode* operation() const { return op4p(); }
    void operation(AstNode* nodep) { setNOp4p(nodep); }
};

class AstFScanF final : public AstNodeMath {
    // Parents: expr
    // Children: file which must be a varref
    // Children: varrefs to load
private:
    string m_text;

public:
    AstFScanF(FileLine* fl, const string& text, AstNode* filep, AstNode* exprsp)
        : ASTGEN_SUPER(fl)
        , m_text{text} {
        addNOp1p(exprsp);
        setNOp2p(filep);
    }
    ASTNODE_NODE_FUNCS(FScanF)
    virtual string name() const override { return m_text; }
    virtual string verilogKwd() const override { return "$fscanf"; }
    virtual string emitVerilog() override { V3ERROR_NA_RETURN(""); }
    virtual string emitC() override { V3ERROR_NA_RETURN(""); }
    virtual bool isGateOptimizable() const override { return false; }
    virtual bool isPredictOptimizable() const override { return false; }
    virtual bool isPure() const override { return false; }  // SPECIAL: has 'visual' ordering
    virtual bool isOutputter() const override { return true; }  // SPECIAL: makes output
    virtual bool cleanOut() const override { return false; }
    virtual V3Hash sameHash() const override { return V3Hash(text()); }
    virtual bool same(const AstNode* samep) const override {
        return text() == static_cast<const AstFScanF*>(samep)->text();
    }
    AstNode* exprsp() const { return op1p(); }  // op1 = Expressions to output
    void exprsp(AstNode* nodep) { addOp1p(nodep); }  // op1 = Expressions to output
    string text() const { return m_text; }  // * = Text to display
    void text(const string& text) { m_text = text; }
    AstNode* filep() const { return op2p(); }
    void filep(AstNodeVarRef* nodep) { setNOp2p(nodep); }
};

class AstSScanF final : public AstNodeMath {
    // Parents: expr
    // Children: file which must be a varref
    // Children: varrefs to load
private:
    string m_text;

public:
    AstSScanF(FileLine* fl, const string& text, AstNode* fromp, AstNode* exprsp)
        : ASTGEN_SUPER(fl)
        , m_text{text} {
        addNOp1p(exprsp);
        setOp2p(fromp);
    }
    ASTNODE_NODE_FUNCS(SScanF)
    virtual string name() const override { return m_text; }
    virtual string verilogKwd() const override { return "$sscanf"; }
    virtual string emitVerilog() override { V3ERROR_NA_RETURN(""); }
    virtual string emitC() override { V3ERROR_NA_RETURN(""); }
    virtual bool isGateOptimizable() const override { return false; }
    virtual bool isPredictOptimizable() const override { return false; }
    virtual bool isPure() const override { return false; }  // SPECIAL: has 'visual' ordering
    virtual bool isOutputter() const override { return true; }  // SPECIAL: makes output
    virtual bool cleanOut() const override { return false; }
    virtual V3Hash sameHash() const override { return V3Hash(text()); }
    virtual bool same(const AstNode* samep) const override {
        return text() == static_cast<const AstSScanF*>(samep)->text();
    }
    AstNode* exprsp() const { return op1p(); }  // op1 = Expressions to output
    void exprsp(AstNode* nodep) { addOp1p(nodep); }  // op1 = Expressions to output
    string text() const { return m_text; }  // * = Text to display
    void text(const string& text) { m_text = text; }
    AstNode* fromp() const { return op2p(); }
    void fromp(AstNode* nodep) { setOp2p(nodep); }
};

class AstNodeReadWriteMem VL_NOT_FINAL : public AstNodeStmt {
private:
    bool m_isHex;  // readmemh, not readmemb
public:
    AstNodeReadWriteMem(AstType t, FileLine* fl, bool hex, AstNode* filenamep, AstNode* memp,
                        AstNode* lsbp, AstNode* msbp)
        : AstNodeStmt(t, fl)
        , m_isHex(hex) {
        setOp1p(filenamep);
        setOp2p(memp);
        setNOp3p(lsbp);
        setNOp4p(msbp);
    }
    virtual bool isGateOptimizable() const override { return false; }
    virtual bool isHeavy() const override { return true; }
    virtual bool isPredictOptimizable() const override { return false; }
    virtual bool isPure() const override { return false; }
    virtual bool isOutputter() const override { return true; }
    virtual bool isUnlikely() const override { return true; }
    virtual V3Hash sameHash() const override { return V3Hash(); }
    virtual bool same(const AstNode* samep) const override {
        return isHex() == static_cast<const AstNodeReadWriteMem*>(samep)->isHex();
    }
    bool isHex() const { return m_isHex; }
    AstNode* filenamep() const { return op1p(); }
    AstNode* memp() const { return op2p(); }
    AstNode* lsbp() const { return op3p(); }
    AstNode* msbp() const { return op4p(); }
    virtual const char* cFuncPrefixp() const = 0;
};

class AstReadMem final : public AstNodeReadWriteMem {
public:
    AstReadMem(FileLine* fl, bool hex, AstNode* filenamep, AstNode* memp, AstNode* lsbp,
               AstNode* msbp)
        : ASTGEN_SUPER(fl, hex, filenamep, memp, lsbp, msbp) {}
    ASTNODE_NODE_FUNCS(ReadMem);
    virtual string verilogKwd() const override { return (isHex() ? "$readmemh" : "$readmemb"); }
    virtual const char* cFuncPrefixp() const override { return "VL_READMEM_"; }
};

class AstWriteMem final : public AstNodeReadWriteMem {
public:
    AstWriteMem(FileLine* fl, bool hex, AstNode* filenamep, AstNode* memp, AstNode* lsbp,
                AstNode* msbp)
        : ASTGEN_SUPER(fl, hex, filenamep, memp, lsbp, msbp) {}
    ASTNODE_NODE_FUNCS(WriteMem)
    virtual string verilogKwd() const override { return (isHex() ? "$writememh" : "$writememb"); }
    virtual const char* cFuncPrefixp() const override { return "VL_WRITEMEM_"; }
};

class AstSystemT final : public AstNodeStmt {
    // $system used as task
public:
    AstSystemT(FileLine* fl, AstNode* lhsp)
        : ASTGEN_SUPER(fl) {
        setOp1p(lhsp);
    }
    ASTNODE_NODE_FUNCS(SystemT)
    virtual string verilogKwd() const override { return "$system"; }
    virtual bool isGateOptimizable() const override { return false; }
    virtual bool isPredictOptimizable() const override { return false; }
    virtual bool isPure() const override { return false; }
    virtual bool isOutputter() const override { return true; }
    virtual bool isUnlikely() const override { return true; }
    virtual V3Hash sameHash() const override { return V3Hash(); }
    virtual bool same(const AstNode* samep) const override { return true; }
    AstNode* lhsp() const { return op1p(); }
};

class AstSystemF final : public AstNodeMath {
    // $system used as function
public:
    AstSystemF(FileLine* fl, AstNode* lhsp)
        : ASTGEN_SUPER(fl) {
        setOp1p(lhsp);
    }
    ASTNODE_NODE_FUNCS(SystemF)
    virtual string verilogKwd() const override { return "$system"; }
    virtual string emitVerilog() override { return verilogKwd(); }
    virtual string emitC() override { return "VL_SYSTEM_%nq(%lw, %P)"; }
    virtual bool isGateOptimizable() const override { return false; }
    virtual bool isPredictOptimizable() const override { return false; }
    virtual bool isPure() const override { return false; }
    virtual bool isOutputter() const override { return true; }
    virtual bool isUnlikely() const override { return true; }
    virtual bool cleanOut() const override { return true; }
    virtual V3Hash sameHash() const override { return V3Hash(); }
    virtual bool same(const AstNode* samep) const override { return true; }
    AstNode* lhsp() const { return op1p(); }
};

class AstValuePlusArgs final : public AstNodeMath {
    // Parents: expr
    // Child: variable to set.  If nullptr then this is a $test$plusargs instead of $value$plusargs
public:
    AstValuePlusArgs(FileLine* fl, AstNode* searchp, AstNode* outp)
        : ASTGEN_SUPER(fl) {
        setOp1p(searchp);
        setOp2p(outp);
    }
    ASTNODE_NODE_FUNCS(ValuePlusArgs)
    virtual string verilogKwd() const override { return "$value$plusargs"; }
    virtual string emitVerilog() override { return "%f$value$plusargs(%l, %k%r)"; }
    virtual string emitC() override { V3ERROR_NA_RETURN(""); }
    virtual bool isGateOptimizable() const override { return false; }
    virtual bool isHeavy() const override { return true; }
    virtual bool isPredictOptimizable() const override { return false; }
    virtual bool cleanOut() const override { return true; }
    virtual V3Hash sameHash() const override { return V3Hash(); }
    virtual bool same(const AstNode* samep) const override { return true; }
    AstNode* searchp() const { return op1p(); }  // op1 = Search expression
    void searchp(AstNode* nodep) { setOp1p(nodep); }
    AstNode* outp() const { return op2p(); }  // op2 = Expressions to output
    void outp(AstNode* nodep) { setOp2p(nodep); }
};

class AstTestPlusArgs final : public AstNodeMath {
    // Parents: expr
    // Child: variable to set.  If nullptr then this is a $test$plusargs instead of $value$plusargs
private:
    string m_text;

public:
    AstTestPlusArgs(FileLine* fl, const string& text)
        : ASTGEN_SUPER(fl)
        , m_text{text} {}
    ASTNODE_NODE_FUNCS(TestPlusArgs)
    virtual string name() const override { return m_text; }
    virtual string verilogKwd() const override { return "$test$plusargs"; }
    virtual string emitVerilog() override { return verilogKwd(); }
    virtual string emitC() override { return "VL_VALUEPLUSARGS_%nq(%lw, %P, nullptr)"; }
    virtual bool isGateOptimizable() const override { return false; }
    virtual bool isPredictOptimizable() const override { return false; }
    virtual bool cleanOut() const override { return true; }
    virtual V3Hash sameHash() const override { return V3Hash(text()); }
    virtual bool same(const AstNode* samep) const override {
        return text() == static_cast<const AstTestPlusArgs*>(samep)->text();
    }
    string text() const { return m_text; }  // * = Text to display
    void text(const string& text) { m_text = text; }
};

class AstGenFor final : public AstNodeFor {
public:
    AstGenFor(FileLine* fl, AstNode* initsp, AstNode* condp, AstNode* incsp, AstNode* bodysp)
        : ASTGEN_SUPER(fl, initsp, condp, incsp, bodysp) {}
    ASTNODE_NODE_FUNCS(GenFor)
};

class AstForeach final : public AstNodeStmt {
public:
    AstForeach(FileLine* fl, AstNode* arrayp, AstNode* bodysp)
        : ASTGEN_SUPER(fl) {
        setOp1p(arrayp);
        addNOp4p(bodysp);
    }
    ASTNODE_NODE_FUNCS(Foreach)
    AstNode* arrayp() const { return op1p(); }  // op1 = array and index vars
    AstNode* bodysp() const { return op4p(); }  // op4 = body of loop
    virtual bool isGateOptimizable() const override { return false; }
    virtual int instrCount() const override { return instrCountBranch(); }
    virtual V3Hash sameHash() const override { return V3Hash(); }
    virtual bool same(const AstNode* samep) const override { return true; }
};

class AstRepeat final : public AstNodeStmt {
public:
    AstRepeat(FileLine* fl, AstNode* countp, AstNode* bodysp)
        : ASTGEN_SUPER(fl) {
        setOp2p(countp);
        addNOp3p(bodysp);
    }
    ASTNODE_NODE_FUNCS(Repeat)
    AstNode* countp() const { return op2p(); }  // op2 = condition to continue
    AstNode* bodysp() const { return op3p(); }  // op3 = body of loop
    virtual bool isGateOptimizable() const override {
        return false;
    }  // Not relevant - converted to FOR
    virtual int instrCount() const override { return instrCountBranch(); }
    virtual V3Hash sameHash() const override { return V3Hash(); }
    virtual bool same(const AstNode* samep) const override { return true; }
};

class AstWait final : public AstNodeStmt {
public:
    AstWait(FileLine* fl, AstNode* condp, AstNode* bodysp)
        : ASTGEN_SUPER(fl) {
        setOp2p(condp);
        addNOp3p(bodysp);
    }
    ASTNODE_NODE_FUNCS(Wait)
    AstNode* bodysp() const { return op3p(); }  // op3 = body of loop
};

class AstWhile final : public AstNodeStmt {
public:
    AstWhile(FileLine* fl, AstNode* condp, AstNode* bodysp, AstNode* incsp = nullptr)
        : ASTGEN_SUPER(fl) {
        setOp2p(condp);
        addNOp3p(bodysp);
        addNOp4p(incsp);
    }
    ASTNODE_NODE_FUNCS(While)
    // op1 = prepare statements for condition (exec every loop)
    AstNode* precondsp() const { return op1p(); }
    AstNode* condp() const { return op2p(); }  // op2 = condition to continue
    AstNode* bodysp() const { return op3p(); }  // op3 = body of loop
    AstNode* incsp() const { return op4p(); }  // op4 = increment (if from a FOR loop)
    void addPrecondsp(AstNode* newp) { addOp1p(newp); }
    void addBodysp(AstNode* newp) { addOp3p(newp); }
    void addIncsp(AstNode* newp) { addOp4p(newp); }
    virtual bool isGateOptimizable() const override { return false; }
    virtual int instrCount() const override { return instrCountBranch(); }
    virtual V3Hash sameHash() const override { return V3Hash(); }
    virtual bool same(const AstNode* samep) const override { return true; }
    // Stop statement searchback here
    virtual void addBeforeStmt(AstNode* newp, AstNode* belowp) override;
    // Stop statement searchback here
    virtual void addNextStmt(AstNode* newp, AstNode* belowp) override;
};

class AstBreak final : public AstNodeStmt {
public:
    explicit AstBreak(FileLine* fl)
        : ASTGEN_SUPER(fl) {}
    ASTNODE_NODE_FUNCS(Break)
    virtual string verilogKwd() const override { return "break"; }
    virtual V3Hash sameHash() const override { return V3Hash(); }
    virtual bool isBrancher() const override {
        return true;  // SPECIAL: We don't process code after breaks
    }
};

class AstContinue final : public AstNodeStmt {
public:
    explicit AstContinue(FileLine* fl)
        : ASTGEN_SUPER(fl) {}
    ASTNODE_NODE_FUNCS(Continue)
    virtual string verilogKwd() const override { return "continue"; }
    virtual V3Hash sameHash() const override { return V3Hash(); }
    virtual bool isBrancher() const override {
        return true;  // SPECIAL: We don't process code after breaks
    }
};

class AstDisable final : public AstNodeStmt {
private:
    string m_name;  // Name of block
public:
    AstDisable(FileLine* fl, const string& name)
        : ASTGEN_SUPER(fl)
        , m_name{name} {}
    ASTNODE_NODE_FUNCS(Disable)
    virtual string name() const override { return m_name; }  // * = Block name
    virtual void name(const string& flag) override { m_name = flag; }
    virtual bool isBrancher() const override {
        return true;  // SPECIAL: We don't process code after breaks
    }
};

class AstDisableFork final : public AstNodeStmt {
    // A "disable fork" statement
public:
    AstDisableFork(FileLine* fl)
        : ASTGEN_SUPER(fl) {}
    ASTNODE_NODE_FUNCS(DisableFork)
};

class AstWaitFork final : public AstNodeStmt {
    // A "wait fork" statement
public:
    AstWaitFork(FileLine* fl)
        : ASTGEN_SUPER(fl) {}
    ASTNODE_NODE_FUNCS(WaitFork)
};

class AstReturn final : public AstNodeStmt {
public:
    explicit AstReturn(FileLine* fl, AstNode* lhsp = nullptr)
        : ASTGEN_SUPER(fl) {
        setNOp1p(lhsp);
    }
    ASTNODE_NODE_FUNCS(Return)
    virtual string verilogKwd() const override { return "return"; }
    virtual V3Hash sameHash() const override { return V3Hash(); }
    AstNode* lhsp() const { return op1p(); }
    virtual bool isBrancher() const override {
        return true;  // SPECIAL: We don't process code after breaks
    }
};

class AstGenIf final : public AstNodeIf {
public:
    AstGenIf(FileLine* fl, AstNode* condp, AstNode* ifsp, AstNode* elsesp)
        : ASTGEN_SUPER(fl, condp, ifsp, elsesp) {}
    ASTNODE_NODE_FUNCS(GenIf)
};

class AstIf final : public AstNodeIf {
private:
    bool m_uniquePragma;  // unique case
    bool m_unique0Pragma;  // unique0 case
    bool m_priorityPragma;  // priority case
public:
    AstIf(FileLine* fl, AstNode* condp, AstNode* ifsp, AstNode* elsesp = nullptr)
        : ASTGEN_SUPER(fl, condp, ifsp, elsesp) {
        m_uniquePragma = false;
        m_unique0Pragma = false;
        m_priorityPragma = false;
    }
    ASTNODE_NODE_FUNCS(If)
    bool uniquePragma() const { return m_uniquePragma; }
    void uniquePragma(bool flag) { m_uniquePragma = flag; }
    bool unique0Pragma() const { return m_unique0Pragma; }
    void unique0Pragma(bool flag) { m_unique0Pragma = flag; }
    bool priorityPragma() const { return m_priorityPragma; }
    void priorityPragma(bool flag) { m_priorityPragma = flag; }
};

class AstJumpBlock final : public AstNodeStmt {
    // Block of code including a JumpGo and JumpLabel
    // Parents:  {statement list}
    // Children: {statement list, with JumpGo and JumpLabel below}
private:
    AstJumpLabel* m_labelp;  // [After V3Jump] Pointer to declaration
    int m_labelNum = 0;  // Set by V3EmitCSyms to tell final V3Emit what to increment
public:
    // After construction must call ->labelp to associate with appropriate label
    AstJumpBlock(FileLine* fl, AstNode* stmtsp)
        : ASTGEN_SUPER(fl) {
        addNOp1p(stmtsp);
    }
    virtual const char* broken() const override;
    virtual void cloneRelink() override;
    ASTNODE_NODE_FUNCS(JumpBlock)
    virtual int instrCount() const override { return 0; }
    virtual bool maybePointedTo() const override { return true; }
    virtual V3Hash sameHash() const override { return V3Hash(); }
    virtual bool same(const AstNode* samep) const override { return true; }
    // op1 = Statements
    AstNode* stmtsp() const { return op1p(); }  // op1 = List of statements
    void addStmtsp(AstNode* nodep) { addNOp1p(nodep); }
    AstNode* endStmtsp() const { return op2p(); }  // op1 = List of end-of-block
    void addEndStmtsp(AstNode* nodep) { addNOp2p(nodep); }
    int labelNum() const { return m_labelNum; }
    void labelNum(int flag) { m_labelNum = flag; }
    AstJumpLabel* labelp() const { return m_labelp; }
    void labelp(AstJumpLabel* labelp) { m_labelp = labelp; }
};

class AstJumpLabel final : public AstNodeStmt {
    // Jump point declaration
    // Parents:  {statement list with JumpBlock above}
    // Children: none
private:
    AstJumpBlock* m_blockp;  // [After V3Jump] Pointer to declaration
public:
    AstJumpLabel(FileLine* fl, AstJumpBlock* blockp)
        : ASTGEN_SUPER(fl)
        , m_blockp{blockp} {}
    ASTNODE_NODE_FUNCS(JumpLabel)
    virtual bool maybePointedTo() const override { return true; }
    virtual const char* broken() const override {
        BROKEN_RTN(!blockp()->brokeExistsAbove());
        BROKEN_RTN(blockp()->labelp() != this);
        return nullptr;
    }
    virtual void cloneRelink() override {
        if (m_blockp->clonep()) m_blockp = m_blockp->clonep();
    }
    virtual void dump(std::ostream& str) const override;
    virtual int instrCount() const override { return 0; }
    virtual V3Hash sameHash() const override { return V3Hash(); }
    virtual bool same(const AstNode* samep) const override {
        return blockp() == static_cast<const AstJumpLabel*>(samep)->blockp();
    }
    AstJumpBlock* blockp() const { return m_blockp; }
};

class AstJumpGo final : public AstNodeStmt {
    // Jump point; branch down to a JumpLabel
    // No support for backward jumps at present
    // Parents:  {statement list with JumpBlock above}
    // Children: none
private:
    AstJumpLabel* m_labelp;  // [After V3Jump] Pointer to declaration
public:
    AstJumpGo(FileLine* fl, AstJumpLabel* labelp)
        : ASTGEN_SUPER(fl)
        , m_labelp{labelp} {}
    ASTNODE_NODE_FUNCS(JumpGo);
    virtual const char* broken() const override {
        BROKEN_RTN(!labelp()->brokeExistsBelow());
        return nullptr;
    }
    virtual void cloneRelink() override {
        if (m_labelp->clonep()) m_labelp = m_labelp->clonep();
    }
    virtual void dump(std::ostream& str) const override;
    virtual int instrCount() const override { return instrCountBranch(); }
    virtual V3Hash sameHash() const override { return V3Hash(labelp()); }
    virtual bool same(const AstNode* samep) const override {
        return labelp() == static_cast<const AstJumpGo*>(samep)->labelp();
    }
    virtual bool isGateOptimizable() const override { return false; }
    virtual bool isBrancher() const override {
        return true;  // SPECIAL: We don't process code after breaks
    }
    AstJumpLabel* labelp() const { return m_labelp; }
};

class AstChangeXor final : public AstNodeBiComAsv {
    // A comparison to determine change detection, common & must be fast.
    // Returns 32-bit or 64-bit value where 0 indicates no change.
    // Parents: OR or LOGOR
    // Children: VARREF
public:
    AstChangeXor(FileLine* fl, AstNode* lhsp, AstNode* rhsp)
        : ASTGEN_SUPER(fl, lhsp, rhsp) {
        dtypeSetUInt32();  // Always used on, and returns word entities
    }
    ASTNODE_NODE_FUNCS(ChangeXor)
    virtual AstNode* cloneType(AstNode* lhsp, AstNode* rhsp) override {
        return new AstChangeXor(this->fileline(), lhsp, rhsp);
    }
    virtual void numberOperate(V3Number& out, const V3Number& lhs, const V3Number& rhs) override {
        out.opChangeXor(lhs, rhs);
    }
    virtual string emitVerilog() override { return "%k(%l %f^ %r)"; }
    virtual string emitC() override { return "VL_CHANGEXOR_%li(%lw, %P, %li, %ri)"; }
    virtual string emitSimpleOperator() override { return "^"; }
    virtual bool cleanOut() const override { return false; }  // Lclean && Rclean
    virtual bool cleanLhs() const override { return true; }
    virtual bool cleanRhs() const override { return true; }
    virtual bool sizeMattersLhs() const override { return false; }
    virtual bool sizeMattersRhs() const override { return false; }
    virtual int instrCount() const override { return widthInstrs(); }
};

class AstChangeDet final : public AstNodeStmt {
    // A comparison to determine change detection, common & must be fast.
private:
    bool m_clockReq;  // Type of detection
public:
    // Null lhs+rhs used to indicate change needed with no spec vars
    AstChangeDet(FileLine* fl, AstNode* lhsp, AstNode* rhsp, bool clockReq)
        : ASTGEN_SUPER(fl) {
        setNOp1p(lhsp);
        setNOp2p(rhsp);
        m_clockReq = clockReq;
    }
    ASTNODE_NODE_FUNCS(ChangeDet)
    AstNode* lhsp() const { return op1p(); }
    AstNode* rhsp() const { return op2p(); }
    bool isClockReq() const { return m_clockReq; }
    virtual bool isGateOptimizable() const override { return false; }
    virtual bool isPredictOptimizable() const override { return false; }
    virtual int instrCount() const override { return widthInstrs(); }
    virtual V3Hash sameHash() const override { return V3Hash(); }
    virtual bool same(const AstNode* samep) const override { return true; }
};

class AstConsAssoc final : public AstNodeMath {
    // Construct an assoc array and return object, '{}
    // Parents: math
    // Children: expression (elements or other queues)
public:
    AstConsAssoc(FileLine* fl, AstNode* defaultp)
        : ASTGEN_SUPER(fl) {
        setNOp1p(defaultp);
    }
    ASTNODE_NODE_FUNCS(ConsAssoc)
    virtual string emitVerilog() override { return "'{}"; }
    virtual string emitC() override { V3ERROR_NA_RETURN(""); }
    virtual string emitSimpleOperator() override { V3ERROR_NA_RETURN(""); }
    virtual bool cleanOut() const override { return true; }
    virtual int instrCount() const override { return widthInstrs(); }
    AstNode* defaultp() const { return op1p(); }
    virtual V3Hash sameHash() const override { return V3Hash(); }
    virtual bool same(const AstNode* samep) const override { return true; }
};
class AstSetAssoc final : public AstNodeMath {
    // Set an assoc array element and return object, '{}
    // Parents: math
    // Children: expression (elements or other queues)
public:
    AstSetAssoc(FileLine* fl, AstNode* lhsp, AstNode* keyp, AstNode* valuep)
        : ASTGEN_SUPER(fl) {
        setOp1p(lhsp);
        setNOp2p(keyp);
        setOp3p(valuep);
    }
    ASTNODE_NODE_FUNCS(SetAssoc)
    virtual string emitVerilog() override { return "'{}"; }
    virtual string emitC() override { V3ERROR_NA_RETURN(""); }
    virtual string emitSimpleOperator() override { V3ERROR_NA_RETURN(""); }
    virtual bool cleanOut() const override { return true; }
    virtual int instrCount() const override { return widthInstrs(); }
    AstNode* lhsp() const { return op1p(); }
    AstNode* keyp() const { return op2p(); }
    AstNode* valuep() const { return op3p(); }
    virtual V3Hash sameHash() const override { return V3Hash(); }
    virtual bool same(const AstNode* samep) const override { return true; }
};

class AstConsDynArray final : public AstNodeMath {
    // Construct a queue and return object, '{}. '{lhs}, '{lhs. rhs}
    // Parents: math
    // Children: expression (elements or other queues)
public:
    AstConsDynArray(FileLine* fl, AstNode* lhsp = nullptr, AstNode* rhsp = nullptr)
        : ASTGEN_SUPER(fl) {
        setNOp1p(lhsp);
        setNOp2p(rhsp);
    }
    ASTNODE_NODE_FUNCS(ConsDynArray)
    virtual string emitVerilog() override { return "'{%l, %r}"; }
    virtual string emitC() override { V3ERROR_NA_RETURN(""); }
    virtual string emitSimpleOperator() override { V3ERROR_NA_RETURN(""); }
    virtual bool cleanOut() const override { return true; }
    virtual int instrCount() const override { return widthInstrs(); }
    AstNode* lhsp() const { return op1p(); }  // op1 = expression
    AstNode* rhsp() const { return op2p(); }  // op2 = expression
    virtual V3Hash sameHash() const override { return V3Hash(); }
    virtual bool same(const AstNode* samep) const override { return true; }
};

class AstConsQueue final : public AstNodeMath {
    // Construct a queue and return object, '{}. '{lhs}, '{lhs. rhs}
    // Parents: math
    // Children: expression (elements or other queues)
public:
    AstConsQueue(FileLine* fl, AstNode* lhsp = nullptr, AstNode* rhsp = nullptr)
        : ASTGEN_SUPER(fl) {
        setNOp1p(lhsp);
        setNOp2p(rhsp);
    }
    ASTNODE_NODE_FUNCS(ConsQueue)
    virtual string emitVerilog() override { return "'{%l, %r}"; }
    virtual string emitC() override { V3ERROR_NA_RETURN(""); }
    virtual string emitSimpleOperator() override { V3ERROR_NA_RETURN(""); }
    virtual bool cleanOut() const override { return true; }
    virtual int instrCount() const override { return widthInstrs(); }
    AstNode* lhsp() const { return op1p(); }  // op1 = expression
    AstNode* rhsp() const { return op2p(); }  // op2 = expression
    virtual V3Hash sameHash() const override { return V3Hash(); }
    virtual bool same(const AstNode* samep) const override { return true; }
};

class AstBegin final : public AstNodeBlock {
    // A Begin/end named block, only exists shortly after parsing until linking
    // Parents: statement
    // Children: statements
private:
    bool m_generate;  // Underneath a generate
    bool m_implied;  // Not inserted by user
public:
    // Node that simply puts name into the output stream
    AstBegin(FileLine* fl, const string& name, AstNode* stmtsp, bool generate = false,
             bool implied = false)
        : ASTGEN_SUPER(fl, name, stmtsp)
        , m_generate{generate}
        , m_implied{implied} {}
    ASTNODE_NODE_FUNCS(Begin)
    virtual void dump(std::ostream& str) const override;
    // op1p is statements in NodeBlock
    AstNode* genforp() const { return op2p(); }  // op2 = GENFOR, if applicable,
    // might NOT be a GenFor, as loop unrolling replaces with Begin
    void addGenforp(AstGenFor* nodep) { addOp2p(nodep); }
    void generate(bool flag) { m_generate = flag; }
    bool generate() const { return m_generate; }
    bool implied() const { return m_implied; }
};

class AstFork final : public AstNodeBlock {
    // A fork named block
    // Parents: statement
    // Children: statements
private:
    VJoinType m_joinType;  // Join keyword type
public:
    // Node that simply puts name into the output stream
    AstFork(FileLine* fl, const string& name, AstNode* stmtsp)
        : ASTGEN_SUPER(fl, name, stmtsp) {}
    ASTNODE_NODE_FUNCS(Fork)
    virtual void dump(std::ostream& str) const override;
    VJoinType joinType() const { return m_joinType; }
    void joinType(const VJoinType& flag) { m_joinType = flag; }
};

class AstInside final : public AstNodeMath {
public:
    AstInside(FileLine* fl, AstNode* exprp, AstNode* itemsp)
        : ASTGEN_SUPER(fl) {
        addOp1p(exprp);
        addOp2p(itemsp);
        dtypeSetLogicBool();
    }
    ASTNODE_NODE_FUNCS(Inside)
    AstNode* exprp() const { return op1p(); }  // op1 = LHS expression to compare with
    // op2 = RHS, possibly a list of expr or AstInsideRange
    AstNode* itemsp() const { return op2p(); }
    virtual string emitVerilog() override { return "%l inside { %r }"; }
    virtual string emitC() override { V3ERROR_NA_RETURN(""); }
    virtual bool cleanOut() const override { return false; }  // NA
};

class AstInsideRange final : public AstNodeMath {
public:
    AstInsideRange(FileLine* fl, AstNode* lhsp, AstNode* rhsp)
        : ASTGEN_SUPER(fl) {
        addOp1p(lhsp);
        addOp2p(rhsp);
    }
    ASTNODE_NODE_FUNCS(InsideRange)
    AstNode* lhsp() const { return op1p(); }  // op1 = LHS
    AstNode* rhsp() const { return op2p(); }  // op2 = RHS
    virtual string emitVerilog() override { return "[%l:%r]"; }
    virtual string emitC() override { V3ERROR_NA_RETURN(""); }
    virtual bool cleanOut() const override { return false; }  // NA
    // Create AstAnd(AstGte(...), AstLte(...))
    AstNode* newAndFromInside(AstNode* exprp, AstNode* lhsp, AstNode* rhsp);
};

class AstInitItem final : public AstNode {
    // Container for a item in an init array
    // This container is present so that the value underneath may get replaced with a new nodep
    // and the upper AstInitArray's map will remain correct (pointing to this InitItem)
public:
    // Parents: INITARRAY
    AstInitItem(FileLine* fl, AstNode* valuep)
        : ASTGEN_SUPER(fl) {
        addOp1p(valuep);
    }
    ASTNODE_NODE_FUNCS(InitItem)
    virtual bool maybePointedTo() const override { return true; }
    virtual bool hasDType() const override { return false; }  // See valuep()'s dtype instead
    virtual V3Hash sameHash() const override { return V3Hash(); }
    AstNode* valuep() const { return op1p(); }  // op1 = Value
    void valuep(AstNode* nodep) { addOp1p(nodep); }
};

class AstInitArray final : public AstNode {
    // Set a var to a map of values
    // The list of initsp() is not relevant
    // If default is specified, the vector may be sparse, and not provide each value.
    // Key values are C++ array style, with lo() at index 0
    // Parents: ASTVAR::init()
    // Children: AstInitItem
public:
    typedef std::map<uint32_t, AstInitItem*> KeyItemMap;

private:
    KeyItemMap m_map;  // Node value for each array index
public:
    AstInitArray(FileLine* fl, AstNodeArrayDType* newDTypep, AstNode* defaultp)
        : ASTGEN_SUPER(fl) {
        dtypep(newDTypep);
        addNOp1p(defaultp);
    }
    ASTNODE_NODE_FUNCS(InitArray)
    virtual void dump(std::ostream& str) const override;
    virtual const char* broken() const override {
        for (KeyItemMap::const_iterator it = m_map.begin(); it != m_map.end(); ++it) {
            BROKEN_RTN(!VN_IS(it->second, InitItem));
            BROKEN_RTN(!it->second->brokeExists());
        }
        return nullptr;
    }
    virtual void cloneRelink() override {
        for (KeyItemMap::iterator it = m_map.begin(); it != m_map.end(); ++it) {
            if (it->second->clonep()) it->second = it->second->clonep();
        }
    }
    virtual bool hasDType() const override { return true; }
    virtual V3Hash sameHash() const override { return V3Hash(); }
    virtual bool same(const AstNode* samep) const override {
        // Only works if exact same children, instead should override comparison
        // of children list, and instead use map-vs-map key/value compare
        return m_map == static_cast<const AstInitArray*>(samep)->m_map;
    }
    AstNode* defaultp() const { return op1p(); }  // op1 = Default if sparse
    void defaultp(AstNode* newp) { setOp1p(newp); }
    AstNode* initsp() const { return op2p(); }  // op2 = Initial value expressions
    void addValuep(AstNode* newp) { addIndexValuep(m_map.size(), newp); }
    const KeyItemMap& map() const { return m_map; }
    AstNode* addIndexValuep(uint32_t index, AstNode* newp) {
        // Returns old value, caller must garbage collect
        AstNode* oldp = nullptr;
        const auto it = m_map.find(index);
        if (it != m_map.end()) {
            oldp = it->second->valuep();
            it->second->valuep(newp);
        } else {
            AstInitItem* itemp = new AstInitItem(fileline(), newp);
            m_map.insert(it, make_pair(index, itemp));
            addOp2p(itemp);
        }
        return oldp;
    }
    AstNode* getIndexValuep(uint32_t index) const {
        const auto it = m_map.find(index);
        if (it == m_map.end()) {
            return nullptr;
        } else {
            return it->second->valuep();
        }
    }
    AstNode* getIndexDefaultedValuep(uint32_t index) const {
        AstNode* valuep = getIndexValuep(index);
        if (!valuep) valuep = defaultp();
        return valuep;
    }
};

class AstNew final : public AstNodeFTaskRef {
    // New as constructor
    // Don't need the class we are extracting from, as the "fromp()"'s datatype can get us to it
    // Parents: math|stmt
    // Children: varref|arraysel, math
public:
    AstNew(FileLine* fl, AstNode* pinsp)
        : ASTGEN_SUPER(fl, false, "new", pinsp) {}
    ASTNODE_NODE_FUNCS(New)
    virtual V3Hash sameHash() const override { return V3Hash(); }
    virtual bool cleanOut() const { return true; }
    virtual bool same(const AstNode* samep) const override { return true; }
    virtual bool hasDType() const override { return true; }
    virtual int instrCount() const override { return widthInstrs(); }
};

class AstNewCopy final : public AstNodeMath {
    // New as shallow copy
    // Parents: math|stmt
    // Children: varref|arraysel, math
public:
    AstNewCopy(FileLine* fl, AstNode* rhsp)
        : ASTGEN_SUPER(fl) {
        dtypeFrom(rhsp);  // otherwise V3Width will resolve
        setNOp1p(rhsp);
    }
    ASTNODE_NODE_FUNCS(NewCopy)
    virtual V3Hash sameHash() const override { return V3Hash(); }
    virtual string emitVerilog() override { return "new"; }
    virtual string emitC() override { V3ERROR_NA_RETURN(""); }
    virtual bool cleanOut() const override { return true; }
    virtual bool same(const AstNode* samep) const override { return true; }
    virtual int instrCount() const override { return widthInstrs(); }
    AstNode* rhsp() const { return op1p(); }
};

class AstNewDynamic final : public AstNodeMath {
    // New for dynamic array
    // Parents: math|stmt
    // Children: varref|arraysel, math
public:
    AstNewDynamic(FileLine* fl, AstNode* sizep, AstNode* rhsp)
        : ASTGEN_SUPER(fl) {
        dtypeFrom(rhsp);  // otherwise V3Width will resolve
        setNOp1p(sizep);
        setNOp2p(rhsp);
    }
    ASTNODE_NODE_FUNCS(NewDynamic)
    virtual V3Hash sameHash() const override { return V3Hash(); }
    virtual string emitVerilog() override { return "new"; }
    virtual string emitC() override { V3ERROR_NA_RETURN(""); }
    virtual bool cleanOut() const override { return true; }
    virtual bool same(const AstNode* samep) const override { return true; }
    virtual int instrCount() const override { return widthInstrs(); }
    AstNode* sizep() const { return op1p(); }
    AstNode* rhsp() const { return op2p(); }
};

class AstPragma final : public AstNode {
private:
    AstPragmaType m_pragType;  // Type of pragma
public:
    // Pragmas don't result in any output code, they're just flags that affect
    // other processing in verilator.
    AstPragma(FileLine* fl, AstPragmaType pragType)
        : ASTGEN_SUPER(fl)
        , m_pragType{pragType} {}
    ASTNODE_NODE_FUNCS(Pragma)
    AstPragmaType pragType() const { return m_pragType; }  // *=type of the pragma
    virtual V3Hash sameHash() const override { return V3Hash(pragType()); }
    virtual bool isPredictOptimizable() const override { return false; }
    virtual bool same(const AstNode* samep) const override {
        return pragType() == static_cast<const AstPragma*>(samep)->pragType();
    }
};

class AstPrintTimeScale final : public AstNodeStmt {
    // Parents: stmtlist
    string m_name;  // Parent module name
    VTimescale m_timeunit;  // Parent module time unit
public:
    AstPrintTimeScale(FileLine* fl)
        : ASTGEN_SUPER(fl) {}
    ASTNODE_NODE_FUNCS(PrintTimeScale)
    virtual void name(const string& name) override { m_name = name; }
    virtual string name() const override { return m_name; }  // * = Var name
    virtual void dump(std::ostream& str) const override;
    virtual string verilogKwd() const override { return "$printtimescale"; }
    virtual bool isGateOptimizable() const override { return false; }
    virtual bool isPredictOptimizable() const override { return false; }
    virtual bool isPure() const override { return false; }
    virtual bool isOutputter() const override { return true; }
    virtual int instrCount() const override { return instrCountPli(); }
    virtual V3Hash sameHash() const override { return V3Hash(); }
    void timeunit(const VTimescale& flag) { m_timeunit = flag; }
    VTimescale timeunit() const { return m_timeunit; }
};

class AstStop final : public AstNodeStmt {
public:
    AstStop(FileLine* fl, bool maybe)
        : ASTGEN_SUPER(fl) {}
    ASTNODE_NODE_FUNCS(Stop)
    virtual bool isGateOptimizable() const override { return false; }
    virtual bool isPredictOptimizable() const override { return false; }
    virtual bool isPure() const override {
        return false;
    }  // SPECIAL: $display has 'visual' ordering
    virtual bool isOutputter() const override { return true; }  // SPECIAL: $display makes output
    virtual bool isUnlikely() const override { return true; }
    virtual int instrCount() const override { return 0; }  // Rarely executes
    virtual V3Hash sameHash() const override { return V3Hash(fileline()->lineno()); }
    virtual bool same(const AstNode* samep) const override {
        return fileline() == samep->fileline();
    }
};

class AstFinish final : public AstNodeStmt {
public:
    explicit AstFinish(FileLine* fl)
        : ASTGEN_SUPER(fl) {}
    ASTNODE_NODE_FUNCS(Finish)
    virtual bool isGateOptimizable() const override { return false; }
    virtual bool isPredictOptimizable() const override { return false; }
    virtual bool isPure() const override {
        return false;
    }  // SPECIAL: $display has 'visual' ordering
    virtual bool isOutputter() const override { return true; }  // SPECIAL: $display makes output
    virtual bool isUnlikely() const override { return true; }
    virtual int instrCount() const override { return 0; }  // Rarely executes
    virtual V3Hash sameHash() const override { return V3Hash(fileline()->lineno()); }
    virtual bool same(const AstNode* samep) const override {
        return fileline() == samep->fileline();
    }
};

class AstNullCheck final : public AstNodeUniop {
    // Return LHS after checking that LHS is non-null
    // Children: VarRef or something returning pointer
public:
    AstNullCheck(FileLine* fl, AstNode* lhsp)
        : ASTGEN_SUPER(fl, lhsp) {
        dtypeFrom(lhsp);
    }
    ASTNODE_NODE_FUNCS(NullCheck)
    virtual void numberOperate(V3Number& out, const V3Number& lhs) override { V3ERROR_NA; }
    virtual int instrCount() const override { return 1; }  // Rarely executes
    virtual string emitVerilog() override { return "%l"; }
    virtual string emitC() override { V3ERROR_NA_RETURN(""); }
    virtual string emitSimpleOperator() override { V3ERROR_NA_RETURN(""); }
    virtual bool cleanOut() const override { return true; }
    virtual bool cleanLhs() const override { return true; }
    virtual bool sizeMattersLhs() const override { return false; }
    virtual V3Hash sameHash() const override { return V3Hash(fileline()->lineno()); }
    virtual bool same(const AstNode* samep) const override {
        return fileline() == samep->fileline();
    }
};

class AstTimingControl final : public AstNodeStmt {
    // Parents: stmtlist
public:
    AstTimingControl(FileLine* fl, AstSenTree* sensesp, AstNode* stmtsp)
        : ASTGEN_SUPER(fl) {
        setNOp1p(sensesp);
        setNOp2p(stmtsp);
    }
    ASTNODE_NODE_FUNCS(TimingControl)
    virtual string verilogKwd() const override { return "@(%l) %r"; }
    virtual bool isGateOptimizable() const override { return false; }
    virtual bool isPredictOptimizable() const override { return false; }
    virtual bool isPure() const override { return false; }
    virtual bool isOutputter() const override { return false; }
    virtual int instrCount() const override { return 0; }
    virtual V3Hash sameHash() const override { return V3Hash(); }
    AstSenTree* sensesp() const { return VN_CAST(op1p(), SenTree); }
    AstNode* stmtsp() const { return op2p(); }
};

class AstTimeFormat final : public AstNodeStmt {
    // Parents: stmtlist
public:
    AstTimeFormat(FileLine* fl, AstNode* unitsp, AstNode* precisionp, AstNode* suffixp,
                  AstNode* widthp)
        : ASTGEN_SUPER(fl) {
        setOp1p(unitsp);
        setOp2p(precisionp);
        setOp3p(suffixp);
        setOp4p(widthp);
    }
    ASTNODE_NODE_FUNCS(TimeFormat)
    virtual string verilogKwd() const override { return "$timeformat"; }
    virtual bool isGateOptimizable() const override { return false; }
    virtual bool isPredictOptimizable() const override { return false; }
    virtual bool isPure() const override { return false; }
    virtual bool isOutputter() const override { return true; }
    virtual int instrCount() const override { return instrCountPli(); }
    virtual V3Hash sameHash() const override { return V3Hash(); }
    AstNode* unitsp() const { return op1p(); }
    AstNode* precisionp() const { return op2p(); }
    AstNode* suffixp() const { return op3p(); }
    AstNode* widthp() const { return op4p(); }
};

class AstTraceDecl final : public AstNodeStmt {
    // Trace point declaration
    // Separate from AstTraceInc; as a declaration can't be deleted
    // Parents:  {statement list}
    // Children: expression being traced
private:
    uint32_t m_code = 0;  // Trace identifier code; converted to ASCII by trace routines
    const string m_showname;  // Name of variable
    const VNumRange m_bitRange;  // Property of var the trace details
    const VNumRange m_arrayRange;  // Property of var the trace details
    const uint32_t m_codeInc;  // Code increment
    const AstVarType m_varType;  // Type of variable (for localparam vs. param)
    const AstBasicDTypeKwd m_declKwd;  // Keyword at declaration time
    const VDirection m_declDirection;  // Declared direction input/output etc
    const bool m_isScoped;  // Uses run-time scope (for interfaces)
public:
    AstTraceDecl(FileLine* fl, const string& showname,
                 AstVar* varp,  // For input/output state etc
                 AstNode* valuep, const VNumRange& bitRange, const VNumRange& arrayRange,
                 bool isScoped)
        : ASTGEN_SUPER(fl)
        , m_showname{showname}
        , m_bitRange{bitRange}
        , m_arrayRange{arrayRange}
        , m_codeInc(
              ((arrayRange.ranged() ? arrayRange.elements() : 1) * valuep->dtypep()->widthWords()
               * (VL_EDATASIZE / 32)))  // A code is always 32-bits
        , m_varType{varp->varType()}
        , m_declKwd{varp->declKwd()}
        , m_declDirection{varp->declDirection()}
        , m_isScoped{isScoped} {
        dtypeFrom(valuep);
        addNOp1p(valuep);
    }
    virtual int instrCount() const override { return 100; }  // Large...
    ASTNODE_NODE_FUNCS(TraceDecl)
    virtual string name() const override { return m_showname; }
    virtual bool maybePointedTo() const override { return true; }
    virtual bool hasDType() const override { return true; }
    virtual bool same(const AstNode* samep) const override { return false; }
    string showname() const { return m_showname; }  // * = Var name
    // Details on what we're tracing
    uint32_t code() const { return m_code; }
    void code(uint32_t code) { m_code = code; }
    uint32_t codeInc() const { return m_codeInc; }
    const VNumRange& bitRange() const { return m_bitRange; }
    const VNumRange& arrayRange() const { return m_arrayRange; }
    AstVarType varType() const { return m_varType; }
    AstBasicDTypeKwd declKwd() const { return m_declKwd; }
    VDirection declDirection() const { return m_declDirection; }
    bool isScoped() const { return m_isScoped; }
    AstNode* valuep() const { return op1p(); }
};

class AstTraceInc final : public AstNodeStmt {
    // Trace point dump
    // Parents:  {statement list}
    // Children: op1: things to emit before this node,
    //           op2: expression being traced (from decl)

private:
    AstTraceDecl* m_declp;  // Pointer to declaration
    const bool m_full;  // Is this a full vs incremental dump
public:
    AstTraceInc(FileLine* fl, AstTraceDecl* declp, bool full)
        : ASTGEN_SUPER(fl)
        , m_declp{declp}
        , m_full{full} {
        dtypeFrom(declp);
        addOp2p(declp->valuep()->cloneTree(true));
    }
    ASTNODE_NODE_FUNCS(TraceInc)
    virtual const char* broken() const override {
        BROKEN_RTN(!declp()->brokeExists());
        return nullptr;
    }
    virtual void cloneRelink() override {
        if (m_declp->clonep()) m_declp = m_declp->clonep();
    }
    virtual void dump(std::ostream& str) const override;
    virtual int instrCount() const override { return 10 + 2 * instrCountLd(); }
    virtual bool hasDType() const override { return true; }
    virtual V3Hash sameHash() const override { return V3Hash(declp()); }
    virtual bool same(const AstNode* samep) const override {
        return declp() == static_cast<const AstTraceInc*>(samep)->declp();
    }
    virtual bool isGateOptimizable() const override { return false; }
    virtual bool isPredictOptimizable() const override { return false; }
    virtual bool isOutputter() const override { return true; }
    // but isPure()  true
    // op1 = Statements before the value
    AstNode* precondsp() const { return op1p(); }
    void addPrecondsp(AstNode* newp) { addOp1p(newp); }
    AstNode* valuep() const { return op2p(); }
    AstTraceDecl* declp() const { return m_declp; }
    bool full() const { return m_full; }
};

class AstActive final : public AstNode {
    // Block of code with sensitivity activation
    // Parents:  MODULE | CFUNC
    // Children: SENTREE, statements
private:
    string m_name;
    AstSenTree* m_sensesp;

public:
    AstActive(FileLine* fl, const string& name, AstSenTree* sensesp)
        : ASTGEN_SUPER(fl) {
        m_name = name;  // Copy it
        UASSERT(sensesp, "Sensesp required arg");
        m_sensesp = sensesp;
    }
    ASTNODE_NODE_FUNCS(Active)
    virtual void dump(std::ostream& str = std::cout) const override;
    virtual string name() const override { return m_name; }
    virtual const char* broken() const override {
        BROKEN_RTN(m_sensesp && !m_sensesp->brokeExists());
        return nullptr;
    }
    virtual void cloneRelink() override {
        if (m_sensesp->clonep()) {
            m_sensesp = m_sensesp->clonep();
            UASSERT(m_sensesp, "Bad clone cross link: " << this);
        }
    }
    // Statements are broken into pieces, as some must come before others.
    void sensesp(AstSenTree* nodep) { m_sensesp = nodep; }
    AstSenTree* sensesp() const { return m_sensesp; }
    // op1 = Sensitivity tree, if a clocked block in early stages
    void sensesStorep(AstSenTree* nodep) { addOp1p(nodep); }
    AstSenTree* sensesStorep() const { return VN_CAST(op1p(), SenTree); }
    // op2 = Combo logic
    AstNode* stmtsp() const { return op2p(); }
    void addStmtsp(AstNode* nodep) { addOp2p(nodep); }
    // METHODS
    bool hasInitial() const { return m_sensesp->hasInitial(); }
    bool hasSettle() const { return m_sensesp->hasSettle(); }
    bool hasClocked() const { return m_sensesp->hasClocked(); }
};

class AstAttrOf final : public AstNode {
private:
    // Return a value of a attribute, for example a LSB or array LSB of a signal
    AstAttrType m_attrType;  // What sort of extraction
public:
    AstAttrOf(FileLine* fl, AstAttrType attrtype, AstNode* fromp = nullptr,
              AstNode* dimp = nullptr)
        : ASTGEN_SUPER(fl) {
        setNOp1p(fromp);
        setNOp2p(dimp);
        m_attrType = attrtype;
    }
    ASTNODE_NODE_FUNCS(AttrOf)
    AstNode* fromp() const { return op1p(); }
    AstNode* dimp() const { return op2p(); }
    AstAttrType attrType() const { return m_attrType; }
    virtual V3Hash sameHash() const override { return V3Hash(m_attrType); }
    virtual void dump(std::ostream& str = std::cout) const override;
};

class AstScopeName final : public AstNodeMath {
    // For display %m and DPI context imports
    // Parents:  DISPLAY
    // Children: TEXT
private:
    bool m_dpiExport = false;  // Is for dpiExport
    string scopeNameFormatter(AstText* scopeTextp) const;
    string scopePrettyNameFormatter(AstText* scopeTextp) const;

public:
    explicit AstScopeName(FileLine* fl)
        : ASTGEN_SUPER(fl) {
        dtypeSetUInt64();
    }
    ASTNODE_NODE_FUNCS(ScopeName)
    virtual V3Hash sameHash() const override { return V3Hash(); }
    virtual bool same(const AstNode* samep) const override {
        return m_dpiExport == static_cast<const AstScopeName*>(samep)->m_dpiExport;
    }
    virtual string emitVerilog() override { return ""; }
    virtual string emitC() override { V3ERROR_NA_RETURN(""); }
    virtual bool cleanOut() const override { return true; }
    AstText* scopeAttrp() const { return VN_CAST(op1p(), Text); }
    void scopeAttrp(AstNode* nodep) { addOp1p(nodep); }
    AstText* scopeEntrp() const { return VN_CAST(op2p(), Text); }
    void scopeEntrp(AstNode* nodep) { addOp2p(nodep); }
    string scopeSymName() const {  // Name for __Vscope variable including children
        return scopeNameFormatter(scopeAttrp());
    }
    string scopeDpiName() const {  // Name for DPI import scope
        return scopeNameFormatter(scopeEntrp());
    }
    string scopePrettySymName() const {  // Name for __Vscope variable including children
        return scopePrettyNameFormatter(scopeAttrp());
    }
    string scopePrettyDpiName() const {  // Name for __Vscope variable including children
        return scopePrettyNameFormatter(scopeEntrp());
    }
    bool dpiExport() const { return m_dpiExport; }
    void dpiExport(bool flag) { m_dpiExport = flag; }
};

class AstUdpTable final : public AstNode {
public:
    AstUdpTable(FileLine* fl, AstNode* bodysp)
        : ASTGEN_SUPER(fl) {
        addNOp1p(bodysp);
    }
    ASTNODE_NODE_FUNCS(UdpTable)
    // op1 = List of UdpTableLines
    AstUdpTableLine* bodysp() const { return VN_CAST(op1p(), UdpTableLine); }
};

class AstUdpTableLine final : public AstNode {
    string m_text;

public:
    AstUdpTableLine(FileLine* fl, const string& text)
        : ASTGEN_SUPER(fl)
        , m_text{text} {}
    ASTNODE_NODE_FUNCS(UdpTableLine)
    virtual string name() const override { return m_text; }
    string text() const { return m_text; }
};

//======================================================================
// non-ary ops

class AstRand final : public AstNodeMath {
    // $random/$random(seed) or $urandom/$urandom(seed)
    // Return a random number, based upon width()
private:
    bool m_urandom = false;  // $urandom vs $random
    bool m_reset = false;  // Random reset, versus always random
public:
    class Reset {};
    AstRand(FileLine* fl, Reset, AstNodeDType* dtp, bool reset)
        : ASTGEN_SUPER(fl)
        , m_reset{reset} {
        dtypep(dtp);
    }
    AstRand(FileLine* fl, AstNode* seedp, bool urandom)
        : ASTGEN_SUPER(fl)
        , m_urandom(urandom) {
        setNOp1p(seedp);
    }
    ASTNODE_NODE_FUNCS(Rand)
    virtual string emitVerilog() override {
        return seedp() ? (m_urandom ? "%f$urandom(%l)" : "%f$random(%l)")
                       : (m_urandom ? "%f$urandom()" : "%f$random()");
    }
    virtual string emitC() override {
        return m_reset
                   ? "VL_RAND_RESET_%nq(%nw, %P)"
                   : seedp() ? "VL_RANDOM_SEEDED_%nq%lq(%nw, %P, %li)" : "VL_RANDOM_%nq(%nw, %P)";
    }
    virtual bool cleanOut() const override { return true; }
    virtual bool isGateOptimizable() const override { return false; }
    virtual bool isPredictOptimizable() const override { return false; }
    virtual int instrCount() const override { return instrCountPli(); }
    virtual V3Hash sameHash() const override { return V3Hash(); }
    virtual bool same(const AstNode* samep) const override { return true; }
    AstNode* seedp() const { return op1p(); }
    bool reset() const { return m_reset; }
    bool urandom() const { return m_urandom; }
};

class AstURandomRange final : public AstNodeBiop {
    // $urandom_range
public:
    explicit AstURandomRange(FileLine* fl, AstNode* lhsp, AstNode* rhsp)
        : ASTGEN_SUPER(fl, lhsp, rhsp) {
        dtypeSetUInt32();  // Says IEEE
    }
    ASTNODE_NODE_FUNCS(URandomRange)
    virtual AstNode* cloneType(AstNode* lhsp, AstNode* rhsp) override {
        return new AstURandomRange(fileline(), lhsp, rhsp);
    }
    virtual void numberOperate(V3Number& out, const V3Number& lhs, const V3Number& rhs) override {
        V3ERROR_NA;
    }
    virtual string emitVerilog() override { return "%f$urandom_range(%l, %r)"; }
    virtual string emitC() override { return "VL_URANDOM_RANGE_%nq(%li, %ri)"; }
    virtual bool cleanOut() const override { return true; }
    virtual bool cleanLhs() const override { return true; }
    virtual bool cleanRhs() const override { return true; }
    virtual bool sizeMattersLhs() const override { return false; }
    virtual bool sizeMattersRhs() const override { return false; }
    virtual bool isGateOptimizable() const override { return false; }
    virtual bool isPredictOptimizable() const override { return false; }
    virtual int instrCount() const override { return instrCountPli(); }
};

class AstTime final : public AstNodeTermop {
    VTimescale m_timeunit;  // Parent module time unit
public:
    AstTime(FileLine* fl, const VTimescale& timeunit)
        : ASTGEN_SUPER(fl)
        , m_timeunit{timeunit} {
        dtypeSetUInt64();
    }
    ASTNODE_NODE_FUNCS(Time)
    virtual string emitVerilog() override { return "%f$time"; }
    virtual string emitC() override { V3ERROR_NA_RETURN(""); }
    virtual bool cleanOut() const override { return true; }
    virtual bool isGateOptimizable() const override { return false; }
    virtual bool isPredictOptimizable() const override { return false; }
    virtual int instrCount() const override { return instrCountTime(); }
    virtual V3Hash sameHash() const override { return V3Hash(); }
    virtual bool same(const AstNode* samep) const override { return true; }
    virtual void dump(std::ostream& str = std::cout) const override;
    void timeunit(const VTimescale& flag) { m_timeunit = flag; }
    VTimescale timeunit() const { return m_timeunit; }
};

class AstTimeD final : public AstNodeTermop {
    VTimescale m_timeunit;  // Parent module time unit
public:
    AstTimeD(FileLine* fl, const VTimescale& timeunit)
        : ASTGEN_SUPER(fl)
        , m_timeunit{timeunit} {
        dtypeSetDouble();
    }
    ASTNODE_NODE_FUNCS(TimeD)
    virtual string emitVerilog() override { return "%f$realtime"; }
    virtual string emitC() override { V3ERROR_NA_RETURN(""); }
    virtual bool cleanOut() const override { return true; }
    virtual bool isGateOptimizable() const override { return false; }
    virtual bool isPredictOptimizable() const override { return false; }
    virtual int instrCount() const override { return instrCountTime(); }
    virtual V3Hash sameHash() const override { return V3Hash(); }
    virtual bool same(const AstNode* samep) const override { return true; }
    virtual void dump(std::ostream& str = std::cout) const override;
    void timeunit(const VTimescale& flag) { m_timeunit = flag; }
    VTimescale timeunit() const { return m_timeunit; }
};

class AstUCFunc final : public AstNodeMath {
    // User's $c function
    // Perhaps this should be an AstNodeListop; but there's only one list math right now
public:
    AstUCFunc(FileLine* fl, AstNode* exprsp)
        : ASTGEN_SUPER(fl) {
        addNOp1p(exprsp);
    }
    ASTNODE_NODE_FUNCS(UCFunc)
    virtual bool cleanOut() const override { return false; }
    virtual string emitVerilog() override { V3ERROR_NA_RETURN(""); }
    virtual string emitC() override { V3ERROR_NA_RETURN(""); }
    AstNode* bodysp() const { return op1p(); }  // op1 = expressions to print
    virtual bool isPure() const override { return false; }  // SPECIAL: User may order w/other sigs
    virtual bool isOutputter() const override { return true; }
    virtual bool isGateOptimizable() const override { return false; }
    virtual bool isSubstOptimizable() const override { return false; }
    virtual bool isPredictOptimizable() const override { return false; }
    virtual int instrCount() const override { return instrCountPli(); }
    virtual V3Hash sameHash() const override { return V3Hash(); }
    virtual bool same(const AstNode* samep) const override { return true; }
};

//======================================================================
// Unary ops

class AstNegate final : public AstNodeUniop {
public:
    AstNegate(FileLine* fl, AstNode* lhsp)
        : ASTGEN_SUPER(fl, lhsp) {
        dtypeFrom(lhsp);
    }
    ASTNODE_NODE_FUNCS(Negate)
    virtual void numberOperate(V3Number& out, const V3Number& lhs) override { out.opNegate(lhs); }
    virtual string emitVerilog() override { return "%f(- %l)"; }
    virtual string emitC() override { return "VL_NEGATE_%lq(%lW, %P, %li)"; }
    virtual string emitSimpleOperator() override { return "-"; }
    virtual bool cleanOut() const override { return false; }
    virtual bool cleanLhs() const override { return false; }
    virtual bool sizeMattersLhs() const override { return true; }
};
class AstNegateD final : public AstNodeUniop {
public:
    AstNegateD(FileLine* fl, AstNode* lhsp)
        : ASTGEN_SUPER(fl, lhsp) {
        dtypeSetDouble();
    }
    ASTNODE_NODE_FUNCS(NegateD)
    virtual void numberOperate(V3Number& out, const V3Number& lhs) override { out.opNegateD(lhs); }
    virtual string emitVerilog() override { return "%f(- %l)"; }
    virtual string emitC() override { V3ERROR_NA_RETURN(""); }
    virtual string emitSimpleOperator() override { return "-"; }
    virtual bool cleanOut() const override { return true; }
    virtual bool cleanLhs() const override { return false; }
    virtual bool sizeMattersLhs() const override { return false; }
    virtual int instrCount() const override { return instrCountDouble(); }
    virtual bool doubleFlavor() const override { return true; }
};
class AstRedAnd final : public AstNodeUniop {
public:
    AstRedAnd(FileLine* fl, AstNode* lhsp)
        : ASTGEN_SUPER(fl, lhsp) {
        dtypeSetLogicBool();
    }
    ASTNODE_NODE_FUNCS(RedAnd)
    virtual void numberOperate(V3Number& out, const V3Number& lhs) override { out.opRedAnd(lhs); }
    virtual string emitVerilog() override { return "%f(& %l)"; }
    virtual string emitC() override { return "VL_REDAND_%nq%lq(%nw,%lw, %P, %li)"; }
    virtual bool cleanOut() const override { return true; }
    virtual bool cleanLhs() const override { return true; }
    virtual bool sizeMattersLhs() const override { return false; }
};
class AstRedOr final : public AstNodeUniop {
public:
    AstRedOr(FileLine* fl, AstNode* lhsp)
        : ASTGEN_SUPER(fl, lhsp) {
        dtypeSetLogicBool();
    }
    ASTNODE_NODE_FUNCS(RedOr)
    virtual void numberOperate(V3Number& out, const V3Number& lhs) override { out.opRedOr(lhs); }
    virtual string emitVerilog() override { return "%f(| %l)"; }
    virtual string emitC() override { return "VL_REDOR_%lq(%lW, %P, %li)"; }
    virtual bool cleanOut() const override { return true; }
    virtual bool cleanLhs() const override { return true; }
    virtual bool sizeMattersLhs() const override { return false; }
};
class AstRedXor final : public AstNodeUniop {
public:
    AstRedXor(FileLine* fl, AstNode* lhsp)
        : ASTGEN_SUPER(fl, lhsp) {
        dtypeSetLogicBool();
    }
    ASTNODE_NODE_FUNCS(RedXor)
    virtual void numberOperate(V3Number& out, const V3Number& lhs) override { out.opRedXor(lhs); }
    virtual string emitVerilog() override { return "%f(^ %l)"; }
    virtual string emitC() override { return "VL_REDXOR_%lq(%lW, %P, %li)"; }
    virtual bool cleanOut() const override { return false; }
    virtual bool cleanLhs() const override {
        int w = lhsp()->width();
        return (w != 1 && w != 2 && w != 4 && w != 8 && w != 16);
    }
    virtual bool sizeMattersLhs() const override { return false; }
    virtual int instrCount() const override { return 1 + V3Number::log2b(width()); }
};
class AstRedXnor final : public AstNodeUniop {
    // AstRedXnors are replaced with AstRedXors in V3Const.
public:
    AstRedXnor(FileLine* fl, AstNode* lhsp)
        : ASTGEN_SUPER(fl, lhsp) {
        dtypeSetLogicBool();
    }
    ASTNODE_NODE_FUNCS(RedXnor)
    virtual void numberOperate(V3Number& out, const V3Number& lhs) override { out.opRedXnor(lhs); }
    virtual string emitVerilog() override { return "%f(~^ %l)"; }
    virtual string emitC() override {
        v3fatalSrc("REDXNOR should have became REDXOR");
        return "";
    }
    virtual bool cleanOut() const override { return false; }
    virtual bool cleanLhs() const override { return true; }
    virtual bool sizeMattersLhs() const override { return false; }
    virtual int instrCount() const override { return 1 + V3Number::log2b(width()); }
};

class AstLenN final : public AstNodeUniop {
    // Length of a string
public:
    AstLenN(FileLine* fl, AstNode* lhsp)
        : ASTGEN_SUPER(fl, lhsp) {
        dtypeSetSigned32();
    }
    ASTNODE_NODE_FUNCS(LenN)
    virtual void numberOperate(V3Number& out, const V3Number& lhs) override { out.opLenN(lhs); }
    virtual string emitVerilog() override { return "%f(%l)"; }
    virtual string emitC() override { return "VL_LEN_IN(%li)"; }
    virtual bool cleanOut() const override { return true; }
    virtual bool cleanLhs() const override { return true; }
    virtual bool sizeMattersLhs() const override { return false; }
};
class AstLogNot final : public AstNodeUniop {
public:
    AstLogNot(FileLine* fl, AstNode* lhsp)
        : ASTGEN_SUPER(fl, lhsp) {
        dtypeSetLogicBool();
    }
    ASTNODE_NODE_FUNCS(LogNot)
    virtual void numberOperate(V3Number& out, const V3Number& lhs) override { out.opLogNot(lhs); }
    virtual string emitVerilog() override { return "%f(! %l)"; }
    virtual string emitC() override { return "VL_LOGNOT_%nq%lq(%nw,%lw, %P, %li)"; }
    virtual string emitSimpleOperator() override { return "!"; }
    virtual bool cleanOut() const override { return true; }
    virtual bool cleanLhs() const override { return true; }
    virtual bool sizeMattersLhs() const override { return false; }
};
class AstNot final : public AstNodeUniop {
public:
    AstNot(FileLine* fl, AstNode* lhsp)
        : ASTGEN_SUPER(fl, lhsp) {
        dtypeFrom(lhsp);
    }
    ASTNODE_NODE_FUNCS(Not)
    virtual void numberOperate(V3Number& out, const V3Number& lhs) override { out.opNot(lhs); }
    virtual string emitVerilog() override { return "%f(~ %l)"; }
    virtual string emitC() override { return "VL_NOT_%lq(%lW, %P, %li)"; }
    virtual string emitSimpleOperator() override { return "~"; }
    virtual bool cleanOut() const override { return false; }
    virtual bool cleanLhs() const override { return false; }
    virtual bool sizeMattersLhs() const override { return true; }
};
class AstExtend final : public AstNodeUniop {
    // Expand a value into a wider entity by 0 extension.  Width is implied from nodep->width()
public:
    AstExtend(FileLine* fl, AstNode* lhsp)
        : ASTGEN_SUPER(fl, lhsp) {}
    AstExtend(FileLine* fl, AstNode* lhsp, int width)
        : ASTGEN_SUPER(fl, lhsp) {
        dtypeSetLogicSized(width, VSigning::UNSIGNED);
    }
    ASTNODE_NODE_FUNCS(Extend)
    virtual void numberOperate(V3Number& out, const V3Number& lhs) override { out.opAssign(lhs); }
    virtual string emitVerilog() override { return "%l"; }
    virtual string emitC() override { return "VL_EXTEND_%nq%lq(%nw,%lw, %P, %li)"; }
    virtual bool cleanOut() const override { return true; }
    virtual bool cleanLhs() const override { return true; }
    virtual bool sizeMattersLhs() const override {
        return false;  // Because the EXTEND operator self-casts
    }
    virtual int instrCount() const override { return 0; }
};
class AstExtendS final : public AstNodeUniop {
    // Expand a value into a wider entity by sign extension.  Width is implied from nodep->width()
public:
    AstExtendS(FileLine* fl, AstNode* lhsp)
        : ASTGEN_SUPER(fl, lhsp) {}
    AstExtendS(FileLine* fl, AstNode* lhsp, int width)
        // Important that widthMin be correct, as opExtend requires it after V3Expand
        : ASTGEN_SUPER(fl, lhsp) {
        dtypeSetLogicSized(width, VSigning::UNSIGNED);
    }
    ASTNODE_NODE_FUNCS(ExtendS)
    virtual void numberOperate(V3Number& out, const V3Number& lhs) override {
        out.opExtendS(lhs, lhsp()->widthMinV());
    }
    virtual string emitVerilog() override { return "%l"; }
    virtual string emitC() override { return "VL_EXTENDS_%nq%lq(%nw,%lw, %P, %li)"; }
    virtual bool cleanOut() const override { return false; }
    virtual bool cleanLhs() const override { return true; }
    virtual bool sizeMattersLhs() const override {
        return false;  // Because the EXTEND operator self-casts
    }
    virtual int instrCount() const override { return 0; }
    virtual bool signedFlavor() const override { return true; }
};
class AstSigned final : public AstNodeUniop {
    // $signed(lhs)
public:
    AstSigned(FileLine* fl, AstNode* lhsp)
        : ASTGEN_SUPER(fl, lhsp) {
        UASSERT_OBJ(!v3Global.assertDTypesResolved(), this,
                    "not coded to create after dtypes resolved");
    }
    ASTNODE_NODE_FUNCS(Signed)
    virtual void numberOperate(V3Number& out, const V3Number& lhs) override {
        out.opAssign(lhs);
        out.isSigned(false);
    }
    virtual string emitVerilog() override { return "%f$signed(%l)"; }
    virtual string emitC() override { V3ERROR_NA_RETURN(""); }
    virtual bool cleanOut() const override { return false; }
    virtual bool cleanLhs() const override { return false; }  // Eliminated before matters
    virtual bool sizeMattersLhs() const override { return true; }  // Eliminated before matters
    virtual int instrCount() const override { return 0; }
};
class AstUnsigned final : public AstNodeUniop {
    // $unsigned(lhs)
public:
    AstUnsigned(FileLine* fl, AstNode* lhsp)
        : ASTGEN_SUPER(fl, lhsp) {
        UASSERT_OBJ(!v3Global.assertDTypesResolved(), this,
                    "not coded to create after dtypes resolved");
    }
    ASTNODE_NODE_FUNCS(Unsigned)
    virtual void numberOperate(V3Number& out, const V3Number& lhs) override {
        out.opAssign(lhs);
        out.isSigned(false);
    }
    virtual string emitVerilog() override { return "%f$unsigned(%l)"; }
    virtual string emitC() override { V3ERROR_NA_RETURN(""); }
    virtual bool cleanOut() const override { return false; }
    virtual bool cleanLhs() const override { return false; }  // Eliminated before matters
    virtual bool sizeMattersLhs() const override { return true; }  // Eliminated before matters
    virtual int instrCount() const override { return 0; }
};
class AstRToIS final : public AstNodeUniop {
    // $rtoi(lhs)
public:
    AstRToIS(FileLine* fl, AstNode* lhsp)
        : ASTGEN_SUPER(fl, lhsp) {
        dtypeSetSigned32();
    }
    ASTNODE_NODE_FUNCS(RToIS)
    virtual void numberOperate(V3Number& out, const V3Number& lhs) override { out.opRToIS(lhs); }
    virtual string emitVerilog() override { return "%f$rtoi(%l)"; }
    virtual string emitC() override { return "VL_RTOI_I_D(%li)"; }
    virtual bool cleanOut() const override { return false; }
    virtual bool cleanLhs() const override { return false; }  // Eliminated before matters
    virtual bool sizeMattersLhs() const override { return false; }  // Eliminated before matters
    virtual int instrCount() const override { return instrCountDouble(); }
};
class AstRToIRoundS final : public AstNodeUniop {
    // Convert real to integer, with arbitrary sized output (not just "integer" format)
public:
    AstRToIRoundS(FileLine* fl, AstNode* lhsp)
        : ASTGEN_SUPER(fl, lhsp) {
        dtypeSetSigned32();
    }
    ASTNODE_NODE_FUNCS(RToIRoundS)
    virtual void numberOperate(V3Number& out, const V3Number& lhs) override {
        out.opRToIRoundS(lhs);
    }
    virtual string emitVerilog() override { return "%f$rtoi_rounded(%l)"; }
    virtual string emitC() override { return "VL_RTOIROUND_%nq_D(%nw, %P, %li)"; }
    virtual bool cleanOut() const override { return false; }
    virtual bool cleanLhs() const override { return false; }
    virtual bool sizeMattersLhs() const override { return false; }
    virtual int instrCount() const override { return instrCountDouble(); }
};
class AstIToRD final : public AstNodeUniop {
    // $itor where lhs is unsigned
public:
    AstIToRD(FileLine* fl, AstNode* lhsp)
        : ASTGEN_SUPER(fl, lhsp) {
        dtypeSetDouble();
    }
    ASTNODE_NODE_FUNCS(IToRD)
    virtual void numberOperate(V3Number& out, const V3Number& lhs) override { out.opIToRD(lhs); }
    virtual string emitVerilog() override { return "%f$itor(%l)"; }
    virtual string emitC() override { return "VL_ITOR_D_%lq(%lw, %li)"; }
    virtual bool cleanOut() const override { return false; }
    virtual bool cleanLhs() const override { return true; }
    virtual bool sizeMattersLhs() const override { return false; }
    virtual int instrCount() const override { return instrCountDouble(); }
};
class AstISToRD final : public AstNodeUniop {
    // $itor where lhs is signed
public:
    AstISToRD(FileLine* fl, AstNode* lhsp)
        : ASTGEN_SUPER(fl, lhsp) {
        dtypeSetDouble();
    }
    ASTNODE_NODE_FUNCS(ISToRD)
    virtual void numberOperate(V3Number& out, const V3Number& lhs) override { out.opISToRD(lhs); }
    virtual string emitVerilog() override { return "%f$itor($signed(%l))"; }
    virtual string emitC() override { return "VL_ISTOR_D_%lq(%lw, %li)"; }
    virtual bool emitCheckMaxWords() override { return true; }
    virtual bool cleanOut() const override { return false; }
    virtual bool cleanLhs() const override { return true; }
    virtual bool sizeMattersLhs() const override { return false; }
    virtual int instrCount() const override { return instrCountDouble(); }
};
class AstRealToBits final : public AstNodeUniop {
public:
    AstRealToBits(FileLine* fl, AstNode* lhsp)
        : ASTGEN_SUPER(fl, lhsp) {
        dtypeSetUInt64();
    }
    ASTNODE_NODE_FUNCS(RealToBits)
    virtual void numberOperate(V3Number& out, const V3Number& lhs) override {
        out.opRealToBits(lhs);
    }
    virtual string emitVerilog() override { return "%f$realtobits(%l)"; }
    virtual string emitC() override { return "VL_CVT_Q_D(%li)"; }
    virtual bool cleanOut() const override { return false; }
    virtual bool cleanLhs() const override { return false; }  // Eliminated before matters
    virtual bool sizeMattersLhs() const override { return false; }  // Eliminated before matters
    virtual int instrCount() const override { return instrCountDouble(); }
};
class AstBitsToRealD final : public AstNodeUniop {
public:
    AstBitsToRealD(FileLine* fl, AstNode* lhsp)
        : ASTGEN_SUPER(fl, lhsp) {
        dtypeSetDouble();
    }
    ASTNODE_NODE_FUNCS(BitsToRealD)
    virtual void numberOperate(V3Number& out, const V3Number& lhs) override {
        out.opBitsToRealD(lhs);
    }
    virtual string emitVerilog() override { return "%f$bitstoreal(%l)"; }
    virtual string emitC() override { return "VL_CVT_D_Q(%li)"; }
    virtual bool cleanOut() const override { return false; }
    virtual bool cleanLhs() const override { return false; }  // Eliminated before matters
    virtual bool sizeMattersLhs() const override { return false; }  // Eliminated before matters
    virtual int instrCount() const override { return instrCountDouble(); }
};

class AstCLog2 final : public AstNodeUniop {
public:
    AstCLog2(FileLine* fl, AstNode* lhsp)
        : ASTGEN_SUPER(fl, lhsp) {}
    ASTNODE_NODE_FUNCS(CLog2)
    virtual void numberOperate(V3Number& out, const V3Number& lhs) override { out.opCLog2(lhs); }
    virtual string emitVerilog() override { return "%f$clog2(%l)"; }
    virtual string emitC() override { return "VL_CLOG2_%lq(%lW, %P, %li)"; }
    virtual bool cleanOut() const override { return false; }
    virtual bool cleanLhs() const override { return true; }
    virtual bool sizeMattersLhs() const override { return false; }
    virtual int instrCount() const override { return widthInstrs() * 16; }
};
class AstCountBits final : public AstNodeQuadop {
    // Number of bits set in vector
public:
    AstCountBits(FileLine* fl, AstNode* exprp, AstNode* ctrl1p)
        : ASTGEN_SUPER(fl, exprp, ctrl1p, ctrl1p->cloneTree(false), ctrl1p->cloneTree(false)) {}
    AstCountBits(FileLine* fl, AstNode* exprp, AstNode* ctrl1p, AstNode* ctrl2p)
        : ASTGEN_SUPER(fl, exprp, ctrl1p, ctrl2p, ctrl2p->cloneTree(false)) {}
    AstCountBits(FileLine* fl, AstNode* exprp, AstNode* ctrl1p, AstNode* ctrl2p, AstNode* ctrl3p)
        : ASTGEN_SUPER(fl, exprp, ctrl1p, ctrl2p, ctrl3p) {}
    ASTNODE_NODE_FUNCS(CountBits)
    virtual void numberOperate(V3Number& out, const V3Number& expr, const V3Number& ctrl1,
                               const V3Number& ctrl2, const V3Number& ctrl3) override {
        out.opCountBits(expr, ctrl1, ctrl2, ctrl3);
    }
    virtual string emitVerilog() override { return "%f$countbits(%l, %r, %f, %o)"; }
    virtual string emitC() override { return ""; }
    virtual bool cleanOut() const override { return false; }
    virtual bool cleanLhs() const override { return true; }
    virtual bool cleanRhs() const override { return true; }
    virtual bool cleanThs() const override { return true; }
    virtual bool cleanFhs() const override { return true; }
    virtual bool sizeMattersLhs() const override { return false; }
    virtual bool sizeMattersRhs() const override { return false; }
    virtual bool sizeMattersThs() const override { return false; }
    virtual bool sizeMattersFhs() const override { return false; }
    virtual int instrCount() const override { return widthInstrs() * 16; }
};
class AstCountOnes final : public AstNodeUniop {
    // Number of bits set in vector
public:
    AstCountOnes(FileLine* fl, AstNode* lhsp)
        : ASTGEN_SUPER(fl, lhsp) {}
    ASTNODE_NODE_FUNCS(CountOnes)
    virtual void numberOperate(V3Number& out, const V3Number& lhs) override {
        out.opCountOnes(lhs);
    }
    virtual string emitVerilog() override { return "%f$countones(%l)"; }
    virtual string emitC() override { return "VL_COUNTONES_%lq(%lW, %P, %li)"; }
    virtual bool cleanOut() const override { return false; }
    virtual bool cleanLhs() const override { return true; }
    virtual bool sizeMattersLhs() const override { return false; }
    virtual int instrCount() const override { return widthInstrs() * 16; }
};
class AstIsUnknown final : public AstNodeUniop {
    // True if any unknown bits
public:
    AstIsUnknown(FileLine* fl, AstNode* lhsp)
        : ASTGEN_SUPER(fl, lhsp) {
        dtypeSetLogicBool();
    }
    ASTNODE_NODE_FUNCS(IsUnknown)
    virtual void numberOperate(V3Number& out, const V3Number& lhs) override {
        out.opIsUnknown(lhs);
    }
    virtual string emitVerilog() override { return "%f$isunknown(%l)"; }
    virtual string emitC() override { V3ERROR_NA_RETURN(""); }
    virtual bool cleanOut() const override { return false; }
    virtual bool cleanLhs() const override { return false; }
    virtual bool sizeMattersLhs() const override { return false; }
};
class AstIsUnbounded final : public AstNodeUniop {
    // True if is unmbounded ($)
public:
    AstIsUnbounded(FileLine* fl, AstNode* lhsp)
        : ASTGEN_SUPER(fl, lhsp) {
        dtypeSetLogicBool();
    }
    ASTNODE_NODE_FUNCS(IsUnbounded)
    virtual void numberOperate(V3Number& out, const V3Number&) override {
        // Any constant isn't unbounded
        out.setZero();
    }
    virtual string emitVerilog() override { return "%f$isunbounded(%l)"; }
    virtual string emitC() override { V3ERROR_NA_RETURN(""); }
    virtual bool cleanOut() const override { return false; }
    virtual bool cleanLhs() const override { return false; }
    virtual bool sizeMattersLhs() const override { return false; }
};
class AstOneHot final : public AstNodeUniop {
    // True if only single bit set in vector
public:
    AstOneHot(FileLine* fl, AstNode* lhsp)
        : ASTGEN_SUPER(fl, lhsp) {
        dtypeSetLogicBool();
    }
    ASTNODE_NODE_FUNCS(OneHot)
    virtual void numberOperate(V3Number& out, const V3Number& lhs) override { out.opOneHot(lhs); }
    virtual string emitVerilog() override { return "%f$onehot(%l)"; }
    virtual string emitC() override { return "VL_ONEHOT_%lq(%lW, %P, %li)"; }
    virtual bool cleanOut() const override { return true; }
    virtual bool cleanLhs() const override { return true; }
    virtual bool sizeMattersLhs() const override { return false; }
    virtual int instrCount() const override { return widthInstrs() * 4; }
};
class AstOneHot0 final : public AstNodeUniop {
    // True if only single bit, or no bits set in vector
public:
    AstOneHot0(FileLine* fl, AstNode* lhsp)
        : ASTGEN_SUPER(fl, lhsp) {
        dtypeSetLogicBool();
    }
    ASTNODE_NODE_FUNCS(OneHot0)
    virtual void numberOperate(V3Number& out, const V3Number& lhs) override { out.opOneHot0(lhs); }
    virtual string emitVerilog() override { return "%f$onehot0(%l)"; }
    virtual string emitC() override { return "VL_ONEHOT0_%lq(%lW, %P, %li)"; }
    virtual bool cleanOut() const override { return true; }
    virtual bool cleanLhs() const override { return true; }
    virtual bool sizeMattersLhs() const override { return false; }
    virtual int instrCount() const override { return widthInstrs() * 3; }
};

class AstCast final : public AstNode {
    // Cast to appropriate data type - note lhsp is value, to match AstTypedef, AstCCast, etc
public:
    AstCast(FileLine* fl, AstNode* lhsp, AstNodeDType* dtp)
        : ASTGEN_SUPER(fl) {
        setOp1p(lhsp);
        setOp2p(dtp);
        dtypeFrom(dtp);
    }
    ASTNODE_NODE_FUNCS(Cast)
    virtual bool hasDType() const override { return true; }
    virtual string emitVerilog() { return "((%d)'(%l))"; }
    virtual bool cleanOut() const { V3ERROR_NA_RETURN(true); }
    virtual bool cleanLhs() const { return true; }
    virtual bool sizeMattersLhs() const { return false; }
    AstNode* lhsp() const { return op1p(); }
    void lhsp(AstNode* nodep) { setOp1p(nodep); }
    virtual AstNodeDType* getChildDTypep() const override { return childDTypep(); }
    AstNodeDType* childDTypep() const { return VN_CAST(op2p(), NodeDType); }
    virtual AstNodeDType* subDTypep() const { return dtypep() ? dtypep() : childDTypep(); }
};

class AstCastDynamic final : public AstNodeBiop {
    // Verilog $cast used as a function
    // Task usage of $cast is converted during parse to assert($cast(...))
    // Parents: MATH
    // Children: MATH
public:
    AstCastDynamic(FileLine* fl, AstNode* lhsp, AstNode* rhsp)
        : ASTGEN_SUPER(fl, lhsp, rhsp) {}
    ASTNODE_NODE_FUNCS(CastDynamic)
    virtual void numberOperate(V3Number& out, const V3Number& lhs, const V3Number& rhs) override {
        V3ERROR_NA;
    }
    virtual AstNode* cloneType(AstNode* lhsp, AstNode* rhsp) override {
        return new AstCastDynamic(this->fileline(), lhsp, rhsp);
    }
    virtual string emitVerilog() override { return "%f$cast(%r, %l)"; }
    // Non-existent filehandle returns EOF
    virtual string emitC() override { V3ERROR_NA_RETURN(""); }
    virtual bool cleanOut() const override { return true; }
    virtual bool cleanLhs() const override { return true; }
    virtual bool cleanRhs() const override { return true; }
    virtual bool sizeMattersLhs() const override { return false; }
    virtual bool sizeMattersRhs() const override { return false; }
    virtual int instrCount() const override { return widthInstrs() * 20; }
    virtual bool isPure() const override { return true; }
};

class AstCastParse final : public AstNode {
    // Cast to appropriate type, where we haven't determined yet what the data type is
public:
    AstCastParse(FileLine* fl, AstNode* lhsp, AstNode* dtp)
        : ASTGEN_SUPER(fl) {
        setOp1p(lhsp);
        setOp2p(dtp);
    }
    ASTNODE_NODE_FUNCS(CastParse)
    virtual string emitVerilog() { return "((%d)'(%l))"; }
    virtual string emitC() { V3ERROR_NA_RETURN(""); }
    virtual bool cleanOut() const { V3ERROR_NA_RETURN(true); }
    virtual bool cleanLhs() const { return true; }
    virtual bool sizeMattersLhs() const { return false; }
    AstNode* lhsp() const { return op1p(); }
    AstNode* dtp() const { return op2p(); }
};

class AstCastSize final : public AstNode {
    // Cast to specific size; signed/twostate inherited from lower element per IEEE
public:
    AstCastSize(FileLine* fl, AstNode* lhsp, AstConst* rhsp)
        : ASTGEN_SUPER(fl) {
        setOp1p(lhsp);
        setOp2p(rhsp);
    }
    ASTNODE_NODE_FUNCS(CastSize)
    // No hasDType because widthing removes this node before the hasDType check
    virtual string emitVerilog() { return "((%r)'(%l))"; }
    virtual bool cleanOut() const { V3ERROR_NA_RETURN(true); }
    virtual bool cleanLhs() const { return true; }
    virtual bool sizeMattersLhs() const { return false; }
    AstNode* lhsp() const { return op1p(); }
    AstNode* rhsp() const { return op2p(); }
};

class AstCCast final : public AstNodeUniop {
    // Cast to C-based data type
private:
    int m_size;

public:
    AstCCast(FileLine* fl, AstNode* lhsp, int setwidth, int minwidth = -1)
        : ASTGEN_SUPER(fl, lhsp) {
        m_size = setwidth;
        if (setwidth) {
            if (minwidth == -1) minwidth = setwidth;
            dtypeSetLogicUnsized(setwidth, minwidth, VSigning::UNSIGNED);
        }
    }
    AstCCast(FileLine* fl, AstNode* lhsp, AstNode* typeFromp)
        : ASTGEN_SUPER(fl, lhsp) {
        dtypeFrom(typeFromp);
        m_size = width();
    }
    ASTNODE_NODE_FUNCS(CCast)
    virtual void numberOperate(V3Number& out, const V3Number& lhs) override { out.opAssign(lhs); }
    virtual string emitVerilog() override { return "%f$_CAST(%l)"; }
    virtual string emitC() override { return "VL_CAST_%nq%lq(%nw,%lw, %P, %li)"; }
    virtual bool cleanOut() const override { return true; }
    virtual bool cleanLhs() const override { return true; }
    virtual bool sizeMattersLhs() const override { return false; }  // Special cased in V3Cast
    virtual V3Hash sameHash() const override { return V3Hash(size()); }
    virtual bool same(const AstNode* samep) const override {
        return size() == static_cast<const AstCCast*>(samep)->size();
    }
    virtual void dump(std::ostream& str = std::cout) const override;
    //
    int size() const { return m_size; }
};

class AstCvtPackString final : public AstNodeUniop {
    // Convert to Verilator Packed String (aka verilog "string")
public:
    AstCvtPackString(FileLine* fl, AstNode* lhsp)
        : ASTGEN_SUPER(fl, lhsp) {
        dtypeSetString();
    }
    ASTNODE_NODE_FUNCS(CvtPackString)
    virtual void numberOperate(V3Number& out, const V3Number& lhs) override { V3ERROR_NA; }
    virtual string emitVerilog() override { return "%f$_CAST(%l)"; }
    virtual string emitC() override { return "VL_CVT_PACK_STR_N%lq(%lW, %li)"; }
    virtual bool cleanOut() const override { return true; }
    virtual bool cleanLhs() const override { return true; }
    virtual bool sizeMattersLhs() const override { return false; }
    virtual V3Hash sameHash() const override { return V3Hash(); }
    virtual bool same(const AstNode* samep) const override { return true; }
};

class AstFEof final : public AstNodeUniop {
public:
    AstFEof(FileLine* fl, AstNode* lhsp)
        : ASTGEN_SUPER(fl, lhsp) {}
    ASTNODE_NODE_FUNCS(FEof)
    virtual void numberOperate(V3Number& out, const V3Number& lhs) override { V3ERROR_NA; }
    virtual string emitVerilog() override { return "%f$feof(%l)"; }
    virtual string emitC() override { return "(%li ? feof(VL_CVT_I_FP(%li)) : true)"; }
    virtual bool cleanOut() const override { return true; }
    virtual bool cleanLhs() const override { return true; }
    virtual bool sizeMattersLhs() const override { return false; }
    virtual int instrCount() const override { return widthInstrs() * 16; }
    virtual bool isPure() const override {
        return false;
    }  // SPECIAL: $display has 'visual' ordering
    AstNode* filep() const { return lhsp(); }
};

<<<<<<< HEAD
class AstStdRandomize final : public AstNodeMath {
    // Randomize the specified variable (std::randomize)
    // op1p is reference to var being randomized
    // op2p is reference to table containing enum values (if randomized var is enum)
private:
    typedef std::unordered_map<AstNodeDType*, AstVar*> ValueTableMap;
    static ValueTableMap m_enumValueTabMap;  // Tables with enum values
    static AstVar* enumValueTabp(AstEnumDType* nodep);

    // Reference to enum type (if randomized var is enum), needed here because at emit stage type
    // info is missing if enum has specified base type
    AstEnumDType* m_enumDTypep = nullptr;
    AstMemberDType* m_varMemberp = nullptr;  // Var member to randomize (if var is of complex type)
    int m_varBitOffset = 0;  // Bit offset of var; used for structs contained within structs
    void enumVarPrep(FileLine* fl);

public:
    AstStdRandomize(FileLine* fl, AstNode* varp, int offset, AstMemberDType* memberp)
        : ASTGEN_SUPER(fl)
        , m_enumDTypep{VN_CAST(memberp ? memberp->subDTypep()->subDTypep()
                                       : varp->dtypep()->subDTypep(),
                               EnumDType)}
        , m_varBitOffset{offset}
        , m_varMemberp{memberp} {
        setOp1p(varp);
        if (m_enumDTypep) enumVarPrep(fl);
        dtypeSetBitSized(32, VSigning::SIGNED);
        didWidth(true);
    }
    ASTNODE_NODE_FUNCS(StdRandomize)
    virtual string emitVerilog() override { return "std::randomize(%l)"; }
    virtual string emitC() override { V3ERROR_NA_RETURN(""); }
    virtual bool cleanOut() const override { return true; }
    virtual bool isGateOptimizable() const override { return false; }
    virtual bool isPredictOptimizable() const override { return false; }
    virtual int instrCount() const override { return instrCountPli(); }
    virtual V3Hash sameHash() const override { return V3Hash(); }
    virtual bool same(const AstNode* samep) const override { return true; }
    AstVarRef* varRefp() { return VN_CAST(op1p(), VarRef); }
    AstVarRef* varValueTabRefp() { return VN_CAST(op2p(), VarRef); }
    AstEnumDType* varEnumDTypep() { return m_enumDTypep; }
    AstMemberDType* varMemberp() { return m_varMemberp; }
    int varMemberLSB() { return m_varBitOffset + m_varMemberp->lsb(); }
};

class AstFError : public AstNodeMath {
=======
class AstFError final : public AstNodeMath {
>>>>>>> 103ba1fb
public:
    AstFError(FileLine* fl, AstNode* filep, AstNode* strp)
        : ASTGEN_SUPER(fl) {
        setOp1p(filep);
        setOp2p(strp);
    }
    ASTNODE_NODE_FUNCS(FError)
    virtual string emitVerilog() override { return "%f$ferror(%l, %r)"; }
    virtual string emitC() override { V3ERROR_NA_RETURN(""); }
    virtual bool cleanOut() const override { return true; }
    virtual bool cleanLhs() const { return true; }
    virtual bool sizeMattersLhs() const { return false; }
    virtual int instrCount() const override { return widthInstrs() * 64; }
    virtual bool isPure() const override {
        return false;
    }  // SPECIAL: $display has 'visual' ordering
    void filep(AstNode* nodep) { setOp1p(nodep); }
    AstNode* filep() const { return op1p(); }
    void strp(AstNode* nodep) { setOp2p(nodep); }
    AstNode* strp() const { return op2p(); }
    virtual V3Hash sameHash() const override { return V3Hash(); }
    virtual bool same(const AstNode* samep) const override { return true; }
};

class AstFGetC final : public AstNodeUniop {
public:
    AstFGetC(FileLine* fl, AstNode* lhsp)
        : ASTGEN_SUPER(fl, lhsp) {}
    ASTNODE_NODE_FUNCS(FGetC)
    virtual void numberOperate(V3Number& out, const V3Number& lhs) override { V3ERROR_NA; }
    virtual string emitVerilog() override { return "%f$fgetc(%l)"; }
    // Non-existent filehandle returns EOF
    virtual string emitC() override { return "(%li ? fgetc(VL_CVT_I_FP(%li)) : -1)"; }
    virtual bool cleanOut() const override { return false; }
    virtual bool cleanLhs() const override { return true; }
    virtual bool sizeMattersLhs() const override { return false; }
    virtual int instrCount() const override { return widthInstrs() * 64; }
    virtual bool isPure() const override {
        return false;
    }  // SPECIAL: $display has 'visual' ordering
    AstNode* filep() const { return lhsp(); }
};

class AstFUngetC final : public AstNodeBiop {
public:
    AstFUngetC(FileLine* fl, AstNode* lhsp, AstNode* rhsp)
        : ASTGEN_SUPER(fl, lhsp, rhsp) {}
    ASTNODE_NODE_FUNCS(FUngetC)
    virtual void numberOperate(V3Number& out, const V3Number& lhs, const V3Number& rhs) override {
        V3ERROR_NA;
    }
    virtual AstNode* cloneType(AstNode* lhsp, AstNode* rhsp) override {
        return new AstFUngetC(this->fileline(), lhsp, rhsp);
    }
    virtual string emitVerilog() override { return "%f$ungetc(%r, %l)"; }
    // Non-existent filehandle returns EOF
    virtual string emitC() override {
        return "(%li ? (ungetc(%ri, VL_CVT_I_FP(%li)) >= 0 ? 0 : -1) : -1)";
    }
    virtual bool cleanOut() const override { return false; }
    virtual bool cleanLhs() const override { return true; }
    virtual bool cleanRhs() const override { return true; }
    virtual bool sizeMattersLhs() const override { return false; }
    virtual bool sizeMattersRhs() const override { return false; }
    virtual int instrCount() const override { return widthInstrs() * 64; }
    virtual bool isPure() const override {
        return false;
    }  // SPECIAL: $display has 'visual' ordering
    AstNode* filep() const { return lhsp(); }
    AstNode* charp() const { return rhsp(); }
};

class AstNodeSystemUniop VL_NOT_FINAL : public AstNodeUniop {
public:
    AstNodeSystemUniop(AstType t, FileLine* fl, AstNode* lhsp)
        : AstNodeUniop(t, fl, lhsp) {
        dtypeSetDouble();
    }
    ASTNODE_BASE_FUNCS(NodeSystemUniop)
    virtual bool cleanOut() const override { return true; }
    virtual bool cleanLhs() const override { return false; }
    virtual bool sizeMattersLhs() const override { return false; }
    virtual int instrCount() const override { return instrCountDoubleTrig(); }
    virtual bool doubleFlavor() const override { return true; }
};

class AstLogD final : public AstNodeSystemUniop {
public:
    AstLogD(FileLine* fl, AstNode* lhsp)
        : ASTGEN_SUPER(fl, lhsp) {}
    ASTNODE_NODE_FUNCS(LogD)
    virtual void numberOperate(V3Number& out, const V3Number& lhs) override {
        out.setDouble(log(lhs.toDouble()));
    }
    virtual string emitVerilog() override { return "%f$ln(%l)"; }
    virtual string emitC() override { return "log(%li)"; }
};
class AstLog10D final : public AstNodeSystemUniop {
public:
    AstLog10D(FileLine* fl, AstNode* lhsp)
        : ASTGEN_SUPER(fl, lhsp) {}
    ASTNODE_NODE_FUNCS(Log10D)
    virtual void numberOperate(V3Number& out, const V3Number& lhs) override {
        out.setDouble(log10(lhs.toDouble()));
    }
    virtual string emitVerilog() override { return "%f$log10(%l)"; }
    virtual string emitC() override { return "log10(%li)"; }
};

class AstExpD final : public AstNodeSystemUniop {
public:
    AstExpD(FileLine* fl, AstNode* lhsp)
        : ASTGEN_SUPER(fl, lhsp) {}
    ASTNODE_NODE_FUNCS(ExpD)
    virtual void numberOperate(V3Number& out, const V3Number& lhs) override {
        out.setDouble(exp(lhs.toDouble()));
    }
    virtual string emitVerilog() override { return "%f$exp(%l)"; }
    virtual string emitC() override { return "exp(%li)"; }
};

class AstSqrtD final : public AstNodeSystemUniop {
public:
    AstSqrtD(FileLine* fl, AstNode* lhsp)
        : ASTGEN_SUPER(fl, lhsp) {}
    ASTNODE_NODE_FUNCS(SqrtD)
    virtual void numberOperate(V3Number& out, const V3Number& lhs) override {
        out.setDouble(sqrt(lhs.toDouble()));
    }
    virtual string emitVerilog() override { return "%f$sqrt(%l)"; }
    virtual string emitC() override { return "sqrt(%li)"; }
};

class AstFloorD final : public AstNodeSystemUniop {
public:
    AstFloorD(FileLine* fl, AstNode* lhsp)
        : ASTGEN_SUPER(fl, lhsp) {}
    ASTNODE_NODE_FUNCS(FloorD)
    virtual void numberOperate(V3Number& out, const V3Number& lhs) override {
        out.setDouble(floor(lhs.toDouble()));
    }
    virtual string emitVerilog() override { return "%f$floor(%l)"; }
    virtual string emitC() override { return "floor(%li)"; }
};

class AstCeilD final : public AstNodeSystemUniop {
public:
    AstCeilD(FileLine* fl, AstNode* lhsp)
        : ASTGEN_SUPER(fl, lhsp) {}
    ASTNODE_NODE_FUNCS(CeilD)
    virtual void numberOperate(V3Number& out, const V3Number& lhs) override {
        out.setDouble(ceil(lhs.toDouble()));
    }
    virtual string emitVerilog() override { return "%f$ceil(%l)"; }
    virtual string emitC() override { return "ceil(%li)"; }
};

class AstSinD final : public AstNodeSystemUniop {
public:
    AstSinD(FileLine* fl, AstNode* lhsp)
        : ASTGEN_SUPER(fl, lhsp) {}
    ASTNODE_NODE_FUNCS(SinD)
    virtual void numberOperate(V3Number& out, const V3Number& lhs) override {
        out.setDouble(sin(lhs.toDouble()));
    }
    virtual string emitVerilog() override { return "%f$sin(%l)"; }
    virtual string emitC() override { return "sin(%li)"; }
};

class AstCosD final : public AstNodeSystemUniop {
public:
    AstCosD(FileLine* fl, AstNode* lhsp)
        : ASTGEN_SUPER(fl, lhsp) {}
    ASTNODE_NODE_FUNCS(CosD)
    virtual void numberOperate(V3Number& out, const V3Number& lhs) override {
        out.setDouble(cos(lhs.toDouble()));
    }
    virtual string emitVerilog() override { return "%f$cos(%l)"; }
    virtual string emitC() override { return "cos(%li)"; }
};

class AstTanD final : public AstNodeSystemUniop {
public:
    AstTanD(FileLine* fl, AstNode* lhsp)
        : ASTGEN_SUPER(fl, lhsp) {}
    ASTNODE_NODE_FUNCS(TanD)
    virtual void numberOperate(V3Number& out, const V3Number& lhs) override {
        out.setDouble(tan(lhs.toDouble()));
    }
    virtual string emitVerilog() override { return "%f$tan(%l)"; }
    virtual string emitC() override { return "tan(%li)"; }
};

class AstAsinD final : public AstNodeSystemUniop {
public:
    AstAsinD(FileLine* fl, AstNode* lhsp)
        : ASTGEN_SUPER(fl, lhsp) {}
    ASTNODE_NODE_FUNCS(AsinD)
    virtual void numberOperate(V3Number& out, const V3Number& lhs) override {
        out.setDouble(asin(lhs.toDouble()));
    }
    virtual string emitVerilog() override { return "%f$asin(%l)"; }
    virtual string emitC() override { return "asin(%li)"; }
};

class AstAcosD final : public AstNodeSystemUniop {
public:
    AstAcosD(FileLine* fl, AstNode* lhsp)
        : ASTGEN_SUPER(fl, lhsp) {}
    ASTNODE_NODE_FUNCS(AcosD)
    virtual void numberOperate(V3Number& out, const V3Number& lhs) override {
        out.setDouble(acos(lhs.toDouble()));
    }
    virtual string emitVerilog() override { return "%f$acos(%l)"; }
    virtual string emitC() override { return "acos(%li)"; }
};

class AstAtanD final : public AstNodeSystemUniop {
public:
    AstAtanD(FileLine* fl, AstNode* lhsp)
        : ASTGEN_SUPER(fl, lhsp) {}
    ASTNODE_NODE_FUNCS(AtanD)
    virtual void numberOperate(V3Number& out, const V3Number& lhs) override {
        out.setDouble(atan(lhs.toDouble()));
    }
    virtual string emitVerilog() override { return "%f$atan(%l)"; }
    virtual string emitC() override { return "atan(%li)"; }
};

class AstSinhD final : public AstNodeSystemUniop {
public:
    AstSinhD(FileLine* fl, AstNode* lhsp)
        : ASTGEN_SUPER(fl, lhsp) {}
    ASTNODE_NODE_FUNCS(SinhD)
    virtual void numberOperate(V3Number& out, const V3Number& lhs) override {
        out.setDouble(sinh(lhs.toDouble()));
    }
    virtual string emitVerilog() override { return "%f$sinh(%l)"; }
    virtual string emitC() override { return "sinh(%li)"; }
};

class AstCoshD final : public AstNodeSystemUniop {
public:
    AstCoshD(FileLine* fl, AstNode* lhsp)
        : ASTGEN_SUPER(fl, lhsp) {}
    ASTNODE_NODE_FUNCS(CoshD)
    virtual void numberOperate(V3Number& out, const V3Number& lhs) override {
        out.setDouble(cosh(lhs.toDouble()));
    }
    virtual string emitVerilog() override { return "%f$cosh(%l)"; }
    virtual string emitC() override { return "cosh(%li)"; }
};

class AstTanhD final : public AstNodeSystemUniop {
public:
    AstTanhD(FileLine* fl, AstNode* lhsp)
        : ASTGEN_SUPER(fl, lhsp) {}
    ASTNODE_NODE_FUNCS(TanhD)
    virtual void numberOperate(V3Number& out, const V3Number& lhs) override {
        out.setDouble(tanh(lhs.toDouble()));
    }
    virtual string emitVerilog() override { return "%f$tanh(%l)"; }
    virtual string emitC() override { return "tanh(%li)"; }
};

class AstAsinhD final : public AstNodeSystemUniop {
public:
    AstAsinhD(FileLine* fl, AstNode* lhsp)
        : ASTGEN_SUPER(fl, lhsp) {}
    ASTNODE_NODE_FUNCS(AsinhD)
    virtual void numberOperate(V3Number& out, const V3Number& lhs) override {
        out.setDouble(asinh(lhs.toDouble()));
    }
    virtual string emitVerilog() override { return "%f$asinh(%l)"; }
    virtual string emitC() override { return "asinh(%li)"; }
};

class AstAcoshD final : public AstNodeSystemUniop {
public:
    AstAcoshD(FileLine* fl, AstNode* lhsp)
        : ASTGEN_SUPER(fl, lhsp) {}
    ASTNODE_NODE_FUNCS(AcoshD)
    virtual void numberOperate(V3Number& out, const V3Number& lhs) override {
        out.setDouble(acosh(lhs.toDouble()));
    }
    virtual string emitVerilog() override { return "%f$acosh(%l)"; }
    virtual string emitC() override { return "acosh(%li)"; }
};

class AstAtanhD final : public AstNodeSystemUniop {
public:
    AstAtanhD(FileLine* fl, AstNode* lhsp)
        : ASTGEN_SUPER(fl, lhsp) {}
    ASTNODE_NODE_FUNCS(AtanhD)
    virtual void numberOperate(V3Number& out, const V3Number& lhs) override {
        out.setDouble(atanh(lhs.toDouble()));
    }
    virtual string emitVerilog() override { return "%f$atanh(%l)"; }
    virtual string emitC() override { return "atanh(%li)"; }
};
class AstToLowerN final : public AstNodeUniop {
    // string.tolower()
public:
    AstToLowerN(FileLine* fl, AstNode* lhsp)
        : ASTGEN_SUPER(fl, lhsp) {
        dtypeSetString();
    }
    ASTNODE_NODE_FUNCS(ToLowerN)
    virtual void numberOperate(V3Number& out, const V3Number& lhs) override {
        out.opToLowerN(lhs);
    }
    virtual string emitVerilog() override { return "%l.tolower()"; }
    virtual string emitC() override { return "VL_TOLOWER_NN(%li)"; }
    virtual bool cleanOut() const override { return true; }
    virtual bool cleanLhs() const override { return true; }
    virtual bool sizeMattersLhs() const override { return false; }
};
class AstToUpperN final : public AstNodeUniop {
    // string.toupper()
public:
    AstToUpperN(FileLine* fl, AstNode* lhsp)
        : ASTGEN_SUPER(fl, lhsp) {
        dtypeSetString();
    }
    ASTNODE_NODE_FUNCS(ToUpperN)
    virtual void numberOperate(V3Number& out, const V3Number& lhs) override {
        out.opToUpperN(lhs);
    }
    virtual string emitVerilog() override { return "%l.toupper()"; }
    virtual string emitC() override { return "VL_TOUPPER_NN(%li)"; }
    virtual bool cleanOut() const override { return true; }
    virtual bool cleanLhs() const override { return true; }
    virtual bool sizeMattersLhs() const override { return false; }
};
class AstTimeImport final : public AstNodeUniop {
    // Take a constant that represents a time and needs conversion based on time units
    VTimescale m_timeunit;  // Parent module time unit
public:
    AstTimeImport(FileLine* fl, AstNode* lhsp)
        : ASTGEN_SUPER(fl, lhsp) {}
    ASTNODE_NODE_FUNCS(TimeImport)
    virtual void numberOperate(V3Number& out, const V3Number& lhs) override { V3ERROR_NA; }
    virtual string emitVerilog() override { return "%l"; }
    virtual string emitC() override { V3ERROR_NA_RETURN(""); }
    virtual bool cleanOut() const override { return false; }
    virtual bool cleanLhs() const override { return false; }
    virtual bool sizeMattersLhs() const override { return false; }
    virtual void dump(std::ostream& str = std::cout) const override;
    void timeunit(const VTimescale& flag) { m_timeunit = flag; }
    VTimescale timeunit() const { return m_timeunit; }
};

class AstAtoN final : public AstNodeUniop {
    // string.atoi(), atobin(), atohex(), atooct(), atoireal()
public:
    enum FmtType { ATOI = 10, ATOHEX = 16, ATOOCT = 8, ATOBIN = 2, ATOREAL = -1 };

private:
    FmtType m_fmt;  // Operation type
public:
    AstAtoN(FileLine* fl, AstNode* lhsp, FmtType fmt)
        : ASTGEN_SUPER(fl, lhsp)
        , m_fmt{fmt} {
        fmt == ATOREAL ? dtypeSetDouble() : dtypeSetSigned32();
    }
    ASTNODE_NODE_FUNCS(AtoN)
    virtual void numberOperate(V3Number& out, const V3Number& lhs) override {
        out.opAtoN(lhs, m_fmt);
    }
    virtual string name() const override {
        switch (m_fmt) {
        case ATOI: return "atoi";
        case ATOHEX: return "atohex";
        case ATOOCT: return "atooct";
        case ATOBIN: return "atobin";
        case ATOREAL: return "atoreal";
        default: V3ERROR_NA;
        }
    }
    virtual string emitVerilog() override { return "%l." + name() + "()"; }
    virtual string emitC() override {
        switch (m_fmt) {
        case ATOI: return "VL_ATOI_N(%li, 10)";
        case ATOHEX: return "VL_ATOI_N(%li, 16)";
        case ATOOCT: return "VL_ATOI_N(%li, 8)";
        case ATOBIN: return "VL_ATOI_N(%li, 2)";
        case ATOREAL: return "std::atof(%li.c_str())";
        default: V3ERROR_NA;
        }
    }
    virtual bool cleanOut() const override { return true; }
    virtual bool cleanLhs() const override { return true; }
    virtual bool sizeMattersLhs() const override { return false; }
    virtual bool isHeavy() const override { return true; }
    FmtType format() const { return m_fmt; }
};

//======================================================================
// Binary ops

class AstLogOr final : public AstNodeBiop {
public:
    AstLogOr(FileLine* fl, AstNode* lhsp, AstNode* rhsp)
        : ASTGEN_SUPER(fl, lhsp, rhsp) {
        dtypeSetLogicBool();
    }
    ASTNODE_NODE_FUNCS(LogOr)
    virtual AstNode* cloneType(AstNode* lhsp, AstNode* rhsp) override {
        return new AstLogOr(this->fileline(), lhsp, rhsp);
    }
    virtual void numberOperate(V3Number& out, const V3Number& lhs, const V3Number& rhs) override {
        out.opLogOr(lhs, rhs);
    }
    virtual string emitVerilog() override { return "%k(%l %f|| %r)"; }
    virtual string emitC() override { return "VL_LOGOR_%nq%lq%rq(%nw,%lw,%rw, %P, %li, %ri)"; }
    virtual string emitSimpleOperator() override { return "||"; }
    virtual bool cleanOut() const override { return true; }
    virtual bool cleanLhs() const override { return true; }
    virtual bool cleanRhs() const override { return true; }
    virtual bool sizeMattersLhs() const override { return false; }
    virtual bool sizeMattersRhs() const override { return false; }
    virtual int instrCount() const override { return widthInstrs() + instrCountBranch(); }
};
class AstLogAnd final : public AstNodeBiop {
public:
    AstLogAnd(FileLine* fl, AstNode* lhsp, AstNode* rhsp)
        : ASTGEN_SUPER(fl, lhsp, rhsp) {
        dtypeSetLogicBool();
    }
    ASTNODE_NODE_FUNCS(LogAnd)
    virtual AstNode* cloneType(AstNode* lhsp, AstNode* rhsp) override {
        return new AstLogAnd(this->fileline(), lhsp, rhsp);
    }
    virtual void numberOperate(V3Number& out, const V3Number& lhs, const V3Number& rhs) override {
        out.opLogAnd(lhs, rhs);
    }
    virtual string emitVerilog() override { return "%k(%l %f&& %r)"; }
    virtual string emitC() override { return "VL_LOGAND_%nq%lq%rq(%nw,%lw,%rw, %P, %li, %ri)"; }
    virtual string emitSimpleOperator() override { return "&&"; }
    virtual bool cleanOut() const override { return true; }
    virtual bool cleanLhs() const override { return true; }
    virtual bool cleanRhs() const override { return true; }
    virtual bool sizeMattersLhs() const override { return false; }
    virtual bool sizeMattersRhs() const override { return false; }
    virtual int instrCount() const override { return widthInstrs() + instrCountBranch(); }
};
class AstLogEq final : public AstNodeBiCom {
public:
    AstLogEq(FileLine* fl, AstNode* lhsp, AstNode* rhsp)
        : ASTGEN_SUPER(fl, lhsp, rhsp) {
        dtypeSetLogicBool();
    }
    ASTNODE_NODE_FUNCS(LogEq)
    virtual AstNode* cloneType(AstNode* lhsp, AstNode* rhsp) override {
        return new AstLogEq(this->fileline(), lhsp, rhsp);
    }
    virtual void numberOperate(V3Number& out, const V3Number& lhs, const V3Number& rhs) override {
        out.opLogEq(lhs, rhs);
    }
    virtual string emitVerilog() override { return "%k(%l %f<-> %r)"; }
    virtual string emitC() override { return "VL_LOGEQ_%nq%lq%rq(%nw,%lw,%rw, %P, %li, %ri)"; }
    virtual string emitSimpleOperator() override { return "<->"; }
    virtual bool cleanOut() const override { return true; }
    virtual bool cleanLhs() const override { return true; }
    virtual bool cleanRhs() const override { return true; }
    virtual bool sizeMattersLhs() const override { return false; }
    virtual bool sizeMattersRhs() const override { return false; }
    virtual int instrCount() const override { return widthInstrs() + instrCountBranch(); }
};
class AstLogIf final : public AstNodeBiop {
public:
    AstLogIf(FileLine* fl, AstNode* lhsp, AstNode* rhsp)
        : ASTGEN_SUPER(fl, lhsp, rhsp) {
        dtypeSetLogicBool();
    }
    ASTNODE_NODE_FUNCS(LogIf)
    virtual AstNode* cloneType(AstNode* lhsp, AstNode* rhsp) override {
        return new AstLogIf(this->fileline(), lhsp, rhsp);
    }
    virtual void numberOperate(V3Number& out, const V3Number& lhs, const V3Number& rhs) override {
        out.opLogIf(lhs, rhs);
    }
    virtual string emitVerilog() override { return "%k(%l %f-> %r)"; }
    virtual string emitC() override { return "VL_LOGIF_%nq%lq%rq(%nw,%lw,%rw, %P, %li, %ri)"; }
    virtual string emitSimpleOperator() override { return "->"; }
    virtual bool cleanOut() const override { return true; }
    virtual bool cleanLhs() const override { return true; }
    virtual bool cleanRhs() const override { return true; }
    virtual bool sizeMattersLhs() const override { return false; }
    virtual bool sizeMattersRhs() const override { return false; }
    virtual int instrCount() const override { return widthInstrs() + instrCountBranch(); }
};
class AstOr final : public AstNodeBiComAsv {
public:
    AstOr(FileLine* fl, AstNode* lhsp, AstNode* rhsp)
        : ASTGEN_SUPER(fl, lhsp, rhsp) {
        dtypeFrom(lhsp);
    }
    ASTNODE_NODE_FUNCS(Or)
    virtual AstNode* cloneType(AstNode* lhsp, AstNode* rhsp) override {
        return new AstOr(this->fileline(), lhsp, rhsp);
    }
    virtual void numberOperate(V3Number& out, const V3Number& lhs, const V3Number& rhs) override {
        out.opOr(lhs, rhs);
    }
    virtual string emitVerilog() override { return "%k(%l %f| %r)"; }
    virtual string emitC() override { return "VL_OR_%lq(%lW, %P, %li, %ri)"; }
    virtual string emitSimpleOperator() override { return "|"; }
    virtual bool cleanOut() const override { V3ERROR_NA_RETURN(false); }
    virtual bool cleanLhs() const override { return false; }
    virtual bool cleanRhs() const override { return false; }
    virtual bool sizeMattersLhs() const override { return false; }
    virtual bool sizeMattersRhs() const override { return false; }
};
class AstAnd final : public AstNodeBiComAsv {
public:
    AstAnd(FileLine* fl, AstNode* lhsp, AstNode* rhsp)
        : ASTGEN_SUPER(fl, lhsp, rhsp) {
        dtypeFrom(lhsp);
    }
    ASTNODE_NODE_FUNCS(And)
    virtual AstNode* cloneType(AstNode* lhsp, AstNode* rhsp) override {
        return new AstAnd(this->fileline(), lhsp, rhsp);
    }
    virtual void numberOperate(V3Number& out, const V3Number& lhs, const V3Number& rhs) override {
        out.opAnd(lhs, rhs);
    }
    virtual string emitVerilog() override { return "%k(%l %f& %r)"; }
    virtual string emitC() override { return "VL_AND_%lq(%lW, %P, %li, %ri)"; }
    virtual string emitSimpleOperator() override { return "&"; }
    virtual bool cleanOut() const override { V3ERROR_NA_RETURN(false); }
    virtual bool cleanLhs() const override { return false; }
    virtual bool cleanRhs() const override { return false; }
    virtual bool sizeMattersLhs() const override { return false; }
    virtual bool sizeMattersRhs() const override { return false; }
};
class AstXor final : public AstNodeBiComAsv {
public:
    AstXor(FileLine* fl, AstNode* lhsp, AstNode* rhsp)
        : ASTGEN_SUPER(fl, lhsp, rhsp) {
        dtypeFrom(lhsp);
    }
    ASTNODE_NODE_FUNCS(Xor)
    virtual AstNode* cloneType(AstNode* lhsp, AstNode* rhsp) override {
        return new AstXor(this->fileline(), lhsp, rhsp);
    }
    virtual void numberOperate(V3Number& out, const V3Number& lhs, const V3Number& rhs) override {
        out.opXor(lhs, rhs);
    }
    virtual string emitVerilog() override { return "%k(%l %f^ %r)"; }
    virtual string emitC() override { return "VL_XOR_%lq(%lW, %P, %li, %ri)"; }
    virtual string emitSimpleOperator() override { return "^"; }
    virtual bool cleanOut() const override { return false; }  // Lclean && Rclean
    virtual bool cleanLhs() const override { return false; }
    virtual bool cleanRhs() const override { return false; }
    virtual bool sizeMattersLhs() const override { return false; }
    virtual bool sizeMattersRhs() const override { return false; }
};
class AstXnor final : public AstNodeBiComAsv {
public:
    AstXnor(FileLine* fl, AstNode* lhsp, AstNode* rhsp)
        : ASTGEN_SUPER(fl, lhsp, rhsp) {
        dtypeFrom(lhsp);
    }
    ASTNODE_NODE_FUNCS(Xnor)
    virtual AstNode* cloneType(AstNode* lhsp, AstNode* rhsp) override {
        return new AstXnor(this->fileline(), lhsp, rhsp);
    }
    virtual void numberOperate(V3Number& out, const V3Number& lhs, const V3Number& rhs) override {
        out.opXnor(lhs, rhs);
    }
    virtual string emitVerilog() override { return "%k(%l %f^ ~ %r)"; }
    virtual string emitC() override { return "VL_XNOR_%lq(%lW, %P, %li, %ri)"; }
    virtual string emitSimpleOperator() override { return "^ ~"; }
    virtual bool cleanOut() const override { return false; }
    virtual bool cleanLhs() const override { return false; }
    virtual bool cleanRhs() const override { return false; }
    virtual bool sizeMattersLhs() const override { return true; }
    virtual bool sizeMattersRhs() const override { return true; }
};
class AstEq final : public AstNodeBiCom {
public:
    AstEq(FileLine* fl, AstNode* lhsp, AstNode* rhsp)
        : ASTGEN_SUPER(fl, lhsp, rhsp) {
        dtypeSetLogicBool();
    }
    ASTNODE_NODE_FUNCS(Eq)
    virtual AstNode* cloneType(AstNode* lhsp, AstNode* rhsp) override {
        return new AstEq(this->fileline(), lhsp, rhsp);
    }
    static AstNodeBiop* newTyped(FileLine* fl, AstNode* lhsp,
                                 AstNode* rhsp);  // Return AstEq/AstEqD
    virtual void numberOperate(V3Number& out, const V3Number& lhs, const V3Number& rhs) override {
        out.opEq(lhs, rhs);
    }
    virtual string emitVerilog() override { return "%k(%l %f== %r)"; }
    virtual string emitC() override { return "VL_EQ_%lq(%lW, %P, %li, %ri)"; }
    virtual string emitSimpleOperator() override { return "=="; }
    virtual bool cleanOut() const override { return true; }
    virtual bool cleanLhs() const override { return true; }
    virtual bool cleanRhs() const override { return true; }
    virtual bool sizeMattersLhs() const override { return false; }
    virtual bool sizeMattersRhs() const override { return false; }
};
class AstEqD final : public AstNodeBiCom {
public:
    AstEqD(FileLine* fl, AstNode* lhsp, AstNode* rhsp)
        : ASTGEN_SUPER(fl, lhsp, rhsp) {
        dtypeSetLogicBool();
    }
    ASTNODE_NODE_FUNCS(EqD)
    virtual AstNode* cloneType(AstNode* lhsp, AstNode* rhsp) override {
        return new AstEqD(this->fileline(), lhsp, rhsp);
    }
    virtual void numberOperate(V3Number& out, const V3Number& lhs, const V3Number& rhs) override {
        out.opEqD(lhs, rhs);
    }
    virtual string emitVerilog() override { return "%k(%l %f== %r)"; }
    virtual string emitC() override { V3ERROR_NA_RETURN(""); }
    virtual string emitSimpleOperator() override { return "=="; }
    virtual bool cleanOut() const override { return true; }
    virtual bool cleanLhs() const override { return false; }
    virtual bool cleanRhs() const override { return false; }
    virtual bool sizeMattersLhs() const override { return false; }
    virtual bool sizeMattersRhs() const override { return false; }
    virtual int instrCount() const override { return instrCountDouble(); }
    virtual bool doubleFlavor() const override { return true; }
};
class AstEqN final : public AstNodeBiCom {
public:
    AstEqN(FileLine* fl, AstNode* lhsp, AstNode* rhsp)
        : ASTGEN_SUPER(fl, lhsp, rhsp) {
        dtypeSetLogicBool();
    }
    ASTNODE_NODE_FUNCS(EqN)
    virtual AstNode* cloneType(AstNode* lhsp, AstNode* rhsp) override {
        return new AstEqN(this->fileline(), lhsp, rhsp);
    }
    virtual void numberOperate(V3Number& out, const V3Number& lhs, const V3Number& rhs) override {
        out.opEqN(lhs, rhs);
    }
    virtual string emitVerilog() override { return "%k(%l %f== %r)"; }
    virtual string emitC() override { V3ERROR_NA_RETURN(""); }
    virtual string emitSimpleOperator() override { return "=="; }
    virtual bool cleanOut() const override { return true; }
    virtual bool cleanLhs() const override { return false; }
    virtual bool cleanRhs() const override { return false; }
    virtual bool sizeMattersLhs() const override { return false; }
    virtual bool sizeMattersRhs() const override { return false; }
    virtual int instrCount() const override { return instrCountString(); }
    virtual bool stringFlavor() const override { return true; }
};
class AstNeq final : public AstNodeBiCom {
public:
    AstNeq(FileLine* fl, AstNode* lhsp, AstNode* rhsp)
        : ASTGEN_SUPER(fl, lhsp, rhsp) {
        dtypeSetLogicBool();
    }
    ASTNODE_NODE_FUNCS(Neq)
    virtual AstNode* cloneType(AstNode* lhsp, AstNode* rhsp) override {
        return new AstNeq(this->fileline(), lhsp, rhsp);
    }
    virtual void numberOperate(V3Number& out, const V3Number& lhs, const V3Number& rhs) override {
        out.opNeq(lhs, rhs);
    }
    virtual string emitVerilog() override { return "%k(%l %f!= %r)"; }
    virtual string emitC() override { return "VL_NEQ_%lq(%lW, %P, %li, %ri)"; }
    virtual string emitSimpleOperator() override { return "!="; }
    virtual bool cleanOut() const override { return true; }
    virtual bool cleanLhs() const override { return true; }
    virtual bool cleanRhs() const override { return true; }
    virtual bool sizeMattersLhs() const override { return false; }
    virtual bool sizeMattersRhs() const override { return false; }
};
class AstNeqD final : public AstNodeBiCom {
public:
    AstNeqD(FileLine* fl, AstNode* lhsp, AstNode* rhsp)
        : ASTGEN_SUPER(fl, lhsp, rhsp) {
        dtypeSetLogicBool();
    }
    ASTNODE_NODE_FUNCS(NeqD)
    virtual AstNode* cloneType(AstNode* lhsp, AstNode* rhsp) override {
        return new AstNeqD(this->fileline(), lhsp, rhsp);
    }
    virtual void numberOperate(V3Number& out, const V3Number& lhs, const V3Number& rhs) override {
        out.opNeqD(lhs, rhs);
    }
    virtual string emitVerilog() override { return "%k(%l %f!= %r)"; }
    virtual string emitC() override { V3ERROR_NA_RETURN(""); }
    virtual string emitSimpleOperator() override { return "!="; }
    virtual bool cleanOut() const override { return true; }
    virtual bool cleanLhs() const override { return false; }
    virtual bool cleanRhs() const override { return false; }
    virtual bool sizeMattersLhs() const override { return false; }
    virtual bool sizeMattersRhs() const override { return false; }
    virtual int instrCount() const override { return instrCountDouble(); }
    virtual bool doubleFlavor() const override { return true; }
};
class AstNeqN final : public AstNodeBiCom {
public:
    AstNeqN(FileLine* fl, AstNode* lhsp, AstNode* rhsp)
        : ASTGEN_SUPER(fl, lhsp, rhsp) {
        dtypeSetLogicBool();
    }
    ASTNODE_NODE_FUNCS(NeqN)
    virtual AstNode* cloneType(AstNode* lhsp, AstNode* rhsp) override {
        return new AstNeqN(this->fileline(), lhsp, rhsp);
    }
    virtual void numberOperate(V3Number& out, const V3Number& lhs, const V3Number& rhs) override {
        out.opNeqN(lhs, rhs);
    }
    virtual string emitVerilog() override { return "%k(%l %f!= %r)"; }
    virtual string emitC() override { V3ERROR_NA_RETURN(""); }
    virtual string emitSimpleOperator() override { return "!="; }
    virtual bool cleanOut() const override { return true; }
    virtual bool cleanLhs() const override { return false; }
    virtual bool cleanRhs() const override { return false; }
    virtual bool sizeMattersLhs() const override { return false; }
    virtual bool sizeMattersRhs() const override { return false; }
    virtual int instrCount() const override { return instrCountString(); }
    virtual bool stringFlavor() const override { return true; }
};
class AstLt final : public AstNodeBiop {
public:
    AstLt(FileLine* fl, AstNode* lhsp, AstNode* rhsp)
        : ASTGEN_SUPER(fl, lhsp, rhsp) {
        dtypeSetLogicBool();
    }
    ASTNODE_NODE_FUNCS(Lt)
    virtual AstNode* cloneType(AstNode* lhsp, AstNode* rhsp) override {
        return new AstLt(this->fileline(), lhsp, rhsp);
    }
    virtual void numberOperate(V3Number& out, const V3Number& lhs, const V3Number& rhs) override {
        out.opLt(lhs, rhs);
    }
    virtual string emitVerilog() override { return "%k(%l %f< %r)"; }
    virtual string emitC() override { return "VL_LT_%lq(%lW, %P, %li, %ri)"; }
    virtual string emitSimpleOperator() override { return "<"; }
    virtual bool cleanOut() const override { return true; }
    virtual bool cleanLhs() const override { return true; }
    virtual bool cleanRhs() const override { return true; }
    virtual bool sizeMattersLhs() const override { return false; }
    virtual bool sizeMattersRhs() const override { return false; }
};
class AstLtD final : public AstNodeBiop {
public:
    AstLtD(FileLine* fl, AstNode* lhsp, AstNode* rhsp)
        : ASTGEN_SUPER(fl, lhsp, rhsp) {
        dtypeSetLogicBool();
    }
    ASTNODE_NODE_FUNCS(LtD)
    virtual AstNode* cloneType(AstNode* lhsp, AstNode* rhsp) override {
        return new AstLtD(this->fileline(), lhsp, rhsp);
    }
    virtual void numberOperate(V3Number& out, const V3Number& lhs, const V3Number& rhs) override {
        out.opLtD(lhs, rhs);
    }
    virtual string emitVerilog() override { return "%k(%l %f< %r)"; }
    virtual string emitC() override { V3ERROR_NA_RETURN(""); }
    virtual string emitSimpleOperator() override { return "<"; }
    virtual bool cleanOut() const override { return true; }
    virtual bool cleanLhs() const override { return false; }
    virtual bool cleanRhs() const override { return false; }
    virtual bool sizeMattersLhs() const override { return false; }
    virtual bool sizeMattersRhs() const override { return false; }
    virtual int instrCount() const override { return instrCountDouble(); }
    virtual bool doubleFlavor() const override { return true; }
};
class AstLtS final : public AstNodeBiop {
public:
    AstLtS(FileLine* fl, AstNode* lhsp, AstNode* rhsp)
        : ASTGEN_SUPER(fl, lhsp, rhsp) {
        dtypeSetLogicBool();
    }
    ASTNODE_NODE_FUNCS(LtS)
    virtual AstNode* cloneType(AstNode* lhsp, AstNode* rhsp) override {
        return new AstLtS(this->fileline(), lhsp, rhsp);
    }
    virtual void numberOperate(V3Number& out, const V3Number& lhs, const V3Number& rhs) override {
        out.opLtS(lhs, rhs);
    }
    virtual string emitVerilog() override { return "%k(%l %f< %r)"; }
    virtual string emitC() override { return "VL_LTS_%nq%lq%rq(%nw,%lw,%rw, %P, %li, %ri)"; }
    virtual string emitSimpleOperator() override { return ""; }
    virtual bool cleanOut() const override { return true; }
    virtual bool cleanLhs() const override { return true; }
    virtual bool cleanRhs() const override { return true; }
    virtual bool sizeMattersLhs() const override { return false; }
    virtual bool sizeMattersRhs() const override { return false; }
    virtual bool signedFlavor() const override { return true; }
};
class AstLtN final : public AstNodeBiop {
public:
    AstLtN(FileLine* fl, AstNode* lhsp, AstNode* rhsp)
        : ASTGEN_SUPER(fl, lhsp, rhsp) {
        dtypeSetLogicBool();
    }
    ASTNODE_NODE_FUNCS(LtN)
    virtual AstNode* cloneType(AstNode* lhsp, AstNode* rhsp) override {
        return new AstLtN(this->fileline(), lhsp, rhsp);
    }
    virtual void numberOperate(V3Number& out, const V3Number& lhs, const V3Number& rhs) override {
        out.opLtN(lhs, rhs);
    }
    virtual string emitVerilog() override { return "%k(%l %f< %r)"; }
    virtual string emitC() override { V3ERROR_NA_RETURN(""); }
    virtual string emitSimpleOperator() override { return "<"; }
    virtual bool cleanOut() const override { return true; }
    virtual bool cleanLhs() const override { return false; }
    virtual bool cleanRhs() const override { return false; }
    virtual bool sizeMattersLhs() const override { return false; }
    virtual bool sizeMattersRhs() const override { return false; }
    virtual int instrCount() const override { return instrCountString(); }
    virtual bool stringFlavor() const override { return true; }
};
class AstGt final : public AstNodeBiop {
public:
    AstGt(FileLine* fl, AstNode* lhsp, AstNode* rhsp)
        : ASTGEN_SUPER(fl, lhsp, rhsp) {
        dtypeSetLogicBool();
    }
    ASTNODE_NODE_FUNCS(Gt)
    virtual AstNode* cloneType(AstNode* lhsp, AstNode* rhsp) override {
        return new AstGt(this->fileline(), lhsp, rhsp);
    }
    virtual void numberOperate(V3Number& out, const V3Number& lhs, const V3Number& rhs) override {
        out.opGt(lhs, rhs);
    }
    virtual string emitVerilog() override { return "%k(%l %f> %r)"; }
    virtual string emitC() override { return "VL_GT_%lq(%lW, %P, %li, %ri)"; }
    virtual string emitSimpleOperator() override { return ">"; }
    virtual bool cleanOut() const override { return true; }
    virtual bool cleanLhs() const override { return true; }
    virtual bool cleanRhs() const override { return true; }
    virtual bool sizeMattersLhs() const override { return false; }
    virtual bool sizeMattersRhs() const override { return false; }
};
class AstGtD final : public AstNodeBiop {
public:
    AstGtD(FileLine* fl, AstNode* lhsp, AstNode* rhsp)
        : ASTGEN_SUPER(fl, lhsp, rhsp) {
        dtypeSetLogicBool();
    }
    ASTNODE_NODE_FUNCS(GtD)
    virtual AstNode* cloneType(AstNode* lhsp, AstNode* rhsp) override {
        return new AstGtD(this->fileline(), lhsp, rhsp);
    }
    virtual void numberOperate(V3Number& out, const V3Number& lhs, const V3Number& rhs) override {
        out.opGtD(lhs, rhs);
    }
    virtual string emitVerilog() override { return "%k(%l %f> %r)"; }
    virtual string emitC() override { V3ERROR_NA_RETURN(""); }
    virtual string emitSimpleOperator() override { return ">"; }
    virtual bool cleanOut() const override { return true; }
    virtual bool cleanLhs() const override { return false; }
    virtual bool cleanRhs() const override { return false; }
    virtual bool sizeMattersLhs() const override { return false; }
    virtual bool sizeMattersRhs() const override { return false; }
    virtual int instrCount() const override { return instrCountDouble(); }
    virtual bool doubleFlavor() const override { return true; }
};
class AstGtS final : public AstNodeBiop {
public:
    AstGtS(FileLine* fl, AstNode* lhsp, AstNode* rhsp)
        : ASTGEN_SUPER(fl, lhsp, rhsp) {
        dtypeSetLogicBool();
    }
    ASTNODE_NODE_FUNCS(GtS)
    virtual AstNode* cloneType(AstNode* lhsp, AstNode* rhsp) override {
        return new AstGtS(this->fileline(), lhsp, rhsp);
    }
    virtual void numberOperate(V3Number& out, const V3Number& lhs, const V3Number& rhs) override {
        out.opGtS(lhs, rhs);
    }
    virtual string emitVerilog() override { return "%k(%l %f> %r)"; }
    virtual string emitC() override { return "VL_GTS_%nq%lq%rq(%nw,%lw,%rw, %P, %li, %ri)"; }
    virtual string emitSimpleOperator() override { return ""; }
    virtual bool cleanOut() const override { return true; }
    virtual bool cleanLhs() const override { return true; }
    virtual bool cleanRhs() const override { return true; }
    virtual bool sizeMattersLhs() const override { return false; }
    virtual bool sizeMattersRhs() const override { return false; }
    virtual bool signedFlavor() const override { return true; }
};
class AstGtN final : public AstNodeBiop {
public:
    AstGtN(FileLine* fl, AstNode* lhsp, AstNode* rhsp)
        : ASTGEN_SUPER(fl, lhsp, rhsp) {
        dtypeSetLogicBool();
    }
    ASTNODE_NODE_FUNCS(GtN)
    virtual AstNode* cloneType(AstNode* lhsp, AstNode* rhsp) override {
        return new AstGtN(this->fileline(), lhsp, rhsp);
    }
    virtual void numberOperate(V3Number& out, const V3Number& lhs, const V3Number& rhs) override {
        out.opGtN(lhs, rhs);
    }
    virtual string emitVerilog() override { return "%k(%l %f> %r)"; }
    virtual string emitC() override { V3ERROR_NA_RETURN(""); }
    virtual string emitSimpleOperator() override { return ">"; }
    virtual bool cleanOut() const override { return true; }
    virtual bool cleanLhs() const override { return false; }
    virtual bool cleanRhs() const override { return false; }
    virtual bool sizeMattersLhs() const override { return false; }
    virtual bool sizeMattersRhs() const override { return false; }
    virtual int instrCount() const override { return instrCountString(); }
    virtual bool stringFlavor() const override { return true; }
};
class AstGte final : public AstNodeBiop {
public:
    AstGte(FileLine* fl, AstNode* lhsp, AstNode* rhsp)
        : ASTGEN_SUPER(fl, lhsp, rhsp) {
        dtypeSetLogicBool();
    }
    ASTNODE_NODE_FUNCS(Gte)
    virtual AstNode* cloneType(AstNode* lhsp, AstNode* rhsp) override {
        return new AstGte(this->fileline(), lhsp, rhsp);
    }
    static AstNodeBiop* newTyped(FileLine* fl, AstNode* lhsp,
                                 AstNode* rhsp);  // Return AstGte/AstGteS/AstGteD
    virtual void numberOperate(V3Number& out, const V3Number& lhs, const V3Number& rhs) override {
        out.opGte(lhs, rhs);
    }
    virtual string emitVerilog() override { return "%k(%l %f>= %r)"; }
    virtual string emitC() override { return "VL_GTE_%lq(%lW, %P, %li, %ri)"; }
    virtual string emitSimpleOperator() override { return ">="; }
    virtual bool cleanOut() const override { return true; }
    virtual bool cleanLhs() const override { return true; }
    virtual bool cleanRhs() const override { return true; }
    virtual bool sizeMattersLhs() const override { return false; }
    virtual bool sizeMattersRhs() const override { return false; }
};
class AstGteD final : public AstNodeBiop {
public:
    AstGteD(FileLine* fl, AstNode* lhsp, AstNode* rhsp)
        : ASTGEN_SUPER(fl, lhsp, rhsp) {
        dtypeSetLogicBool();
    }
    ASTNODE_NODE_FUNCS(GteD)
    virtual AstNode* cloneType(AstNode* lhsp, AstNode* rhsp) override {
        return new AstGteD(this->fileline(), lhsp, rhsp);
    }
    virtual void numberOperate(V3Number& out, const V3Number& lhs, const V3Number& rhs) override {
        out.opGteD(lhs, rhs);
    }
    virtual string emitVerilog() override { return "%k(%l %f>= %r)"; }
    virtual string emitC() override { V3ERROR_NA_RETURN(""); }
    virtual string emitSimpleOperator() override { return ">="; }
    virtual bool cleanOut() const override { return true; }
    virtual bool cleanLhs() const override { return false; }
    virtual bool cleanRhs() const override { return false; }
    virtual bool sizeMattersLhs() const override { return false; }
    virtual bool sizeMattersRhs() const override { return false; }
    virtual int instrCount() const override { return instrCountDouble(); }
    virtual bool doubleFlavor() const override { return true; }
};
class AstGteS final : public AstNodeBiop {
public:
    AstGteS(FileLine* fl, AstNode* lhsp, AstNode* rhsp)
        : ASTGEN_SUPER(fl, lhsp, rhsp) {
        dtypeSetLogicBool();
    }
    ASTNODE_NODE_FUNCS(GteS)
    virtual AstNode* cloneType(AstNode* lhsp, AstNode* rhsp) override {
        return new AstGteS(this->fileline(), lhsp, rhsp);
    }
    virtual void numberOperate(V3Number& out, const V3Number& lhs, const V3Number& rhs) override {
        out.opGteS(lhs, rhs);
    }
    virtual string emitVerilog() override { return "%k(%l %f>= %r)"; }
    virtual string emitC() override { return "VL_GTES_%nq%lq%rq(%nw,%lw,%rw, %P, %li, %ri)"; }
    virtual string emitSimpleOperator() override { return ""; }
    virtual bool cleanOut() const override { return true; }
    virtual bool cleanLhs() const override { return true; }
    virtual bool cleanRhs() const override { return true; }
    virtual bool sizeMattersLhs() const override { return false; }
    virtual bool sizeMattersRhs() const override { return false; }
    virtual bool signedFlavor() const override { return true; }
};
class AstGteN final : public AstNodeBiop {
public:
    AstGteN(FileLine* fl, AstNode* lhsp, AstNode* rhsp)
        : ASTGEN_SUPER(fl, lhsp, rhsp) {
        dtypeSetLogicBool();
    }
    ASTNODE_NODE_FUNCS(GteN)
    virtual AstNode* cloneType(AstNode* lhsp, AstNode* rhsp) override {
        return new AstGteN(this->fileline(), lhsp, rhsp);
    }
    virtual void numberOperate(V3Number& out, const V3Number& lhs, const V3Number& rhs) override {
        out.opGteN(lhs, rhs);
    }
    virtual string emitVerilog() override { return "%k(%l %f>= %r)"; }
    virtual string emitC() override { V3ERROR_NA_RETURN(""); }
    virtual string emitSimpleOperator() override { return ">="; }
    virtual bool cleanOut() const override { return true; }
    virtual bool cleanLhs() const override { return false; }
    virtual bool cleanRhs() const override { return false; }
    virtual bool sizeMattersLhs() const override { return false; }
    virtual bool sizeMattersRhs() const override { return false; }
    virtual int instrCount() const override { return instrCountString(); }
    virtual bool stringFlavor() const override { return true; }
};
class AstLte final : public AstNodeBiop {
public:
    AstLte(FileLine* fl, AstNode* lhsp, AstNode* rhsp)
        : ASTGEN_SUPER(fl, lhsp, rhsp) {
        dtypeSetLogicBool();
    }
    ASTNODE_NODE_FUNCS(Lte)
    virtual AstNode* cloneType(AstNode* lhsp, AstNode* rhsp) override {
        return new AstLte(this->fileline(), lhsp, rhsp);
    }
    static AstNodeBiop* newTyped(FileLine* fl, AstNode* lhsp,
                                 AstNode* rhsp);  // Return AstLte/AstLteS/AstLteD
    virtual void numberOperate(V3Number& out, const V3Number& lhs, const V3Number& rhs) override {
        out.opLte(lhs, rhs);
    }
    virtual string emitVerilog() override { return "%k(%l %f<= %r)"; }
    virtual string emitC() override { return "VL_LTE_%lq(%lW, %P, %li, %ri)"; }
    virtual string emitSimpleOperator() override { return "<="; }
    virtual bool cleanOut() const override { return true; }
    virtual bool cleanLhs() const override { return true; }
    virtual bool cleanRhs() const override { return true; }
    virtual bool sizeMattersLhs() const override { return false; }
    virtual bool sizeMattersRhs() const override { return false; }
};
class AstLteD final : public AstNodeBiop {
public:
    AstLteD(FileLine* fl, AstNode* lhsp, AstNode* rhsp)
        : ASTGEN_SUPER(fl, lhsp, rhsp) {
        dtypeSetLogicBool();
    }
    ASTNODE_NODE_FUNCS(LteD)
    virtual AstNode* cloneType(AstNode* lhsp, AstNode* rhsp) override {
        return new AstLteD(this->fileline(), lhsp, rhsp);
    }
    virtual void numberOperate(V3Number& out, const V3Number& lhs, const V3Number& rhs) override {
        out.opLteD(lhs, rhs);
    }
    virtual string emitVerilog() override { return "%k(%l %f<= %r)"; }
    virtual string emitC() override { V3ERROR_NA_RETURN(""); }
    virtual string emitSimpleOperator() override { return "<="; }
    virtual bool cleanOut() const override { return true; }
    virtual bool cleanLhs() const override { return false; }
    virtual bool cleanRhs() const override { return false; }
    virtual bool sizeMattersLhs() const override { return false; }
    virtual bool sizeMattersRhs() const override { return false; }
    virtual int instrCount() const override { return instrCountDouble(); }
    virtual bool doubleFlavor() const override { return true; }
};
class AstLteS final : public AstNodeBiop {
public:
    AstLteS(FileLine* fl, AstNode* lhsp, AstNode* rhsp)
        : ASTGEN_SUPER(fl, lhsp, rhsp) {
        dtypeSetLogicBool();
    }
    ASTNODE_NODE_FUNCS(LteS)
    virtual AstNode* cloneType(AstNode* lhsp, AstNode* rhsp) override {
        return new AstLteS(this->fileline(), lhsp, rhsp);
    }
    virtual void numberOperate(V3Number& out, const V3Number& lhs, const V3Number& rhs) override {
        out.opLteS(lhs, rhs);
    }
    virtual string emitVerilog() override { return "%k(%l %f<= %r)"; }
    virtual string emitC() override { return "VL_LTES_%nq%lq%rq(%nw,%lw,%rw, %P, %li, %ri)"; }
    virtual string emitSimpleOperator() override { return ""; }
    virtual bool cleanOut() const override { return true; }
    virtual bool cleanLhs() const override { return true; }
    virtual bool cleanRhs() const override { return true; }
    virtual bool sizeMattersLhs() const override { return false; }
    virtual bool sizeMattersRhs() const override { return false; }
    virtual bool signedFlavor() const override { return true; }
};
class AstLteN final : public AstNodeBiop {
public:
    AstLteN(FileLine* fl, AstNode* lhsp, AstNode* rhsp)
        : ASTGEN_SUPER(fl, lhsp, rhsp) {
        dtypeSetLogicBool();
    }
    ASTNODE_NODE_FUNCS(LteN)
    virtual AstNode* cloneType(AstNode* lhsp, AstNode* rhsp) override {
        return new AstLteN(this->fileline(), lhsp, rhsp);
    }
    virtual void numberOperate(V3Number& out, const V3Number& lhs, const V3Number& rhs) override {
        out.opLteN(lhs, rhs);
    }
    virtual string emitVerilog() override { return "%k(%l %f<= %r)"; }
    virtual string emitC() override { V3ERROR_NA_RETURN(""); }
    virtual string emitSimpleOperator() override { return "<="; }
    virtual bool cleanOut() const override { return true; }
    virtual bool cleanLhs() const override { return false; }
    virtual bool cleanRhs() const override { return false; }
    virtual bool sizeMattersLhs() const override { return false; }
    virtual bool sizeMattersRhs() const override { return false; }
    virtual int instrCount() const override { return instrCountString(); }
    virtual bool stringFlavor() const override { return true; }
};
class AstShiftL final : public AstNodeBiop {
public:
    AstShiftL(FileLine* fl, AstNode* lhsp, AstNode* rhsp, int setwidth = 0)
        : ASTGEN_SUPER(fl, lhsp, rhsp) {
        if (setwidth) { dtypeSetLogicSized(setwidth, VSigning::UNSIGNED); }
    }
    ASTNODE_NODE_FUNCS(ShiftL)
    virtual AstNode* cloneType(AstNode* lhsp, AstNode* rhsp) override {
        return new AstShiftL(this->fileline(), lhsp, rhsp);
    }
    virtual void numberOperate(V3Number& out, const V3Number& lhs, const V3Number& rhs) override {
        out.opShiftL(lhs, rhs);
    }
    virtual string emitVerilog() override { return "%k(%l %f<< %r)"; }
    virtual string emitC() override { return "VL_SHIFTL_%nq%lq%rq(%nw,%lw,%rw, %P, %li, %ri)"; }
    virtual string emitSimpleOperator() override { return "<<"; }
    virtual bool cleanOut() const override { return false; }
    virtual bool cleanLhs() const override { return false; }
    virtual bool cleanRhs() const override { return true; }
    virtual bool sizeMattersLhs() const override { return true; }
    virtual bool sizeMattersRhs() const override { return false; }
};
class AstShiftR final : public AstNodeBiop {
public:
    AstShiftR(FileLine* fl, AstNode* lhsp, AstNode* rhsp, int setwidth = 0)
        : ASTGEN_SUPER(fl, lhsp, rhsp) {
        if (setwidth) { dtypeSetLogicSized(setwidth, VSigning::UNSIGNED); }
    }
    ASTNODE_NODE_FUNCS(ShiftR)
    virtual AstNode* cloneType(AstNode* lhsp, AstNode* rhsp) override {
        return new AstShiftR(this->fileline(), lhsp, rhsp);
    }
    virtual void numberOperate(V3Number& out, const V3Number& lhs, const V3Number& rhs) override {
        out.opShiftR(lhs, rhs);
    }
    virtual string emitVerilog() override { return "%k(%l %f>> %r)"; }
    virtual string emitC() override { return "VL_SHIFTR_%nq%lq%rq(%nw,%lw,%rw, %P, %li, %ri)"; }
    virtual string emitSimpleOperator() override { return ">>"; }
    virtual bool cleanOut() const override { return false; }
    virtual bool cleanLhs() const override { return true; }
    virtual bool cleanRhs() const override { return true; }
    // LHS size might be > output size, so don't want to force size
    virtual bool sizeMattersLhs() const override { return false; }
    virtual bool sizeMattersRhs() const override { return false; }
};
class AstShiftRS final : public AstNodeBiop {
    // Shift right with sign extension, >>> operator
    // Output data type's width determines which bit is used for sign extension
public:
    AstShiftRS(FileLine* fl, AstNode* lhsp, AstNode* rhsp, int setwidth = 0)
        : ASTGEN_SUPER(fl, lhsp, rhsp) {
        // Important that widthMin be correct, as opExtend requires it after V3Expand
        if (setwidth) { dtypeSetLogicSized(setwidth, VSigning::SIGNED); }
    }
    ASTNODE_NODE_FUNCS(ShiftRS)
    virtual AstNode* cloneType(AstNode* lhsp, AstNode* rhsp) override {
        return new AstShiftRS(this->fileline(), lhsp, rhsp);
    }
    virtual void numberOperate(V3Number& out, const V3Number& lhs, const V3Number& rhs) override {
        out.opShiftRS(lhs, rhs, lhsp()->widthMinV());
    }
    virtual string emitVerilog() override { return "%k(%l %f>>> %r)"; }
    virtual string emitC() override { return "VL_SHIFTRS_%nq%lq%rq(%nw,%lw,%rw, %P, %li, %ri)"; }
    virtual string emitSimpleOperator() override { return ""; }
    virtual bool cleanOut() const override { return false; }
    virtual bool cleanLhs() const override { return true; }
    virtual bool cleanRhs() const override { return true; }
    virtual bool sizeMattersLhs() const override { return false; }
    virtual bool sizeMattersRhs() const override { return false; }
    virtual bool signedFlavor() const override { return true; }
};
class AstAdd final : public AstNodeBiComAsv {
public:
    AstAdd(FileLine* fl, AstNode* lhsp, AstNode* rhsp)
        : ASTGEN_SUPER(fl, lhsp, rhsp) {
        dtypeFrom(lhsp);
    }
    ASTNODE_NODE_FUNCS(Add)
    virtual AstNode* cloneType(AstNode* lhsp, AstNode* rhsp) override {
        return new AstAdd(this->fileline(), lhsp, rhsp);
    }
    virtual void numberOperate(V3Number& out, const V3Number& lhs, const V3Number& rhs) override {
        out.opAdd(lhs, rhs);
    }
    virtual string emitVerilog() override { return "%k(%l %f+ %r)"; }
    virtual string emitC() override { return "VL_ADD_%lq(%lW, %P, %li, %ri)"; }
    virtual string emitSimpleOperator() override { return "+"; }
    virtual bool cleanOut() const override { return false; }
    virtual bool cleanLhs() const override { return false; }
    virtual bool cleanRhs() const override { return false; }
    virtual bool sizeMattersLhs() const override { return true; }
    virtual bool sizeMattersRhs() const override { return true; }
};
class AstAddD final : public AstNodeBiComAsv {
public:
    AstAddD(FileLine* fl, AstNode* lhsp, AstNode* rhsp)
        : ASTGEN_SUPER(fl, lhsp, rhsp) {
        dtypeSetDouble();
    }
    ASTNODE_NODE_FUNCS(AddD)
    virtual AstNode* cloneType(AstNode* lhsp, AstNode* rhsp) override {
        return new AstAddD(this->fileline(), lhsp, rhsp);
    }
    virtual void numberOperate(V3Number& out, const V3Number& lhs, const V3Number& rhs) override {
        out.opAddD(lhs, rhs);
    }
    virtual string emitVerilog() override { return "%k(%l %f+ %r)"; }
    virtual string emitC() override { V3ERROR_NA_RETURN(""); }
    virtual string emitSimpleOperator() override { return "+"; }
    virtual bool cleanOut() const override { return true; }
    virtual bool cleanLhs() const override { return false; }
    virtual bool cleanRhs() const override { return false; }
    virtual bool sizeMattersLhs() const override { return false; }
    virtual bool sizeMattersRhs() const override { return false; }
    virtual int instrCount() const override { return instrCountDouble(); }
    virtual bool doubleFlavor() const override { return true; }
};
class AstSub final : public AstNodeBiop {
public:
    AstSub(FileLine* fl, AstNode* lhsp, AstNode* rhsp)
        : ASTGEN_SUPER(fl, lhsp, rhsp) {
        dtypeFrom(lhsp);
    }
    ASTNODE_NODE_FUNCS(Sub)
    virtual AstNode* cloneType(AstNode* lhsp, AstNode* rhsp) override {
        return new AstSub(this->fileline(), lhsp, rhsp);
    }
    virtual void numberOperate(V3Number& out, const V3Number& lhs, const V3Number& rhs) override {
        out.opSub(lhs, rhs);
    }
    virtual string emitVerilog() override { return "%k(%l %f- %r)"; }
    virtual string emitC() override { return "VL_SUB_%lq(%lW, %P, %li, %ri)"; }
    virtual string emitSimpleOperator() override { return "-"; }
    virtual bool cleanOut() const override { return false; }
    virtual bool cleanLhs() const override { return false; }
    virtual bool cleanRhs() const override { return false; }
    virtual bool sizeMattersLhs() const override { return true; }
    virtual bool sizeMattersRhs() const override { return true; }
};
class AstSubD final : public AstNodeBiop {
public:
    AstSubD(FileLine* fl, AstNode* lhsp, AstNode* rhsp)
        : ASTGEN_SUPER(fl, lhsp, rhsp) {
        dtypeSetDouble();
    }
    ASTNODE_NODE_FUNCS(SubD)
    virtual AstNode* cloneType(AstNode* lhsp, AstNode* rhsp) override {
        return new AstSubD(this->fileline(), lhsp, rhsp);
    }
    virtual void numberOperate(V3Number& out, const V3Number& lhs, const V3Number& rhs) override {
        out.opSubD(lhs, rhs);
    }
    virtual string emitVerilog() override { return "%k(%l %f- %r)"; }
    virtual string emitC() override { V3ERROR_NA_RETURN(""); }
    virtual string emitSimpleOperator() override { return "-"; }
    virtual bool cleanOut() const override { return true; }
    virtual bool cleanLhs() const override { return false; }
    virtual bool cleanRhs() const override { return false; }
    virtual bool sizeMattersLhs() const override { return false; }
    virtual bool sizeMattersRhs() const override { return false; }
    virtual int instrCount() const override { return instrCountDouble(); }
    virtual bool doubleFlavor() const override { return true; }
};
class AstMul final : public AstNodeBiComAsv {
public:
    AstMul(FileLine* fl, AstNode* lhsp, AstNode* rhsp)
        : ASTGEN_SUPER(fl, lhsp, rhsp) {
        dtypeFrom(lhsp);
    }
    ASTNODE_NODE_FUNCS(Mul)
    virtual AstNode* cloneType(AstNode* lhsp, AstNode* rhsp) override {
        return new AstMul(this->fileline(), lhsp, rhsp);
    }
    virtual void numberOperate(V3Number& out, const V3Number& lhs, const V3Number& rhs) override {
        out.opMul(lhs, rhs);
    }
    virtual string emitVerilog() override { return "%k(%l %f* %r)"; }
    virtual string emitC() override { return "VL_MUL_%lq(%lW, %P, %li, %ri)"; }
    virtual string emitSimpleOperator() override { return "*"; }
    virtual bool cleanOut() const override { return false; }
    virtual bool cleanLhs() const override { return true; }
    virtual bool cleanRhs() const override { return true; }
    virtual bool sizeMattersLhs() const override { return true; }
    virtual bool sizeMattersRhs() const override { return true; }
    virtual int instrCount() const override { return widthInstrs() * instrCountMul(); }
};
class AstMulD final : public AstNodeBiComAsv {
public:
    AstMulD(FileLine* fl, AstNode* lhsp, AstNode* rhsp)
        : ASTGEN_SUPER(fl, lhsp, rhsp) {
        dtypeSetDouble();
    }
    ASTNODE_NODE_FUNCS(MulD)
    virtual AstNode* cloneType(AstNode* lhsp, AstNode* rhsp) override {
        return new AstMulD(this->fileline(), lhsp, rhsp);
    }
    virtual void numberOperate(V3Number& out, const V3Number& lhs, const V3Number& rhs) override {
        out.opMulD(lhs, rhs);
    }
    virtual string emitVerilog() override { return "%k(%l %f* %r)"; }
    virtual string emitC() override { V3ERROR_NA_RETURN(""); }
    virtual string emitSimpleOperator() override { return "*"; }
    virtual bool cleanOut() const override { return true; }
    virtual bool cleanLhs() const override { return false; }
    virtual bool cleanRhs() const override { return false; }
    virtual bool sizeMattersLhs() const override { return true; }
    virtual bool sizeMattersRhs() const override { return true; }
    virtual int instrCount() const override { return instrCountDouble(); }
    virtual bool doubleFlavor() const override { return true; }
};
class AstMulS final : public AstNodeBiComAsv {
public:
    AstMulS(FileLine* fl, AstNode* lhsp, AstNode* rhsp)
        : ASTGEN_SUPER(fl, lhsp, rhsp) {
        dtypeFrom(lhsp);
    }
    ASTNODE_NODE_FUNCS(MulS)
    virtual AstNode* cloneType(AstNode* lhsp, AstNode* rhsp) override {
        return new AstMulS(this->fileline(), lhsp, rhsp);
    }
    virtual void numberOperate(V3Number& out, const V3Number& lhs, const V3Number& rhs) override {
        out.opMulS(lhs, rhs);
    }
    virtual string emitVerilog() override { return "%k(%l %f* %r)"; }
    virtual string emitC() override { return "VL_MULS_%nq%lq%rq(%nw,%lw,%rw, %P, %li, %ri)"; }
    virtual string emitSimpleOperator() override { return ""; }
    virtual bool emitCheckMaxWords() override { return true; }
    virtual bool cleanOut() const override { return false; }
    virtual bool cleanLhs() const override { return true; }
    virtual bool cleanRhs() const override { return true; }
    virtual bool sizeMattersLhs() const override { return true; }
    virtual bool sizeMattersRhs() const override { return true; }
    virtual int instrCount() const override { return widthInstrs() * instrCountMul(); }
    virtual bool signedFlavor() const override { return true; }
};
class AstDiv final : public AstNodeBiop {
public:
    AstDiv(FileLine* fl, AstNode* lhsp, AstNode* rhsp)
        : ASTGEN_SUPER(fl, lhsp, rhsp) {
        dtypeFrom(lhsp);
    }
    ASTNODE_NODE_FUNCS(Div)
    virtual AstNode* cloneType(AstNode* lhsp, AstNode* rhsp) override {
        return new AstDiv(this->fileline(), lhsp, rhsp);
    }
    virtual void numberOperate(V3Number& out, const V3Number& lhs, const V3Number& rhs) override {
        out.opDiv(lhs, rhs);
    }
    virtual string emitVerilog() override { return "%k(%l %f/ %r)"; }
    virtual string emitC() override { return "VL_DIV_%nq%lq%rq(%lw, %P, %li, %ri)"; }
    virtual bool cleanOut() const override { return false; }
    virtual bool cleanLhs() const override { return true; }
    virtual bool cleanRhs() const override { return true; }
    virtual bool sizeMattersLhs() const override { return true; }
    virtual bool sizeMattersRhs() const override { return true; }
    virtual int instrCount() const override { return widthInstrs() * instrCountDiv(); }
};
class AstDivD final : public AstNodeBiop {
public:
    AstDivD(FileLine* fl, AstNode* lhsp, AstNode* rhsp)
        : ASTGEN_SUPER(fl, lhsp, rhsp) {
        dtypeSetDouble();
    }
    ASTNODE_NODE_FUNCS(DivD)
    virtual AstNode* cloneType(AstNode* lhsp, AstNode* rhsp) override {
        return new AstDivD(this->fileline(), lhsp, rhsp);
    }
    virtual void numberOperate(V3Number& out, const V3Number& lhs, const V3Number& rhs) override {
        out.opDivD(lhs, rhs);
    }
    virtual string emitVerilog() override { return "%k(%l %f/ %r)"; }
    virtual string emitC() override { V3ERROR_NA_RETURN(""); }
    virtual string emitSimpleOperator() override { return "/"; }
    virtual bool cleanOut() const override { return true; }
    virtual bool cleanLhs() const override { return false; }
    virtual bool cleanRhs() const override { return false; }
    virtual bool sizeMattersLhs() const override { return false; }
    virtual bool sizeMattersRhs() const override { return false; }
    virtual int instrCount() const override { return instrCountDoubleDiv(); }
    virtual bool doubleFlavor() const override { return true; }
};
class AstDivS final : public AstNodeBiop {
public:
    AstDivS(FileLine* fl, AstNode* lhsp, AstNode* rhsp)
        : ASTGEN_SUPER(fl, lhsp, rhsp) {
        dtypeFrom(lhsp);
    }
    ASTNODE_NODE_FUNCS(DivS)
    virtual AstNode* cloneType(AstNode* lhsp, AstNode* rhsp) override {
        return new AstDivS(this->fileline(), lhsp, rhsp);
    }
    virtual void numberOperate(V3Number& out, const V3Number& lhs, const V3Number& rhs) override {
        out.opDivS(lhs, rhs);
    }
    virtual string emitVerilog() override { return "%k(%l %f/ %r)"; }
    virtual string emitC() override { return "VL_DIVS_%nq%lq%rq(%lw, %P, %li, %ri)"; }
    virtual bool cleanOut() const override { return false; }
    virtual bool cleanLhs() const override { return true; }
    virtual bool cleanRhs() const override { return true; }
    virtual bool sizeMattersLhs() const override { return true; }
    virtual bool sizeMattersRhs() const override { return true; }
    virtual int instrCount() const override { return widthInstrs() * instrCountDiv(); }
    virtual bool signedFlavor() const override { return true; }
};
class AstModDiv final : public AstNodeBiop {
public:
    AstModDiv(FileLine* fl, AstNode* lhsp, AstNode* rhsp)
        : ASTGEN_SUPER(fl, lhsp, rhsp) {
        dtypeFrom(lhsp);
    }
    ASTNODE_NODE_FUNCS(ModDiv)
    virtual AstNode* cloneType(AstNode* lhsp, AstNode* rhsp) override {
        return new AstModDiv(this->fileline(), lhsp, rhsp);
    }
    virtual void numberOperate(V3Number& out, const V3Number& lhs, const V3Number& rhs) override {
        out.opModDiv(lhs, rhs);
    }
    virtual string emitVerilog() override { return "%k(%l %f%% %r)"; }
    virtual string emitC() override { return "VL_MODDIV_%nq%lq%rq(%lw, %P, %li, %ri)"; }
    virtual bool cleanOut() const override { return false; }
    virtual bool cleanLhs() const override { return true; }
    virtual bool cleanRhs() const override { return true; }
    virtual bool sizeMattersLhs() const override { return true; }
    virtual bool sizeMattersRhs() const override { return true; }
    virtual int instrCount() const override { return widthInstrs() * instrCountDiv(); }
};
class AstModDivS final : public AstNodeBiop {
public:
    AstModDivS(FileLine* fl, AstNode* lhsp, AstNode* rhsp)
        : ASTGEN_SUPER(fl, lhsp, rhsp) {
        dtypeFrom(lhsp);
    }
    ASTNODE_NODE_FUNCS(ModDivS)
    virtual AstNode* cloneType(AstNode* lhsp, AstNode* rhsp) override {
        return new AstModDivS(this->fileline(), lhsp, rhsp);
    }
    virtual void numberOperate(V3Number& out, const V3Number& lhs, const V3Number& rhs) override {
        out.opModDivS(lhs, rhs);
    }
    virtual string emitVerilog() override { return "%k(%l %f%% %r)"; }
    virtual string emitC() override { return "VL_MODDIVS_%nq%lq%rq(%lw, %P, %li, %ri)"; }
    virtual bool cleanOut() const override { return false; }
    virtual bool cleanLhs() const override { return true; }
    virtual bool cleanRhs() const override { return true; }
    virtual bool sizeMattersLhs() const override { return true; }
    virtual bool sizeMattersRhs() const override { return true; }
    virtual int instrCount() const override { return widthInstrs() * instrCountDiv(); }
    virtual bool signedFlavor() const override { return true; }
};
class AstPow final : public AstNodeBiop {
public:
    AstPow(FileLine* fl, AstNode* lhsp, AstNode* rhsp)
        : ASTGEN_SUPER(fl, lhsp, rhsp) {
        dtypeFrom(lhsp);
    }
    ASTNODE_NODE_FUNCS(Pow)
    virtual AstNode* cloneType(AstNode* lhsp, AstNode* rhsp) override {
        return new AstPow(this->fileline(), lhsp, rhsp);
    }
    virtual void numberOperate(V3Number& out, const V3Number& lhs, const V3Number& rhs) override {
        out.opPow(lhs, rhs);
    }
    virtual string emitVerilog() override { return "%k(%l %f** %r)"; }
    virtual string emitC() override { return "VL_POW_%nq%lq%rq(%nw,%lw,%rw, %P, %li, %ri)"; }
    virtual bool emitCheckMaxWords() override { return true; }
    virtual bool cleanOut() const override { return false; }
    virtual bool cleanLhs() const override { return true; }
    virtual bool cleanRhs() const override { return true; }
    virtual bool sizeMattersLhs() const override { return true; }
    virtual bool sizeMattersRhs() const override { return false; }
    virtual int instrCount() const override { return widthInstrs() * instrCountMul() * 10; }
};
class AstPowD final : public AstNodeBiop {
public:
    AstPowD(FileLine* fl, AstNode* lhsp, AstNode* rhsp)
        : ASTGEN_SUPER(fl, lhsp, rhsp) {
        dtypeSetDouble();
    }
    ASTNODE_NODE_FUNCS(PowD)
    virtual AstNode* cloneType(AstNode* lhsp, AstNode* rhsp) override {
        return new AstPowD(this->fileline(), lhsp, rhsp);
    }
    virtual void numberOperate(V3Number& out, const V3Number& lhs, const V3Number& rhs) override {
        out.opPowD(lhs, rhs);
    }
    virtual string emitVerilog() override { return "%k(%l %f** %r)"; }
    virtual string emitC() override { return "pow(%li,%ri)"; }
    virtual bool cleanOut() const override { return false; }
    virtual bool cleanLhs() const override { return false; }
    virtual bool cleanRhs() const override { return false; }
    virtual bool sizeMattersLhs() const override { return false; }
    virtual bool sizeMattersRhs() const override { return false; }
    virtual int instrCount() const override { return instrCountDoubleDiv() * 5; }
    virtual bool doubleFlavor() const override { return true; }
};
class AstPowSU final : public AstNodeBiop {
public:
    AstPowSU(FileLine* fl, AstNode* lhsp, AstNode* rhsp)
        : ASTGEN_SUPER(fl, lhsp, rhsp) {
        dtypeFrom(lhsp);
    }
    ASTNODE_NODE_FUNCS(PowSU)
    virtual AstNode* cloneType(AstNode* lhsp, AstNode* rhsp) override {
        return new AstPowSU(this->fileline(), lhsp, rhsp);
    }
    virtual void numberOperate(V3Number& out, const V3Number& lhs, const V3Number& rhs) override {
        out.opPowSU(lhs, rhs);
    }
    virtual string emitVerilog() override { return "%k(%l %f** %r)"; }
    virtual string emitC() override {
        return "VL_POWSS_%nq%lq%rq(%nw,%lw,%rw, %P, %li, %ri, 1,0)";
    }
    virtual bool emitCheckMaxWords() override { return true; }
    virtual bool cleanOut() const override { return false; }
    virtual bool cleanLhs() const override { return true; }
    virtual bool cleanRhs() const override { return true; }
    virtual bool sizeMattersLhs() const override { return true; }
    virtual bool sizeMattersRhs() const override { return false; }
    virtual int instrCount() const override { return widthInstrs() * instrCountMul() * 10; }
    virtual bool signedFlavor() const override { return true; }
};
class AstPowSS final : public AstNodeBiop {
public:
    AstPowSS(FileLine* fl, AstNode* lhsp, AstNode* rhsp)
        : ASTGEN_SUPER(fl, lhsp, rhsp) {
        dtypeFrom(lhsp);
    }
    ASTNODE_NODE_FUNCS(PowSS)
    virtual AstNode* cloneType(AstNode* lhsp, AstNode* rhsp) override {
        return new AstPowSS(this->fileline(), lhsp, rhsp);
    }
    virtual void numberOperate(V3Number& out, const V3Number& lhs, const V3Number& rhs) override {
        out.opPowSS(lhs, rhs);
    }
    virtual string emitVerilog() override { return "%k(%l %f** %r)"; }
    virtual string emitC() override {
        return "VL_POWSS_%nq%lq%rq(%nw,%lw,%rw, %P, %li, %ri, 1,1)";
    }
    virtual bool emitCheckMaxWords() override { return true; }
    virtual bool cleanOut() const override { return false; }
    virtual bool cleanLhs() const override { return true; }
    virtual bool cleanRhs() const override { return true; }
    virtual bool sizeMattersLhs() const override { return true; }
    virtual bool sizeMattersRhs() const override { return false; }
    virtual int instrCount() const override { return widthInstrs() * instrCountMul() * 10; }
    virtual bool signedFlavor() const override { return true; }
};
class AstPowUS final : public AstNodeBiop {
public:
    AstPowUS(FileLine* fl, AstNode* lhsp, AstNode* rhsp)
        : ASTGEN_SUPER(fl, lhsp, rhsp) {
        dtypeFrom(lhsp);
    }
    ASTNODE_NODE_FUNCS(PowUS)
    virtual AstNode* cloneType(AstNode* lhsp, AstNode* rhsp) override {
        return new AstPowUS(this->fileline(), lhsp, rhsp);
    }
    virtual void numberOperate(V3Number& out, const V3Number& lhs, const V3Number& rhs) override {
        out.opPowUS(lhs, rhs);
    }
    virtual string emitVerilog() override { return "%k(%l %f** %r)"; }
    virtual string emitC() override {
        return "VL_POWSS_%nq%lq%rq(%nw,%lw,%rw, %P, %li, %ri, 0,1)";
    }
    virtual bool emitCheckMaxWords() override { return true; }
    virtual bool cleanOut() const override { return false; }
    virtual bool cleanLhs() const override { return true; }
    virtual bool cleanRhs() const override { return true; }
    virtual bool sizeMattersLhs() const override { return true; }
    virtual bool sizeMattersRhs() const override { return false; }
    virtual int instrCount() const override { return widthInstrs() * instrCountMul() * 10; }
    virtual bool signedFlavor() const override { return true; }
};
class AstPreAdd final : public AstNodeTriop {
    // Pre-increment/add
    // Parents:  MATH
    // Children: lhsp: AstConst (1) as currently support only ++ not +=
    // Children: rhsp: tree with AstVarRef that is value to read before operation
    // Children: thsp: tree with AstVarRef LValue that is stored after operation
public:
    AstPreAdd(FileLine* fl, AstNode* lhsp, AstNode* rhsp, AstNode* thsp)
        : ASTGEN_SUPER(fl, lhsp, rhsp, thsp) {}
    ASTNODE_NODE_FUNCS(PreAdd)
    virtual void numberOperate(V3Number& out, const V3Number& lhs, const V3Number& rhs,
                               const V3Number& ths) override {
        V3ERROR_NA;  // Need to modify lhs
    }
    virtual string emitVerilog() override { return "%k(++%r)"; }
    virtual string emitC() override { V3ERROR_NA_RETURN(""); }
    virtual string emitSimpleOperator() override { V3ERROR_NA_RETURN(""); }
    virtual bool cleanOut() const override { return false; }
    virtual bool cleanLhs() const override { return false; }
    virtual bool cleanRhs() const override { return false; }
    virtual bool cleanThs() const override { return false; }
    virtual bool sizeMattersLhs() const override { return true; }
    virtual bool sizeMattersRhs() const override { return true; }
    virtual bool sizeMattersThs() const override { return true; }
};
class AstPreSub final : public AstNodeTriop {
    // Pre-decrement/subtract
    // Parents:  MATH
    // Children: lhsp: AstConst (1) as currently support only -- not -=
    // Children: rhsp: tree with AstVarRef that is value to read before operation
    // Children: thsp: tree with AstVarRef LValue that is stored after operation
public:
    AstPreSub(FileLine* fl, AstNode* lhsp, AstNode* rhsp, AstNode* thsp)
        : ASTGEN_SUPER(fl, lhsp, rhsp, thsp) {}
    ASTNODE_NODE_FUNCS(PreSub)
    virtual void numberOperate(V3Number& out, const V3Number& lhs, const V3Number& rhs,
                               const V3Number& ths) override {
        V3ERROR_NA;  // Need to modify lhs
    }
    virtual string emitVerilog() override { return "%k(--%r)"; }
    virtual string emitC() override { V3ERROR_NA_RETURN(""); }
    virtual string emitSimpleOperator() override { V3ERROR_NA_RETURN(""); }
    virtual bool cleanOut() const override { return false; }
    virtual bool cleanLhs() const override { return false; }
    virtual bool cleanRhs() const override { return false; }
    virtual bool cleanThs() const override { return false; }
    virtual bool sizeMattersLhs() const override { return true; }
    virtual bool sizeMattersRhs() const override { return true; }
    virtual bool sizeMattersThs() const override { return true; }
};
class AstPostAdd final : public AstNodeTriop {
    // Post-increment/add
    // Parents:  MATH
    // Children: lhsp: AstConst (1) as currently support only ++ not +=
    // Children: rhsp: tree with AstVarRef that is value to read before operation
    // Children: thsp: tree with AstVarRef LValue that is stored after operation
public:
    AstPostAdd(FileLine* fl, AstNode* lhsp, AstNode* rhsp, AstNode* thsp)
        : ASTGEN_SUPER(fl, lhsp, rhsp, thsp) {}
    ASTNODE_NODE_FUNCS(PostAdd)
    virtual void numberOperate(V3Number& out, const V3Number& lhs, const V3Number& rhs,
                               const V3Number& ths) override {
        V3ERROR_NA;  // Need to modify lhs
    }
    virtual string emitVerilog() override { return "%k(%r++)"; }
    virtual string emitC() override { V3ERROR_NA_RETURN(""); }
    virtual string emitSimpleOperator() override { V3ERROR_NA_RETURN(""); }
    virtual bool cleanOut() const override { return false; }
    virtual bool cleanLhs() const override { return false; }
    virtual bool cleanRhs() const override { return false; }
    virtual bool cleanThs() const override { return false; }
    virtual bool sizeMattersLhs() const override { return true; }
    virtual bool sizeMattersRhs() const override { return true; }
    virtual bool sizeMattersThs() const override { return true; }
};
class AstPostSub final : public AstNodeTriop {
    // Post-decrement/subtract
    // Parents:  MATH
    // Children: lhsp: AstConst (1) as currently support only -- not -=
    // Children: rhsp: tree with AstVarRef that is value to read before operation
    // Children: thsp: tree with AstVarRef LValue that is stored after operation
public:
    AstPostSub(FileLine* fl, AstNode* lhsp, AstNode* rhsp, AstNode* thsp)
        : ASTGEN_SUPER(fl, lhsp, rhsp, thsp) {}
    ASTNODE_NODE_FUNCS(PostSub)
    virtual void numberOperate(V3Number& out, const V3Number& lhs, const V3Number& rhs,
                               const V3Number& ths) override {
        V3ERROR_NA;  // Need to modify lhs
    }
    virtual string emitVerilog() override { return "%k(%r--)"; }
    virtual string emitC() override { V3ERROR_NA_RETURN(""); }
    virtual string emitSimpleOperator() override { V3ERROR_NA_RETURN(""); }
    virtual bool cleanOut() const override { return false; }
    virtual bool cleanLhs() const override { return false; }
    virtual bool cleanRhs() const override { return false; }
    virtual bool cleanThs() const override { return false; }
    virtual bool sizeMattersLhs() const override { return true; }
    virtual bool sizeMattersRhs() const override { return true; }
    virtual bool sizeMattersThs() const override { return true; }
};
class AstEqCase final : public AstNodeBiCom {
public:
    AstEqCase(FileLine* fl, AstNode* lhsp, AstNode* rhsp)
        : ASTGEN_SUPER(fl, lhsp, rhsp) {
        dtypeSetLogicBool();
    }
    ASTNODE_NODE_FUNCS(EqCase)
    virtual AstNode* cloneType(AstNode* lhsp, AstNode* rhsp) override {
        return new AstEqCase(this->fileline(), lhsp, rhsp);
    }
    virtual void numberOperate(V3Number& out, const V3Number& lhs, const V3Number& rhs) override {
        out.opCaseEq(lhs, rhs);
    }
    virtual string emitVerilog() override { return "%k(%l %f=== %r)"; }
    virtual string emitC() override { return "VL_EQ_%lq(%lW, %P, %li, %ri)"; }
    virtual string emitSimpleOperator() override { return "=="; }
    virtual bool cleanOut() const override { return true; }
    virtual bool cleanLhs() const override { return true; }
    virtual bool cleanRhs() const override { return true; }
    virtual bool sizeMattersLhs() const override { return false; }
    virtual bool sizeMattersRhs() const override { return false; }
};
class AstNeqCase final : public AstNodeBiCom {
public:
    AstNeqCase(FileLine* fl, AstNode* lhsp, AstNode* rhsp)
        : ASTGEN_SUPER(fl, lhsp, rhsp) {
        dtypeSetLogicBool();
    }
    ASTNODE_NODE_FUNCS(NeqCase)
    virtual AstNode* cloneType(AstNode* lhsp, AstNode* rhsp) override {
        return new AstNeqCase(this->fileline(), lhsp, rhsp);
    }
    virtual void numberOperate(V3Number& out, const V3Number& lhs, const V3Number& rhs) override {
        out.opCaseNeq(lhs, rhs);
    }
    virtual string emitVerilog() override { return "%k(%l %f!== %r)"; }
    virtual string emitC() override { return "VL_NEQ_%lq(%lW, %P, %li, %ri)"; }
    virtual string emitSimpleOperator() override { return "!="; }
    virtual bool cleanOut() const override { return true; }
    virtual bool cleanLhs() const override { return true; }
    virtual bool cleanRhs() const override { return true; }
    virtual bool sizeMattersLhs() const override { return false; }
    virtual bool sizeMattersRhs() const override { return false; }
};
class AstEqWild final : public AstNodeBiop {
    // Note wildcard operator rhs differs from lhs
public:
    AstEqWild(FileLine* fl, AstNode* lhsp, AstNode* rhsp)
        : ASTGEN_SUPER(fl, lhsp, rhsp) {
        dtypeSetLogicBool();
    }
    ASTNODE_NODE_FUNCS(EqWild)
    virtual AstNode* cloneType(AstNode* lhsp, AstNode* rhsp) override {
        return new AstEqWild(this->fileline(), lhsp, rhsp);
    }
    static AstNodeBiop* newTyped(FileLine* fl, AstNode* lhsp,
                                 AstNode* rhsp);  // Return AstEqWild/AstEqD
    virtual void numberOperate(V3Number& out, const V3Number& lhs, const V3Number& rhs) override {
        out.opWildEq(lhs, rhs);
    }
    virtual string emitVerilog() override { return "%k(%l %f==? %r)"; }
    virtual string emitC() override { return "VL_EQ_%lq(%lW, %P, %li, %ri)"; }
    virtual string emitSimpleOperator() override { return "=="; }
    virtual bool cleanOut() const override { return true; }
    virtual bool cleanLhs() const override { return true; }
    virtual bool cleanRhs() const override { return true; }
    virtual bool sizeMattersLhs() const override { return false; }
    virtual bool sizeMattersRhs() const override { return false; }
};
class AstNeqWild final : public AstNodeBiop {
public:
    AstNeqWild(FileLine* fl, AstNode* lhsp, AstNode* rhsp)
        : ASTGEN_SUPER(fl, lhsp, rhsp) {
        dtypeSetLogicBool();
    }
    ASTNODE_NODE_FUNCS(NeqWild)
    virtual AstNode* cloneType(AstNode* lhsp, AstNode* rhsp) override {
        return new AstNeqWild(this->fileline(), lhsp, rhsp);
    }
    virtual void numberOperate(V3Number& out, const V3Number& lhs, const V3Number& rhs) override {
        out.opWildNeq(lhs, rhs);
    }
    virtual string emitVerilog() override { return "%k(%l %f!=? %r)"; }
    virtual string emitC() override { return "VL_NEQ_%lq(%lW, %P, %li, %ri)"; }
    virtual string emitSimpleOperator() override { return "!="; }
    virtual bool cleanOut() const override { return true; }
    virtual bool cleanLhs() const override { return true; }
    virtual bool cleanRhs() const override { return true; }
    virtual bool sizeMattersLhs() const override { return false; }
    virtual bool sizeMattersRhs() const override { return false; }
};
class AstConcat final : public AstNodeBiop {
    // If you're looking for {#{}}, see AstReplicate
public:
    AstConcat(FileLine* fl, AstNode* lhsp, AstNode* rhsp)
        : ASTGEN_SUPER(fl, lhsp, rhsp) {
        if (lhsp->dtypep() && rhsp->dtypep()) {
            dtypeSetLogicSized(lhsp->dtypep()->width() + rhsp->dtypep()->width(),
                               VSigning::UNSIGNED);
        }
    }
    ASTNODE_NODE_FUNCS(Concat)
    virtual AstNode* cloneType(AstNode* lhsp, AstNode* rhsp) override {
        return new AstConcat(this->fileline(), lhsp, rhsp);
    }
    virtual string emitVerilog() override { return "%f{%l, %k%r}"; }
    virtual void numberOperate(V3Number& out, const V3Number& lhs, const V3Number& rhs) override {
        out.opConcat(lhs, rhs);
    }
    virtual string emitC() override { return "VL_CONCAT_%nq%lq%rq(%nw,%lw,%rw, %P, %li, %ri)"; }
    virtual bool cleanOut() const override { return true; }
    virtual bool cleanLhs() const override { return true; }
    virtual bool cleanRhs() const override { return true; }
    virtual bool sizeMattersLhs() const override { return false; }
    virtual bool sizeMattersRhs() const override { return false; }
    virtual int instrCount() const override { return widthInstrs() * 2; }
};
class AstConcatN final : public AstNodeBiop {
    // String concatenate
public:
    AstConcatN(FileLine* fl, AstNode* lhsp, AstNode* rhsp)
        : ASTGEN_SUPER(fl, lhsp, rhsp) {
        dtypeSetString();
    }
    ASTNODE_NODE_FUNCS(ConcatN)
    virtual AstNode* cloneType(AstNode* lhsp, AstNode* rhsp) override {
        return new AstConcatN(this->fileline(), lhsp, rhsp);
    }
    virtual string emitVerilog() override { return "%f{%l, %k%r}"; }
    virtual void numberOperate(V3Number& out, const V3Number& lhs, const V3Number& rhs) override {
        out.opConcatN(lhs, rhs);
    }
    virtual string emitC() override { return "VL_CONCATN_NNN(%li, %ri)"; }
    virtual bool cleanOut() const override { return true; }
    virtual bool cleanLhs() const override { return true; }
    virtual bool cleanRhs() const override { return true; }
    virtual bool sizeMattersLhs() const override { return false; }
    virtual bool sizeMattersRhs() const override { return false; }
    virtual int instrCount() const override { return instrCountString(); }
    virtual bool stringFlavor() const override { return true; }
};
class AstReplicate final : public AstNodeBiop {
    // Also used as a "Uniop" flavor of Concat, e.g. "{a}"
    // Verilog {rhs{lhs}} - Note rhsp() is the replicate value, not the lhsp()
public:
    AstReplicate(FileLine* fl, AstNode* lhsp, AstNode* rhsp)
        : ASTGEN_SUPER(fl, lhsp, rhsp) {
        if (lhsp) {
            if (const AstConst* constp = VN_CAST(rhsp, Const)) {
                dtypeSetLogicSized(lhsp->width() * constp->toUInt(), VSigning::UNSIGNED);
            }
        }
    }
    AstReplicate(FileLine* fl, AstNode* lhsp, uint32_t repCount)
        : AstReplicate(fl, lhsp, new AstConst(fl, repCount)) {}
    ASTNODE_NODE_FUNCS(Replicate)
    virtual AstNode* cloneType(AstNode* lhsp, AstNode* rhsp) override {
        return new AstReplicate(this->fileline(), lhsp, rhsp);
    }
    virtual void numberOperate(V3Number& out, const V3Number& lhs, const V3Number& rhs) override {
        out.opRepl(lhs, rhs);
    }
    virtual string emitVerilog() override { return "%f{%r{%k%l}}"; }
    virtual string emitC() override { return "VL_REPLICATE_%nq%lq%rq(%nw,%lw,%rw, %P, %li, %ri)"; }
    virtual bool cleanOut() const override { return false; }
    virtual bool cleanLhs() const override { return true; }
    virtual bool cleanRhs() const override { return true; }
    virtual bool sizeMattersLhs() const override { return false; }
    virtual bool sizeMattersRhs() const override { return false; }
    virtual int instrCount() const override { return widthInstrs() * 2; }
};
class AstReplicateN final : public AstNodeBiop {
    // String replicate
public:
    AstReplicateN(FileLine* fl, AstNode* lhsp, AstNode* rhsp)
        : ASTGEN_SUPER(fl, lhsp, rhsp) {
        dtypeSetString();
    }
    AstReplicateN(FileLine* fl, AstNode* lhsp, uint32_t repCount)
        : AstReplicateN(fl, lhsp, new AstConst(fl, repCount)) {}
    ASTNODE_NODE_FUNCS(ReplicateN)
    virtual AstNode* cloneType(AstNode* lhsp, AstNode* rhsp) override {
        return new AstReplicateN(this->fileline(), lhsp, rhsp);
    }
    virtual void numberOperate(V3Number& out, const V3Number& lhs, const V3Number& rhs) override {
        out.opReplN(lhs, rhs);
    }
    virtual string emitVerilog() override { return "%f{%r{%k%l}}"; }
    virtual string emitC() override { return "VL_REPLICATEN_NN%rq(0,0,%rw, %li, %ri)"; }
    virtual bool cleanOut() const override { return false; }
    virtual bool cleanLhs() const override { return true; }
    virtual bool cleanRhs() const override { return true; }
    virtual bool sizeMattersLhs() const override { return false; }
    virtual bool sizeMattersRhs() const override { return false; }
    virtual int instrCount() const override { return widthInstrs() * 2; }
    virtual bool stringFlavor() const override { return true; }
};
class AstStreamL final : public AstNodeStream {
    // Verilog {rhs{lhs}} - Note rhsp() is the slice size, not the lhsp()
public:
    AstStreamL(FileLine* fl, AstNode* lhsp, AstNode* rhsp)
        : ASTGEN_SUPER(fl, lhsp, rhsp) {}
    ASTNODE_NODE_FUNCS(StreamL)
    virtual AstNode* cloneType(AstNode* lhsp, AstNode* rhsp) override {
        return new AstStreamL(this->fileline(), lhsp, rhsp);
    }
    virtual string emitVerilog() override { return "%f{ << %r %k{%l} }"; }
    virtual void numberOperate(V3Number& out, const V3Number& lhs, const V3Number& rhs) override {
        out.opStreamL(lhs, rhs);
    }
    virtual string emitC() override { return "VL_STREAML_%nq%lq%rq(%nw,%lw,%rw, %P, %li, %ri)"; }
    virtual bool cleanOut() const override { return true; }
    virtual bool cleanLhs() const override { return true; }
    virtual bool cleanRhs() const override { return true; }
    virtual bool sizeMattersLhs() const override { return true; }
    virtual bool sizeMattersRhs() const override { return false; }
    virtual int instrCount() const override { return widthInstrs() * 2; }
};
class AstStreamR final : public AstNodeStream {
    // Verilog {rhs{lhs}} - Note rhsp() is the slice size, not the lhsp()
public:
    AstStreamR(FileLine* fl, AstNode* lhsp, AstNode* rhsp)
        : ASTGEN_SUPER(fl, lhsp, rhsp) {}
    ASTNODE_NODE_FUNCS(StreamR)
    virtual AstNode* cloneType(AstNode* lhsp, AstNode* rhsp) override {
        return new AstStreamR(this->fileline(), lhsp, rhsp);
    }
    virtual string emitVerilog() override { return "%f{ >> %r %k{%l} }"; }
    virtual void numberOperate(V3Number& out, const V3Number& lhs, const V3Number& rhs) override {
        out.opAssign(lhs);
    }
    virtual string emitC() override { return isWide() ? "VL_ASSIGN_W(%nw, %P, %li)" : "%li"; }
    virtual bool cleanOut() const override { return false; }
    virtual bool cleanLhs() const override { return false; }
    virtual bool cleanRhs() const override { return false; }
    virtual bool sizeMattersLhs() const override { return true; }
    virtual bool sizeMattersRhs() const override { return false; }
    virtual int instrCount() const override { return widthInstrs() * 2; }
};
class AstBufIf1 final : public AstNodeBiop {
    // lhs is enable, rhs is data to drive
    // Note unlike the Verilog bufif1() UDP, this allows any width; each lhsp
    // bit enables respective rhsp bit
public:
    AstBufIf1(FileLine* fl, AstNode* lhsp, AstNode* rhsp)
        : ASTGEN_SUPER(fl, lhsp, rhsp) {
        dtypeFrom(lhsp);
    }
    ASTNODE_NODE_FUNCS(BufIf1)
    virtual AstNode* cloneType(AstNode* lhsp, AstNode* rhsp) override {
        return new AstBufIf1(this->fileline(), lhsp, rhsp);
    }
    virtual void numberOperate(V3Number& out, const V3Number& lhs, const V3Number& rhs) override {
        out.opBufIf1(lhs, rhs);
    }
    virtual string emitVerilog() override { return "bufif(%r,%l)"; }
    virtual string emitC() override { V3ERROR_NA_RETURN(""); }  // Lclean || Rclean
    virtual string emitSimpleOperator() override { V3ERROR_NA_RETURN(""); }  // Lclean || Rclean
    virtual bool cleanOut() const override { V3ERROR_NA_RETURN(""); }  // Lclean || Rclean
    virtual bool cleanLhs() const override { return false; }
    virtual bool cleanRhs() const override { return false; }
    virtual bool sizeMattersLhs() const override { return false; }
    virtual bool sizeMattersRhs() const override { return false; }
};
class AstFGetS final : public AstNodeBiop {
public:
    AstFGetS(FileLine* fl, AstNode* lhsp, AstNode* rhsp)
        : ASTGEN_SUPER(fl, lhsp, rhsp) {}
    ASTNODE_NODE_FUNCS(FGetS)
    virtual AstNode* cloneType(AstNode* lhsp, AstNode* rhsp) override {
        return new AstFGetS(this->fileline(), lhsp, rhsp);
    }
    virtual void numberOperate(V3Number& out, const V3Number& lhs, const V3Number& rhs) override {
        V3ERROR_NA;
    }
    virtual string emitVerilog() override { return "%f$fgets(%l,%r)"; }
    virtual string emitC() override {
        return strgp()->dtypep()->basicp()->isString() ? "VL_FGETS_NI(%li, %ri)"
                                                       : "VL_FGETS_%nqX%rq(%lw, %P, &(%li), %ri)";
    }
    virtual bool cleanOut() const override { return false; }
    virtual bool cleanLhs() const override { return true; }
    virtual bool cleanRhs() const override { return true; }
    virtual bool sizeMattersLhs() const override { return false; }
    virtual bool sizeMattersRhs() const override { return false; }
    virtual int instrCount() const override { return widthInstrs() * 64; }
    AstNode* strgp() const { return lhsp(); }
    AstNode* filep() const { return rhsp(); }
};

class AstNodeSystemBiop VL_NOT_FINAL : public AstNodeBiop {
public:
    AstNodeSystemBiop(AstType t, FileLine* fl, AstNode* lhsp, AstNode* rhsp)
        : AstNodeBiop(t, fl, lhsp, rhsp) {
        dtypeSetDouble();
    }
    virtual bool cleanOut() const override { return false; }
    virtual bool cleanLhs() const override { return false; }
    virtual bool cleanRhs() const override { return false; }
    virtual bool sizeMattersLhs() const override { return false; }
    virtual bool sizeMattersRhs() const override { return false; }
    virtual int instrCount() const override { return instrCountDoubleTrig(); }
    virtual bool doubleFlavor() const override { return true; }
};

class AstAtan2D final : public AstNodeSystemBiop {
public:
    AstAtan2D(FileLine* fl, AstNode* lhsp, AstNode* rhsp)
        : ASTGEN_SUPER(fl, lhsp, rhsp) {}
    ASTNODE_NODE_FUNCS(Atan2D)
    virtual AstNode* cloneType(AstNode* lhsp, AstNode* rhsp) override {
        return new AstAtan2D(this->fileline(), lhsp, rhsp);
    }
    virtual void numberOperate(V3Number& out, const V3Number& lhs, const V3Number& rhs) override {
        out.setDouble(atan2(lhs.toDouble(), rhs.toDouble()));
    }
    virtual string emitVerilog() override { return "%f$atan2(%l,%r)"; }
    virtual string emitC() override { return "atan2(%li,%ri)"; }
};

class AstHypotD final : public AstNodeSystemBiop {
public:
    AstHypotD(FileLine* fl, AstNode* lhsp, AstNode* rhsp)
        : ASTGEN_SUPER(fl, lhsp, rhsp) {}
    ASTNODE_NODE_FUNCS(HypotD)
    virtual AstNode* cloneType(AstNode* lhsp, AstNode* rhsp) override {
        return new AstHypotD(this->fileline(), lhsp, rhsp);
    }
    virtual void numberOperate(V3Number& out, const V3Number& lhs, const V3Number& rhs) override {
        out.setDouble(hypot(lhs.toDouble(), rhs.toDouble()));
    }
    virtual string emitVerilog() override { return "%f$hypot(%l,%r)"; }
    virtual string emitC() override { return "hypot(%li,%ri)"; }
};

class AstPutcN final : public AstNodeTriop {
    // Verilog string.putc()
public:
    AstPutcN(FileLine* fl, AstNode* lhsp, AstNode* rhsp, AstNode* ths)
        : ASTGEN_SUPER(fl, lhsp, rhsp, ths) {
        dtypeSetString();
    }
    ASTNODE_NODE_FUNCS(PutcN)
    virtual void numberOperate(V3Number& out, const V3Number& lhs, const V3Number& rhs,
                               const V3Number& ths) override {
        out.opPutcN(lhs, rhs, ths);
    }
    virtual string name() const override { return "putc"; }
    virtual string emitVerilog() override { return "%k(%l.putc(%r,%t))"; }
    virtual string emitC() override { return "VL_PUTC_N(%li,%ri,%ti)"; }
    virtual string emitSimpleOperator() override { return ""; }
    virtual bool cleanOut() const override { return true; }
    virtual bool cleanLhs() const override { return true; }
    virtual bool cleanRhs() const override { return true; }
    virtual bool cleanThs() const override { return true; }
    virtual bool sizeMattersLhs() const override { return false; }
    virtual bool sizeMattersRhs() const override { return false; }
    virtual bool sizeMattersThs() const override { return false; }
    virtual bool isHeavy() const override { return true; }
};

class AstGetcN final : public AstNodeBiop {
    // Verilog string.getc()
public:
    AstGetcN(FileLine* fl, AstNode* lhsp, AstNode* rhsp)
        : ASTGEN_SUPER(fl, lhsp, rhsp) {
        dtypeSetBitSized(8, VSigning::UNSIGNED);
    }
    ASTNODE_NODE_FUNCS(GetcN)
    virtual AstNode* cloneType(AstNode* lhsp, AstNode* rhsp) override {
        return new AstGetcN(this->fileline(), lhsp, rhsp);
    }
    virtual void numberOperate(V3Number& out, const V3Number& lhs, const V3Number& rhs) override {
        out.opGetcN(lhs, rhs);
    }
    virtual string name() const override { return "getc"; }
    virtual string emitVerilog() override { return "%k(%l.getc(%r))"; }
    virtual string emitC() override { return "VL_GETC_N(%li,%ri)"; }
    virtual string emitSimpleOperator() override { return ""; }
    virtual bool cleanOut() const override { return true; }
    virtual bool cleanLhs() const override { return true; }
    virtual bool cleanRhs() const override { return true; }
    virtual bool sizeMattersLhs() const override { return false; }
    virtual bool sizeMattersRhs() const override { return false; }
    virtual bool isHeavy() const override { return true; }
};

class AstGetcRefN final : public AstNodeBiop {
    // Verilog string[#] on the left-hand-side of assignment
    // Spec says is of type byte (not string of single character)
public:
    AstGetcRefN(FileLine* fl, AstNode* lhsp, AstNode* rhsp)
        : ASTGEN_SUPER(fl, lhsp, rhsp) {
        dtypeSetBitSized(8, VSigning::UNSIGNED);
    }
    ASTNODE_NODE_FUNCS(GetcRefN)
    virtual AstNode* cloneType(AstNode* lhsp, AstNode* rhsp) override {
        return new AstGetcRefN(this->fileline(), lhsp, rhsp);
    }
    virtual void numberOperate(V3Number& out, const V3Number& lhs, const V3Number& rhs) override {
        V3ERROR_NA;
    }
    virtual string emitVerilog() override { return "%k%l[%r]"; }
    virtual string emitC() override { V3ERROR_NA_RETURN(""); }
    virtual string emitSimpleOperator() override { return ""; }
    virtual bool cleanOut() const override { return true; }
    virtual bool cleanLhs() const override { return true; }
    virtual bool cleanRhs() const override { return true; }
    virtual bool sizeMattersLhs() const override { return false; }
    virtual bool sizeMattersRhs() const override { return false; }
    virtual bool isHeavy() const override { return true; }
};

class AstSubstrN final : public AstNodeTriop {
    // Verilog string.substr()
public:
    AstSubstrN(FileLine* fl, AstNode* lhsp, AstNode* rhsp, AstNode* ths)
        : ASTGEN_SUPER(fl, lhsp, rhsp, ths) {
        dtypeSetString();
    }
    ASTNODE_NODE_FUNCS(SubstrN)
    virtual void numberOperate(V3Number& out, const V3Number& lhs, const V3Number& rhs,
                               const V3Number& ths) override {
        out.opSubstrN(lhs, rhs, ths);
    }
    virtual string name() const override { return "substr"; }
    virtual string emitVerilog() override { return "%k(%l.substr(%r,%t))"; }
    virtual string emitC() override { return "VL_SUBSTR_N(%li,%ri,%ti)"; }
    virtual string emitSimpleOperator() override { return ""; }
    virtual bool cleanOut() const override { return true; }
    virtual bool cleanLhs() const override { return true; }
    virtual bool cleanRhs() const override { return true; }
    virtual bool cleanThs() const override { return true; }
    virtual bool sizeMattersLhs() const override { return false; }
    virtual bool sizeMattersRhs() const override { return false; }
    virtual bool sizeMattersThs() const override { return false; }
    virtual bool isHeavy() const override { return true; }
};

class AstCompareNN final : public AstNodeBiop {
    // Verilog str.compare() and str.icompare()
private:
    bool m_ignoreCase;  // True for str.icompare()
public:
    AstCompareNN(FileLine* fl, AstNode* lhsp, AstNode* rhsp, bool ignoreCase)
        : ASTGEN_SUPER(fl, lhsp, rhsp)
        , m_ignoreCase{ignoreCase} {
        dtypeSetUInt32();
    }
    ASTNODE_NODE_FUNCS(CompareNN)
    virtual AstNode* cloneType(AstNode* lhsp, AstNode* rhsp) override {
        return new AstCompareNN(this->fileline(), lhsp, rhsp, m_ignoreCase);
    }
    virtual void numberOperate(V3Number& out, const V3Number& lhs, const V3Number& rhs) override {
        out.opCompareNN(lhs, rhs, m_ignoreCase);
    }
    virtual string name() const override { return m_ignoreCase ? "icompare" : "compare"; }
    virtual string emitVerilog() override {
        return m_ignoreCase ? "%k(%l.icompare(%r))" : "%k(%l.compare(%r))";
    }
    virtual string emitC() override {
        return m_ignoreCase ? "VL_CMP_NN(%li,%ri,true)" : "VL_CMP_NN(%li,%ri,false)";
    }
    virtual string emitSimpleOperator() override { return ""; }
    virtual bool cleanOut() const override { return true; }
    virtual bool cleanLhs() const override { return true; }
    virtual bool cleanRhs() const override { return true; }
    virtual bool sizeMattersLhs() const override { return false; }
    virtual bool sizeMattersRhs() const override { return false; }
    virtual bool isHeavy() const override { return true; }
};

class AstFell final : public AstNodeMath {
    // Verilog $fell
    // Parents: math
    // Children: expression
public:
    AstFell(FileLine* fl, AstNode* exprp)
        : ASTGEN_SUPER(fl) {
        addOp1p(exprp);
    }
    ASTNODE_NODE_FUNCS(Fell)
    virtual string emitVerilog() override { return "$fell(%l)"; }
    virtual string emitC() override { V3ERROR_NA_RETURN(""); }
    virtual string emitSimpleOperator() override { V3ERROR_NA_RETURN(""); }
    virtual bool cleanOut() const override { V3ERROR_NA_RETURN(""); }
    virtual int instrCount() const override { return widthInstrs(); }
    AstNode* exprp() const { return op1p(); }  // op1 = expression
    AstSenTree* sentreep() const { return VN_CAST(op2p(), SenTree); }  // op2 = clock domain
    void sentreep(AstSenTree* sentreep) { addOp2p(sentreep); }  // op2 = clock domain
    virtual V3Hash sameHash() const override { return V3Hash(); }
    virtual bool same(const AstNode* samep) const override { return true; }
};

class AstPast final : public AstNodeMath {
    // Verilog $past
    // Parents: math
    // Children: expression
public:
    AstPast(FileLine* fl, AstNode* exprp, AstNode* ticksp)
        : ASTGEN_SUPER(fl) {
        addOp1p(exprp);
        addNOp2p(ticksp);
    }
    ASTNODE_NODE_FUNCS(Past)
    virtual string emitVerilog() override { V3ERROR_NA_RETURN(""); }
    virtual string emitC() override { V3ERROR_NA_RETURN(""); }
    virtual string emitSimpleOperator() override { V3ERROR_NA_RETURN(""); }
    virtual bool cleanOut() const override { V3ERROR_NA_RETURN(""); }
    virtual int instrCount() const override { return widthInstrs(); }
    AstNode* exprp() const { return op1p(); }  // op1 = expression
    AstNode* ticksp() const { return op2p(); }  // op2 = ticks or nullptr means 1
    AstSenTree* sentreep() const { return VN_CAST(op4p(), SenTree); }  // op4 = clock domain
    void sentreep(AstSenTree* sentreep) { addOp4p(sentreep); }  // op4 = clock domain
    virtual V3Hash sameHash() const override { return V3Hash(); }
    virtual bool same(const AstNode* samep) const override { return true; }
};

class AstRose final : public AstNodeMath {
    // Verilog $rose
    // Parents: math
    // Children: expression
public:
    AstRose(FileLine* fl, AstNode* exprp)
        : ASTGEN_SUPER(fl) {
        addOp1p(exprp);
    }
    ASTNODE_NODE_FUNCS(Rose)
    virtual string emitVerilog() override { return "$rose(%l)"; }
    virtual string emitC() override { V3ERROR_NA_RETURN(""); }
    virtual string emitSimpleOperator() override { V3ERROR_NA_RETURN(""); }
    virtual bool cleanOut() const override { V3ERROR_NA_RETURN(""); }
    virtual int instrCount() const override { return widthInstrs(); }
    AstNode* exprp() const { return op1p(); }  // op1 = expression
    AstSenTree* sentreep() const { return VN_CAST(op2p(), SenTree); }  // op2 = clock domain
    void sentreep(AstSenTree* sentreep) { addOp2p(sentreep); }  // op2 = clock domain
    virtual V3Hash sameHash() const override { return V3Hash(); }
    virtual bool same(const AstNode* samep) const override { return true; }
};

class AstSampled final : public AstNodeMath {
    // Verilog $sampled
    // Parents: math
    // Children: expression
public:
    AstSampled(FileLine* fl, AstNode* exprp)
        : ASTGEN_SUPER(fl) {
        addOp1p(exprp);
    }
    ASTNODE_NODE_FUNCS(Sampled)
    virtual string emitVerilog() override { return "$sampled(%l)"; }
    virtual string emitC() override { V3ERROR_NA_RETURN(""); }
    virtual string emitSimpleOperator() override { V3ERROR_NA_RETURN(""); }
    virtual bool cleanOut() const override { V3ERROR_NA_RETURN(""); }
    virtual int instrCount() const override { return 0; }
    AstNode* exprp() const { return op1p(); }  // op1 = expression
    virtual V3Hash sameHash() const override { return V3Hash(); }
    virtual bool same(const AstNode* samep) const override { return true; }
};

class AstStable final : public AstNodeMath {
    // Verilog $stable
    // Parents: math
    // Children: expression
public:
    AstStable(FileLine* fl, AstNode* exprp)
        : ASTGEN_SUPER(fl) {
        addOp1p(exprp);
    }
    ASTNODE_NODE_FUNCS(Stable)
    virtual string emitVerilog() override { return "$stable(%l)"; }
    virtual string emitC() override { V3ERROR_NA_RETURN(""); }
    virtual string emitSimpleOperator() override { V3ERROR_NA_RETURN(""); }
    virtual bool cleanOut() const override { V3ERROR_NA_RETURN(""); }
    virtual int instrCount() const override { return widthInstrs(); }
    AstNode* exprp() const { return op1p(); }  // op1 = expression
    AstSenTree* sentreep() const { return VN_CAST(op2p(), SenTree); }  // op2 = clock domain
    void sentreep(AstSenTree* sentreep) { addOp2p(sentreep); }  // op2 = clock domain
    virtual V3Hash sameHash() const override { return V3Hash(); }
    virtual bool same(const AstNode* samep) const override { return true; }
};

class AstPattern final : public AstNodeMath {
    // Verilog '{a,b,c,d...}
    // Parents: AstNodeAssign, AstPattern, ...
    // Children: expression, AstPattern, AstPatReplicate
public:
    AstPattern(FileLine* fl, AstNode* itemsp)
        : ASTGEN_SUPER(fl) {
        addNOp2p(itemsp);
    }
    ASTNODE_NODE_FUNCS(Pattern)
    virtual string emitVerilog() override { V3ERROR_NA_RETURN(""); }
    virtual string emitC() override { V3ERROR_NA_RETURN(""); }
    virtual string emitSimpleOperator() override { V3ERROR_NA_RETURN(""); }
    virtual bool cleanOut() const override { V3ERROR_NA_RETURN(""); }
    virtual int instrCount() const override { return widthInstrs(); }
    virtual AstNodeDType* getChildDTypep() const override { return childDTypep(); }
    virtual AstNodeDType* subDTypep() const { return dtypep() ? dtypep() : childDTypep(); }
    // op1 = Type assigning to
    AstNodeDType* childDTypep() const { return VN_CAST(op1p(), NodeDType); }
    void childDTypep(AstNodeDType* nodep) { setOp1p(nodep); }
    AstNode* itemsp() const { return op2p(); }  // op2 = AstPatReplicate, AstPatMember, etc
};
class AstPatMember final : public AstNodeMath {
    // Verilog '{a} or '{a{b}}
    // Parents: AstPattern
    // Children: expression, AstPattern, replication count
private:
    bool m_default = false;

public:
    AstPatMember(FileLine* fl, AstNode* lhsp, AstNode* keyp, AstNode* repp)
        : ASTGEN_SUPER(fl) {
        addOp1p(lhsp), setNOp2p(keyp), setNOp3p(repp);
    }
    ASTNODE_NODE_FUNCS(PatMember)
    virtual string emitVerilog() override { return lhssp() ? "%f{%r{%k%l}}" : "%l"; }
    virtual string emitC() override { V3ERROR_NA_RETURN(""); }
    virtual string emitSimpleOperator() override { V3ERROR_NA_RETURN(""); }
    virtual bool cleanOut() const override { V3ERROR_NA_RETURN(""); }
    virtual int instrCount() const override { return widthInstrs() * 2; }
    virtual void dump(std::ostream& str = std::cout) const override;
    // op1 = expression to assign or another AstPattern (list if replicated)
    AstNode* lhssp() const { return op1p(); }
    AstNode* keyp() const { return op2p(); }  // op2 = assignment key (Const, id Text)
    AstNode* repp() const { return op3p(); }  // op3 = replication count, or nullptr for count 1
    bool isDefault() const { return m_default; }
    void isDefault(bool flag) { m_default = flag; }
};

class AstImplication final : public AstNodeMath {
    // Verilog |-> |=>
    // Parents: math
    // Children: expression
public:
    AstImplication(FileLine* fl, AstNode* lhs, AstNode* rhs)
        : ASTGEN_SUPER(fl) {
        setOp1p(lhs);
        setOp2p(rhs);
    }
    ASTNODE_NODE_FUNCS(Implication)
    virtual string emitVerilog() override { V3ERROR_NA_RETURN(""); }
    virtual string emitC() override { V3ERROR_NA_RETURN(""); }
    virtual string emitSimpleOperator() override { V3ERROR_NA_RETURN(""); }
    virtual bool cleanOut() const override { V3ERROR_NA_RETURN(""); }
    virtual int instrCount() const override { return widthInstrs(); }
    AstNode* lhsp() const { return op1p(); }
    AstNode* rhsp() const { return op2p(); }
    void lhsp(AstNode* nodep) { return setOp1p(nodep); }
    void rhsp(AstNode* nodep) { return setOp2p(nodep); }
    AstSenTree* sentreep() const { return VN_CAST(op4p(), SenTree); }  // op4 = clock domain
    void sentreep(AstSenTree* sentreep) { addOp4p(sentreep); }  // op4 = clock domain
    virtual V3Hash sameHash() const override { return V3Hash(); }
    virtual bool same(const AstNode* samep) const override { return true; }
};

//======================================================================
// Assertions

class AstClocking final : public AstNode {
    // Set default clock region
    // Parents:  MODULE
    // Children: Assertions
public:
    AstClocking(FileLine* fl, AstSenItem* sensesp, AstNode* bodysp)
        : ASTGEN_SUPER(fl) {
        addOp1p(sensesp);
        addNOp2p(bodysp);
    }
    ASTNODE_NODE_FUNCS(Clocking)
    // op1 = Sensitivity list
    AstSenItem* sensesp() const { return VN_CAST(op1p(), SenItem); }
    AstNode* bodysp() const { return op2p(); }  // op2 = Body
};

//======================================================================
// PSL

class AstPropClocked final : public AstNode {
    // A clocked property
    // Parents:  ASSERT|COVER (property)
    // Children: SENITEM, Properties
public:
    AstPropClocked(FileLine* fl, AstSenItem* sensesp, AstNode* disablep, AstNode* propp)
        : ASTGEN_SUPER(fl) {
        addNOp1p(sensesp);
        addNOp2p(disablep);
        addOp3p(propp);
    }
    ASTNODE_NODE_FUNCS(PropClocked)
    virtual bool hasDType() const override {
        return true;
    }  // Used under Cover, which expects a bool child
    AstSenItem* sensesp() const { return VN_CAST(op1p(), SenItem); }  // op1 = Sensitivity list
    AstNode* disablep() const { return op2p(); }  // op2 = disable
    AstNode* propp() const { return op3p(); }  // op3 = property
};

class AstNodeCoverOrAssert VL_NOT_FINAL : public AstNodeStmt {
    // Cover or Assert
    // Parents:  {statement list}
    // Children: expression, report string
private:
    bool m_immediate;  // Immediate assertion/cover
    string m_name;  // Name to report
public:
    AstNodeCoverOrAssert(AstType t, FileLine* fl, AstNode* propp, AstNode* passsp, bool immediate,
                         const string& name = "")
        : AstNodeStmt(t, fl)
        , m_immediate(immediate)
        , m_name(name) {
        addOp1p(propp);
        addNOp4p(passsp);
    }
    ASTNODE_BASE_FUNCS(NodeCoverOrAssert)
    virtual string name() const override { return m_name; }  // * = Var name
    virtual V3Hash sameHash() const override { return V3Hash(name()); }
    virtual bool same(const AstNode* samep) const override { return samep->name() == name(); }
    virtual void name(const string& name) override { m_name = name; }
    virtual void dump(std::ostream& str = std::cout) const override;
    AstNode* propp() const { return op1p(); }  // op1 = property
    AstSenTree* sentreep() const { return VN_CAST(op2p(), SenTree); }  // op2 = clock domain
    void sentreep(AstSenTree* sentreep) { addOp2p(sentreep); }  // op2 = clock domain
    AstNode* passsp() const { return op4p(); }  // op4 = statements (assert/cover passes)
    bool immediate() const { return m_immediate; }
};

class AstAssert final : public AstNodeCoverOrAssert {
public:
    ASTNODE_NODE_FUNCS(Assert)
    AstAssert(FileLine* fl, AstNode* propp, AstNode* passsp, AstNode* failsp, bool immediate,
              const string& name = "")
        : ASTGEN_SUPER(fl, propp, passsp, immediate, name) {
        addNOp3p(failsp);
    }
    AstNode* failsp() const { return op3p(); }  // op3 = if assertion fails
};

class AstCover final : public AstNodeCoverOrAssert {
public:
    ASTNODE_NODE_FUNCS(Cover)
    AstCover(FileLine* fl, AstNode* propp, AstNode* stmtsp, bool immediate,
             const string& name = "")
        : ASTGEN_SUPER(fl, propp, stmtsp, immediate, name) {}
    AstNode* coverincp() const { return op3p(); }  // op3 = coverage node
    void coverincp(AstCoverInc* nodep) { addOp3p(nodep); }  // op3 = coverage node
    virtual bool immediate() const { return false; }
};

class AstRestrict final : public AstNodeCoverOrAssert {
public:
    ASTNODE_NODE_FUNCS(Restrict)
    AstRestrict(FileLine* fl, AstNode* propp)
        : ASTGEN_SUPER(fl, propp, nullptr, false, "") {}
};

//======================================================================
// Text based nodes

class AstNodeSimpleText VL_NOT_FINAL : public AstNodeText {
private:
    bool m_tracking;  // When emit, it's ok to parse the string to do indentation
public:
    AstNodeSimpleText(AstType t, FileLine* fl, const string& textp, bool tracking = false)
        : AstNodeText(t, fl, textp)
        , m_tracking(tracking) {}
    ASTNODE_BASE_FUNCS(NodeSimpleText)
    void tracking(bool flag) { m_tracking = flag; }
    bool tracking() const { return m_tracking; }
};

class AstText final : public AstNodeSimpleText {
public:
    AstText(FileLine* fl, const string& textp, bool tracking = false)
        : ASTGEN_SUPER(fl, textp, tracking) {}
    ASTNODE_NODE_FUNCS(Text)
};

class AstTextBlock final : public AstNodeSimpleText {
private:
    bool m_commas;  // Comma separate emitted children
public:
    explicit AstTextBlock(FileLine* fl, const string& textp = "", bool tracking = false,
                          bool commas = false)
        : ASTGEN_SUPER(fl, textp, tracking)
        , m_commas(commas) {}
    ASTNODE_NODE_FUNCS(TextBlock)
    void commas(bool flag) { m_commas = flag; }
    bool commas() const { return m_commas; }
    AstNode* nodesp() const { return op1p(); }
    void addNodep(AstNode* nodep) { addOp1p(nodep); }
    void addText(FileLine* fl, const string& textp, bool tracking = false) {
        addNodep(new AstText(fl, textp, tracking));
    }
};

class AstScCtor final : public AstNodeText {
public:
    AstScCtor(FileLine* fl, const string& textp)
        : ASTGEN_SUPER(fl, textp) {}
    ASTNODE_NODE_FUNCS(ScCtor)
    virtual bool isPure() const override { return false; }  // SPECIAL: User may order w/other sigs
    virtual bool isOutputter() const override { return true; }
};

class AstScDtor final : public AstNodeText {
public:
    AstScDtor(FileLine* fl, const string& textp)
        : ASTGEN_SUPER(fl, textp) {}
    ASTNODE_NODE_FUNCS(ScDtor)
    virtual bool isPure() const override { return false; }  // SPECIAL: User may order w/other sigs
    virtual bool isOutputter() const override { return true; }
};

class AstScHdr final : public AstNodeText {
public:
    AstScHdr(FileLine* fl, const string& textp)
        : ASTGEN_SUPER(fl, textp) {}
    ASTNODE_NODE_FUNCS(ScHdr)
    virtual bool isPure() const override { return false; }  // SPECIAL: User may order w/other sigs
    virtual bool isOutputter() const override { return true; }
};

class AstScImp final : public AstNodeText {
public:
    AstScImp(FileLine* fl, const string& textp)
        : ASTGEN_SUPER(fl, textp) {}
    ASTNODE_NODE_FUNCS(ScImp)
    virtual bool isPure() const override { return false; }  // SPECIAL: User may order w/other sigs
    virtual bool isOutputter() const override { return true; }
};

class AstScImpHdr final : public AstNodeText {
public:
    AstScImpHdr(FileLine* fl, const string& textp)
        : ASTGEN_SUPER(fl, textp) {}
    ASTNODE_NODE_FUNCS(ScImpHdr)
    virtual bool isPure() const override { return false; }  // SPECIAL: User may order w/other sigs
    virtual bool isOutputter() const override { return true; }
};

class AstScInt final : public AstNodeText {
public:
    AstScInt(FileLine* fl, const string& textp)
        : ASTGEN_SUPER(fl, textp) {}
    ASTNODE_NODE_FUNCS(ScInt)
    virtual bool isPure() const override { return false; }  // SPECIAL: User may order w/other sigs
    virtual bool isOutputter() const override { return true; }
};

class AstUCStmt final : public AstNodeStmt {
    // User $c statement
public:
    AstUCStmt(FileLine* fl, AstNode* exprsp)
        : ASTGEN_SUPER(fl) {
        addNOp1p(exprsp);
    }
    ASTNODE_NODE_FUNCS(UCStmt)
    AstNode* bodysp() const { return op1p(); }  // op1 = expressions to print
    virtual bool isGateOptimizable() const override { return false; }
    virtual bool isPredictOptimizable() const override { return false; }
    virtual bool isPure() const override { return false; }
    virtual bool isOutputter() const override { return true; }
    virtual V3Hash sameHash() const override { return V3Hash(); }
    virtual bool same(const AstNode* samep) const override { return true; }
};

//======================================================================
// Emitted file nodes

class AstNodeFile VL_NOT_FINAL : public AstNode {
    // Emitted Otput file
    // Parents:  NETLIST
    // Children: AstTextBlock
private:
    string m_name;  ///< Filename
public:
    AstNodeFile(AstType t, FileLine* fl, const string& name)
        : AstNode(t, fl) {
        m_name = name;
    }
    ASTNODE_BASE_FUNCS(NodeFile)
    virtual void dump(std::ostream& str) const override;
    virtual string name() const override { return m_name; }
    virtual V3Hash sameHash() const override { return V3Hash(); }
    virtual bool same(const AstNode* samep) const override { return true; }
    void tblockp(AstTextBlock* tblockp) { setOp1p(tblockp); }
    AstTextBlock* tblockp() { return VN_CAST(op1p(), TextBlock); }
};

//======================================================================
// Emit V nodes

class AstVFile final : public AstNodeFile {
    // Verilog output file
    // Parents:  NETLIST
public:
    AstVFile(FileLine* fl, const string& name)
        : ASTGEN_SUPER(fl, name) {}
    ASTNODE_NODE_FUNCS(VFile)
    virtual void dump(std::ostream& str = std::cout) const override;
};

//======================================================================
// Emit C nodes

class AstCFile final : public AstNodeFile {
    // C++ output file
    // Parents:  NETLIST
private:
    bool m_slow : 1;  ///< Compile w/o optimization
    bool m_source : 1;  ///< Source file (vs header file)
    bool m_support : 1;  ///< Support file (non systemc)
public:
    AstCFile(FileLine* fl, const string& name)
        : ASTGEN_SUPER(fl, name)
        , m_slow{false}
        , m_source{false}
        , m_support{false} {}
    ASTNODE_NODE_FUNCS(CFile)
    virtual void dump(std::ostream& str = std::cout) const override;
    bool slow() const { return m_slow; }
    void slow(bool flag) { m_slow = flag; }
    bool source() const { return m_source; }
    void source(bool flag) { m_source = flag; }
    bool support() const { return m_support; }
    void support(bool flag) { m_support = flag; }
};

class AstCFunc final : public AstNode {
    // C++ function
    // Parents:  MODULE/SCOPE
    // Children: VAR/statements
private:
    AstCFuncType m_funcType;
    AstScope* m_scopep;
    string m_name;
    string m_cname;  // C name, for dpiExports
    string m_rtnType;  // void, bool, or other return type
    string m_argTypes;  // Argument types
    string m_ctorInits;  // Constructor sub-class inits
    string m_ifdef;  // #ifdef symbol around this function
    VBoolOrUnknown m_isConst;  // Function is declared const (*this not changed)
    VBoolOrUnknown m_isStatic;  // Function is declared static (no this)
    bool m_dontCombine : 1;  // V3Combine shouldn't compare this func tree, it's special
    bool m_skipDecl : 1;  // Don't declare it
    bool m_declPrivate : 1;  // Declare it private
    bool m_formCallTree : 1;  // Make a global function to call entire tree of functions
    bool m_slow : 1;  // Slow routine, called once or just at init time
    bool m_funcPublic : 1;  // From user public task/function
    bool m_isConstructor : 1;  // Is C class constructor
    bool m_isDestructor : 1;  // Is C class destructor
    bool m_isMethod : 1;  // Is inside a class definition
    bool m_isInline : 1;  // Inline function
    bool m_isVirtual : 1;  // Virtual function
    bool m_symProlog : 1;  // Setup symbol table for later instructions
    bool m_entryPoint : 1;  // User may call into this top level function
    bool m_pure : 1;  // Pure function
    bool m_dpiExport : 1;  // From dpi export
    bool m_dpiExportWrapper : 1;  // From dpi export; static function with dispatch table
    bool m_dpiImport : 1;  // From dpi import
    bool m_dpiImportWrapper : 1;  // Wrapper from dpi import
public:
    AstCFunc(FileLine* fl, const string& name, AstScope* scopep, const string& rtnType = "")
        : ASTGEN_SUPER(fl) {
        m_funcType = AstCFuncType::FT_NORMAL;
        m_isConst = VBoolOrUnknown::BU_UNKNOWN;  // Unknown until analyzed
        m_isStatic = VBoolOrUnknown::BU_UNKNOWN;  // Unknown until see where thisp needed
        m_scopep = scopep;
        m_name = name;
        m_rtnType = rtnType;
        m_dontCombine = false;
        m_skipDecl = false;
        m_declPrivate = false;
        m_formCallTree = false;
        m_slow = false;
        m_funcPublic = false;
        m_isConstructor = false;
        m_isDestructor = false;
        m_isMethod = true;
        m_isInline = false;
        m_isVirtual = false;
        m_symProlog = false;
        m_entryPoint = false;
        m_pure = false;
        m_dpiExport = false;
        m_dpiExportWrapper = false;
        m_dpiImport = false;
        m_dpiImportWrapper = false;
    }
    ASTNODE_NODE_FUNCS(CFunc)
    virtual string name() const override { return m_name; }
    virtual const char* broken() const override {
        BROKEN_RTN((m_scopep && !m_scopep->brokeExists()));
        return nullptr;
    }
    virtual bool maybePointedTo() const override { return true; }
    virtual void dump(std::ostream& str = std::cout) const override;
    virtual V3Hash sameHash() const override { return V3Hash(); }
    virtual bool same(const AstNode* samep) const override {
        const AstCFunc* asamep = static_cast<const AstCFunc*>(samep);
        return ((funcType() == asamep->funcType()) && (rtnTypeVoid() == asamep->rtnTypeVoid())
                && (argTypes() == asamep->argTypes()) && (ctorInits() == asamep->ctorInits())
                && (!(dpiImport() || dpiExport()) || name() == asamep->name()));
    }
    //
    virtual void name(const string& name) override { m_name = name; }
    virtual int instrCount() const override { return dpiImport() ? instrCountDpi() : 0; }
    VBoolOrUnknown isConst() const { return m_isConst; }
    void isConst(bool flag) { m_isConst.setTrueOrFalse(flag); }
    void isConst(VBoolOrUnknown flag) { m_isConst = flag; }
    VBoolOrUnknown isStatic() const { return m_isStatic; }
    void isStatic(bool flag) { m_isStatic.setTrueOrFalse(flag); }
    void isStatic(VBoolOrUnknown flag) { m_isStatic = flag; }
    void cname(const string& name) { m_cname = name; }
    string cname() const { return m_cname; }
    AstScope* scopep() const { return m_scopep; }
    void scopep(AstScope* nodep) { m_scopep = nodep; }
    string rtnTypeVoid() const { return ((m_rtnType == "") ? "void" : m_rtnType); }
    bool dontCombine() const { return m_dontCombine || funcType() != AstCFuncType::FT_NORMAL; }
    void dontCombine(bool flag) { m_dontCombine = flag; }
    bool dontInline() const { return dontCombine() || slow() || skipDecl() || funcPublic(); }
    bool skipDecl() const { return m_skipDecl; }
    void skipDecl(bool flag) { m_skipDecl = flag; }
    bool declPrivate() const { return m_declPrivate; }
    void declPrivate(bool flag) { m_declPrivate = flag; }
    bool formCallTree() const { return m_formCallTree; }
    void formCallTree(bool flag) { m_formCallTree = flag; }
    bool slow() const { return m_slow; }
    void slow(bool flag) { m_slow = flag; }
    bool funcPublic() const { return m_funcPublic; }
    void funcPublic(bool flag) { m_funcPublic = flag; }
    void argTypes(const string& str) { m_argTypes = str; }
    string argTypes() const { return m_argTypes; }
    void ctorInits(const string& str) { m_ctorInits = str; }
    string ctorInits() const { return m_ctorInits; }
    void ifdef(const string& str) { m_ifdef = str; }
    string ifdef() const { return m_ifdef; }
    void funcType(AstCFuncType flag) { m_funcType = flag; }
    AstCFuncType funcType() const { return m_funcType; }
    bool isConstructor() const { return m_isConstructor; }
    void isConstructor(bool flag) { m_isConstructor = flag; }
    bool isDestructor() const { return m_isDestructor; }
    void isDestructor(bool flag) { m_isDestructor = flag; }
    bool isMethod() const { return m_isMethod; }
    void isMethod(bool flag) { m_isMethod = flag; }
    bool isInline() const { return m_isInline; }
    void isInline(bool flag) { m_isInline = flag; }
    bool isVirtual() const { return m_isVirtual; }
    void isVirtual(bool flag) { m_isVirtual = flag; }
    bool symProlog() const { return m_symProlog; }
    void symProlog(bool flag) { m_symProlog = flag; }
    bool entryPoint() const { return m_entryPoint; }
    void entryPoint(bool flag) { m_entryPoint = flag; }
    bool pure() const { return m_pure; }
    void pure(bool flag) { m_pure = flag; }
    bool dpiExport() const { return m_dpiExport; }
    void dpiExport(bool flag) { m_dpiExport = flag; }
    bool dpiExportWrapper() const { return m_dpiExportWrapper; }
    void dpiExportWrapper(bool flag) { m_dpiExportWrapper = flag; }
    bool dpiImport() const { return m_dpiImport; }
    void dpiImport(bool flag) { m_dpiImport = flag; }
    bool dpiImportWrapper() const { return m_dpiImportWrapper; }
    void dpiImportWrapper(bool flag) { m_dpiImportWrapper = flag; }
    //
    // If adding node accessors, see below emptyBody
    AstNode* argsp() const { return op1p(); }
    void addArgsp(AstNode* nodep) { addOp1p(nodep); }
    AstNode* initsp() const { return op2p(); }
    void addInitsp(AstNode* nodep) { addOp2p(nodep); }
    AstNode* stmtsp() const { return op3p(); }
    void addStmtsp(AstNode* nodep) { addOp3p(nodep); }
    AstNode* finalsp() const { return op4p(); }
    void addFinalsp(AstNode* nodep) { addOp4p(nodep); }
    // Special methods
    bool emptyBody() const {
        return argsp() == nullptr && initsp() == nullptr && stmtsp() == nullptr
               && finalsp() == nullptr;
    }
};

class AstCCall final : public AstNodeCCall {
    // C++ function call
    // Parents:  Anything above a statement
    // Children: Args to the function
public:
    AstCCall(FileLine* fl, AstCFunc* funcp, AstNode* argsp = nullptr)
        : ASTGEN_SUPER(fl, funcp, argsp) {}
    // Replacement form for V3Combine
    // Note this removes old attachments from the oldp
    AstCCall(AstCCall* oldp, AstCFunc* funcp)
        : ASTGEN_SUPER(oldp, funcp) {}
    ASTNODE_NODE_FUNCS(CCall)
};

class AstCMethodCall final : public AstNodeCCall {
    // C++ method call
    // Parents:  Anything above a statement
    // Children: Args to the function
public:
    AstCMethodCall(FileLine* fl, AstNode* fromp, AstCFunc* funcp, AstNode* argsp = nullptr)
        : ASTGEN_SUPER(fl, funcp, argsp) {
        setOp1p(fromp);
    }
    ASTNODE_NODE_FUNCS(CMethodCall)
    virtual const char* broken() const override {
        BROKEN_BASE_RTN(AstNodeCCall::broken());
        BROKEN_RTN(!fromp());
        return nullptr;
    }
    AstNode* fromp() const {
        return op1p();
    }  // op1 = Extracting what (nullptr=TBD during parsing)
    void fromp(AstNode* nodep) { setOp1p(nodep); }
};

class AstCNew final : public AstNodeCCall {
    // C++ new() call
    // Parents:  Anything above an expression
    // Children: Args to the function
public:
    AstCNew(FileLine* fl, AstCFunc* funcp, AstNode* argsp = nullptr)
        : ASTGEN_SUPER(fl, funcp, argsp) {
        statement(false);
    }
    // Replacement form for V3Combine
    // Note this removes old attachments from the oldp
    AstCNew(AstCCall* oldp, AstCFunc* funcp)
        : ASTGEN_SUPER(oldp, funcp) {}
    virtual bool hasDType() const override { return true; }
    ASTNODE_NODE_FUNCS(CNew)
};

class AstCReturn final : public AstNodeStmt {
    // C++ return from a function
    // Parents:  CFUNC/statement
    // Children: Math
public:
    AstCReturn(FileLine* fl, AstNode* lhsp)
        : ASTGEN_SUPER(fl) {
        setOp1p(lhsp);
    }
    ASTNODE_NODE_FUNCS(CReturn)
    virtual int instrCount() const override { return widthInstrs(); }
    virtual V3Hash sameHash() const override { return V3Hash(); }
    virtual bool same(const AstNode* samep) const override { return true; }
    //
    AstNode* lhsp() const { return op1p(); }
};

class AstCMath final : public AstNodeMath {
private:
    bool m_cleanOut;
    bool m_pure;  // Pure optimizable
public:
    // Emit C textual math function (like AstUCFunc)
    AstCMath(FileLine* fl, AstNode* exprsp)
        : ASTGEN_SUPER(fl)
        , m_cleanOut{true}
        , m_pure{false} {
        addOp1p(exprsp);
        dtypeFrom(exprsp);
    }
    AstCMath(FileLine* fl, const string& textStmt, int setwidth, bool cleanOut = true)
        : ASTGEN_SUPER(fl)
        , m_cleanOut{cleanOut}
        , m_pure{true} {
        addNOp1p(new AstText(fl, textStmt, true));
        if (setwidth) { dtypeSetLogicSized(setwidth, VSigning::UNSIGNED); }
    }
    ASTNODE_NODE_FUNCS(CMath)
    virtual bool isGateOptimizable() const override { return m_pure; }
    virtual bool isPredictOptimizable() const override { return m_pure; }
    virtual bool cleanOut() const override { return m_cleanOut; }
    virtual string emitVerilog() override { V3ERROR_NA_RETURN(""); }
    virtual string emitC() override { V3ERROR_NA_RETURN(""); }
    virtual V3Hash sameHash() const override { return V3Hash(); }
    virtual bool same(const AstNode* samep) const override { return true; }
    void addBodysp(AstNode* nodep) { addNOp1p(nodep); }
    AstNode* bodysp() const { return op1p(); }  // op1 = expressions to print
    bool pure() const { return m_pure; }
    void pure(bool flag) { m_pure = flag; }
};

class AstCReset final : public AstNodeStmt {
    // Reset variable at startup
public:
    AstCReset(FileLine* fl, AstNode* exprsp)
        : ASTGEN_SUPER(fl) {
        addNOp1p(exprsp);
    }
    ASTNODE_NODE_FUNCS(CReset)
    virtual bool isGateOptimizable() const override { return false; }
    virtual bool isPredictOptimizable() const override { return false; }
    virtual V3Hash sameHash() const override { return V3Hash(); }
    virtual bool same(const AstNode* samep) const override { return true; }
    AstVarRef* varrefp() const { return VN_CAST(op1p(), VarRef); }  // op1 = varref to reset
};

class AstCStmt final : public AstNodeStmt {
    // Emit C statement
public:
    AstCStmt(FileLine* fl, AstNode* exprsp)
        : ASTGEN_SUPER(fl) {
        addNOp1p(exprsp);
    }
    AstCStmt(FileLine* fl, const string& textStmt)
        : ASTGEN_SUPER(fl) {
        addNOp1p(new AstText(fl, textStmt, true));
    }
    ASTNODE_NODE_FUNCS(CStmt)
    virtual bool isGateOptimizable() const override { return false; }
    virtual bool isPredictOptimizable() const override { return false; }
    virtual V3Hash sameHash() const override { return V3Hash(); }
    virtual bool same(const AstNode* samep) const override { return true; }
    void addBodysp(AstNode* nodep) { addNOp1p(nodep); }
    AstNode* bodysp() const { return op1p(); }  // op1 = expressions to print
};

class AstCUse final : public AstNode {
    // C++ use of a class or #include; indicates need of forward declaration
    // Parents:  NODEMODULE
private:
    VUseType m_useType;  // What sort of use this is
    string m_name;

public:
    AstCUse(FileLine* fl, VUseType useType, const string& name)
        : ASTGEN_SUPER(fl)
        , m_useType{useType}
        , m_name{name} {}
    ASTNODE_NODE_FUNCS(CUse)
    virtual string name() const override { return m_name; }
    virtual void dump(std::ostream& str = std::cout) const override;
    VUseType useType() const { return m_useType; }
    void useType(VUseType useType) { m_useType = useType; }
};

class AstMTaskBody final : public AstNode {
    // Hold statements for each MTask
private:
    ExecMTask* m_execMTaskp = nullptr;

public:
    explicit AstMTaskBody(FileLine* fl)
        : ASTGEN_SUPER(fl) {}
    ASTNODE_NODE_FUNCS(MTaskBody);
    virtual const char* broken() const override {
        BROKEN_RTN(!m_execMTaskp);
        return nullptr;
    }
    AstNode* stmtsp() const { return op1p(); }
    void addStmtsp(AstNode* nodep) { addOp1p(nodep); }
    ExecMTask* execMTaskp() const { return m_execMTaskp; }
    void execMTaskp(ExecMTask* execMTaskp) { m_execMTaskp = execMTaskp; }
    virtual void dump(std::ostream& str = std::cout) const override;
};

class AstExecGraph final : public AstNode {
    // For parallel execution, this node contains a dependency graph.  Each
    // node in the graph is an ExecMTask, which contains a body for the
    // mtask, which contains a set of AstActive's, each of which calls a
    // leaf AstCFunc. whew!
    //
    // The mtask bodies are also children of this node, so we can visit
    // them without traversing the graph (it's not always needed to
    // traverse the graph.)
private:
    V3Graph* m_depGraphp;  // contains ExecMTask's
public:
    explicit AstExecGraph(FileLine* fl);
    ASTNODE_NODE_FUNCS_NO_DTOR(ExecGraph)
    virtual ~AstExecGraph() override;
    virtual const char* broken() const override {
        BROKEN_RTN(!m_depGraphp);
        return nullptr;
    }
    const V3Graph* depGraphp() const { return m_depGraphp; }
    V3Graph* mutableDepGraphp() { return m_depGraphp; }
    void addMTaskBody(AstMTaskBody* bodyp) { addOp1p(bodyp); }
};

class AstSplitPlaceholder final : public AstNode {
public:
    // Dummy node used within V3Split; never exists outside of V3Split.
    explicit AstSplitPlaceholder(FileLine* fl)
        : ASTGEN_SUPER(fl) {}
    ASTNODE_NODE_FUNCS(SplitPlaceholder)
};

//######################################################################
// Right below top

class AstTypeTable final : public AstNode {
    // Container for hash of standard data types
    // Children:  NODEDTYPEs
    AstVoidDType* m_voidp = nullptr;
    AstQueueDType* m_queueIndexp = nullptr;
    AstBasicDType* m_basicps[AstBasicDTypeKwd::_ENUM_MAX];
    //
    typedef std::map<VBasicTypeKey, AstBasicDType*> DetailedMap;
    DetailedMap m_detailedMap;

public:
    explicit AstTypeTable(FileLine* fl)
        : ASTGEN_SUPER(fl) {
        for (int i = 0; i < AstBasicDTypeKwd::_ENUM_MAX; ++i) m_basicps[i] = nullptr;
    }
    ASTNODE_NODE_FUNCS(TypeTable)
    AstNodeDType* typesp() const { return VN_CAST(op1p(), NodeDType); }  // op1 = List of dtypes
    void addTypesp(AstNodeDType* nodep) { addOp1p(nodep); }
    AstVoidDType* findVoidDType(FileLine* fl);
    AstQueueDType* findQueueIndexDType(FileLine* fl);
    AstBasicDType* findBasicDType(FileLine* fl, AstBasicDTypeKwd kwd);
    AstBasicDType* findLogicBitDType(FileLine* fl, AstBasicDTypeKwd kwd, int width, int widthMin,
                                     VSigning numeric);
    AstBasicDType* findLogicBitDType(FileLine* fl, AstBasicDTypeKwd kwd, const VNumRange& range,
                                     int widthMin, VSigning numeric);
    AstBasicDType* findInsertSameDType(AstBasicDType* nodep);
    void clearCache();
    void repairCache();
    virtual void dump(std::ostream& str = std::cout) const override;
};

//######################################################################
// Top

class AstNetlist final : public AstNode {
    // All modules are under this single top node.
    // Parents:   none
    // Children:  MODULEs & CFILEs
private:
    AstTypeTable* m_typeTablep = nullptr;  // Reference to top type table, for faster lookup
    AstPackage* m_dollarUnitPkgp = nullptr;  // $unit
    AstCFunc* m_evalp = nullptr;  // The '_eval' function
    AstExecGraph* m_execGraphp = nullptr;  // Execution MTask graph for threads>1 mode
    VTimescale m_timeunit;  // Global time unit
    VTimescale m_timeprecision;  // Global time precision
public:
    AstNetlist()
        : ASTGEN_SUPER(new FileLine(FileLine::builtInFilename())) {}
    ASTNODE_NODE_FUNCS(Netlist)
    virtual const char* broken() const override {
        BROKEN_RTN(m_dollarUnitPkgp && !m_dollarUnitPkgp->brokeExists());
        BROKEN_RTN(m_evalp && !m_evalp->brokeExists());
        return nullptr;
    }
    virtual string name() const override { return "$root"; }
    virtual void dump(std::ostream& str) const override;
    AstNodeModule* modulesp() const {  // op1 = List of modules
        return VN_CAST(op1p(), NodeModule);
    }
    AstNodeModule* topModulep() const {  // * = Top module in hierarchy (first one added, for now)
        return VN_CAST(op1p(), NodeModule);
    }
    void addModulep(AstNodeModule* modulep) { addOp1p(modulep); }
    AstNodeFile* filesp() const { return VN_CAST(op2p(), NodeFile); }  // op2 = List of files
    void addFilesp(AstNodeFile* filep) { addOp2p(filep); }
    AstNode* miscsp() const { return op3p(); }  // op3 = List of dtypes etc
    void addMiscsp(AstNode* nodep) { addOp3p(nodep); }
    AstTypeTable* typeTablep() { return m_typeTablep; }
    void addTypeTablep(AstTypeTable* nodep) {
        m_typeTablep = nodep;
        addMiscsp(nodep);
    }
    AstPackage* dollarUnitPkgp() const { return m_dollarUnitPkgp; }
    AstPackage* dollarUnitPkgAddp() {
        if (!m_dollarUnitPkgp) {
            m_dollarUnitPkgp = new AstPackage(fileline(), AstPackage::dollarUnitName());
            // packages are always libraries; don't want to make them a "top"
            m_dollarUnitPkgp->inLibrary(true);
            m_dollarUnitPkgp->modTrace(false);  // may reconsider later
            m_dollarUnitPkgp->internal(true);
            addModulep(m_dollarUnitPkgp);
        }
        return m_dollarUnitPkgp;
    }
    AstCFunc* evalp() const { return m_evalp; }
    void evalp(AstCFunc* evalp) { m_evalp = evalp; }
    AstExecGraph* execGraphp() const { return m_execGraphp; }
    void execGraphp(AstExecGraph* graphp) { m_execGraphp = graphp; }
    VTimescale timeunit() const { return m_timeunit; }
    void timeunit(const VTimescale& value) { m_timeunit = value; }
    VTimescale timeprecision() const { return m_timeprecision; }
    void timeInit() {
        m_timeunit = v3Global.opt.timeDefaultUnit();
        m_timeprecision = v3Global.opt.timeDefaultPrec();
    }
    void timeprecisionMerge(FileLine*, const VTimescale& value);
};

//######################################################################

#undef ASTGEN_SUPER

#endif  // Guard<|MERGE_RESOLUTION|>--- conflicted
+++ resolved
@@ -6095,7 +6095,6 @@
     AstNode* filep() const { return lhsp(); }
 };
 
-<<<<<<< HEAD
 class AstStdRandomize final : public AstNodeMath {
     // Randomize the specified variable (std::randomize)
     // op1p is reference to var being randomized
@@ -6141,10 +6140,7 @@
     int varMemberLSB() { return m_varBitOffset + m_varMemberp->lsb(); }
 };
 
-class AstFError : public AstNodeMath {
-=======
 class AstFError final : public AstNodeMath {
->>>>>>> 103ba1fb
 public:
     AstFError(FileLine* fl, AstNode* filep, AstNode* strp)
         : ASTGEN_SUPER(fl) {
