--- conflicted
+++ resolved
@@ -225,16 +225,10 @@
 	    nodep->v3fatalSrc("Broken link in node (or something without maybePointedTo): "<<whyp);
 	}
 	if (nodep->dtypep()) {
-<<<<<<< HEAD
-	    if (!nodep->dtypep()->brokeExists()) { nodep->v3fatalSrc("Broken link in node->dtypep() to "<<(void*)nodep->dtypep()); }
-            else if (!VN_IS(nodep->dtypep(), NodeDType)) { nodep->v3fatalSrc("Non-dtype link in node->dtypep() to "<<(void*)nodep->dtypep()); }
-=======
             if (!nodep->dtypep()->brokeExists()) {
-                nodep->v3fatalSrc("Broken link in node->dtypep() to "<<(void*)nodep->dtypep());
-            } else if (!nodep->dtypep()->castNodeDType()) {
-                nodep->v3fatalSrc("Non-dtype link in node->dtypep() to "<<(void*)nodep->dtypep());
-            }
->>>>>>> 77004567
+                nodep->v3fatalSrc("Broken link in node->dtypep() to "<<(void*)nodep->dtypep()); }
+            else if (!VN_IS(nodep->dtypep(), NodeDType)) {
+                nodep->v3fatalSrc("Non-dtype link in node->dtypep() to "<<(void*)nodep->dtypep()); }
 	}
 	if (v3Global.assertDTypesResolved()) {
 	    if (nodep->hasDType()) {
