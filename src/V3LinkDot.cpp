--- conflicted
+++ resolved
@@ -872,12 +872,6 @@
         UASSERT_OBJ(m_statep->forScopeCreation(), nodep,
                     "Scopes should only exist right after V3Scope");
         iterateChildren(nodep);
-<<<<<<< HEAD
-    }
-    virtual void visit(AstTopScope* nodep) VL_OVERRIDE {
-        iterateChildren(nodep);
-=======
->>>>>>> f7ee7f9f
     }
     virtual void visit(AstTopScope* nodep) VL_OVERRIDE { iterateChildren(nodep); }
     virtual void visit(AstCell* nodep) override {
