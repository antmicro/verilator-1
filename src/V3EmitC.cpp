// -*- mode: C++; c-file-style: "cc-mode" -*-
//*************************************************************************
// DESCRIPTION: Verilator: Emit C++ for tree
//
// Code available from: http://www.veripool.org/verilator
//
//*************************************************************************
//
// Copyright 2003-2018 by Wilson Snyder.  This program is free software; you can
// redistribute it and/or modify it under the terms of either the GNU
// Lesser General Public License Version 3 or the Perl Artistic License
// Version 2.0.
//
// Verilator is distributed in the hope that it will be useful,
// but WITHOUT ANY WARRANTY; without even the implied warranty of
// MERCHANTABILITY or FITNESS FOR A PARTICULAR PURPOSE.  See the
// GNU General Public License for more details.
//
//*************************************************************************

#include "config_build.h"
#include "verilatedos.h"
#include <cstdio>
#include <cstdarg>
#include <unistd.h>
#include <cmath>
#include <map>
#include <vector>
#include <algorithm>
#include VL_INCLUDE_UNORDERED_SET

#include "V3Global.h"
#include "V3String.h"
#include "V3EmitC.h"
#include "V3EmitCBase.h"
#include "V3Number.h"

#define VL_VALUE_STRING_MAX_WIDTH 8192	// We use a static char array in VL_VALUE_STRING

#define EMITC_NUM_CONSTW	8	// Number of VL_CONST_W_*X's in verilated.h (IE VL_CONST_W_8X is last)

//######################################################################
// Emit statements and math operators

class EmitCStmts : public EmitCBaseVisitor {
private:
    typedef std::vector<const AstVar*> VarVec;
    typedef std::map<int, VarVec> VarSortMap;  // Map size class to VarVec

    bool	m_suppressSemi;
    AstVarRef*	m_wideTempRefp;		// Variable that _WW macros should be setting
    VarVec      m_ctorVarsVec;  // All variables in constructor order
    int		m_splitSize;	// # of cfunc nodes placed into output file
    int		m_splitFilenum;	// File number being created, 0 = primary

public:
    // METHODS
    VL_DEBUG_FUNC;  // Declare debug()

    // ACCESSORS
    int	splitFilenum() const { return m_splitFilenum; }
    int	splitFilenumInc() { m_splitSize = 0; return ++m_splitFilenum; }
    int splitSize() const { return m_splitSize; }
    void splitSizeInc(int count) { m_splitSize += count; }
    void splitSizeInc(AstNode* nodep) { splitSizeInc(EmitCBaseCounterVisitor(nodep).count()); }
    bool splitNeeded() { return (splitSize() && v3Global.opt.outputSplit()
				 && v3Global.opt.outputSplit() < splitSize()); }

    // METHODS
    void displayNode(AstNode* nodep, AstScopeName* scopenamep,
		     const string& vformat, AstNode* exprsp, bool isScan);
    void displayEmit(AstNode* nodep, bool isScan);
    void displayArg(AstNode* dispp, AstNode** elistp, bool isScan,
		    const string& vfmt, char fmtLetter);

    void emitVarDecl(const AstVar* nodep, const string& prefixIfImp);
    typedef enum {EVL_CLASS_IO, EVL_CLASS_SIG, EVL_CLASS_TEMP, EVL_CLASS_PAR, EVL_CLASS_ALL,
                  EVL_FUNC_ALL} EisWhich;
    void emitVarList(AstNode* firstp, EisWhich which, const string& prefixIfImp);
    static void emitVarSort(const VarSortMap& vmap, VarVec* sortedp);
    void emitSortedVarList(const VarVec& anons,
                           const VarVec& nonanons, const string& prefixIfImp);
    void emitVarCtors(bool* firstp);
    void emitCtorSep(bool* firstp);
    bool emitSimpleOk(AstNodeMath* nodep);
    void emitIQW(AstNode* nodep) {
        // Other abbrevs: "C"har, "S"hort, "F"loat, "D"ouble, stri"N"g
        puts (nodep->dtypep()->charIQWN());
    }
    void emitScIQW(AstVar* nodep) {
	if (!nodep->isSc()) nodep->v3fatalSrc("emitting SystemC operator on non-SC variable");
	puts (nodep->isScBigUint() ? "SB"
	      : nodep->isScUint()  ? "SU"
	      : nodep->isScBv()    ? "SW"
	      : (nodep->isScQuad() ? "SQ" : "SI"));
    }
    void emitOpName(AstNode* nodep, const string& format,
		    AstNode* lhsp, AstNode* rhsp, AstNode* thsp);
    void emitDeclArrayBrackets(const AstVar* nodep) {
	// This isn't very robust and may need cleanup for other data types
        for (const AstUnpackArrayDType* arrayp=VN_CAST_CONST(nodep->dtypeSkipRefp(), UnpackArrayDType); arrayp;
             arrayp = VN_CAST_CONST(arrayp->subDTypep()->skipRefp(), UnpackArrayDType)) {
	    puts("["+cvtToStr(arrayp->elementsConst())+"]");
	}
    }

    void emitTypedefs(AstNode* firstp) {
	bool first = true;
	for (AstNode* loopp=firstp; loopp; loopp = loopp->nextp()) {
            if (const AstTypedef* nodep = VN_CAST(loopp, Typedef)) {
		if (nodep->attrPublic()) {
		    if (first) {
			first = false;
			puts("\n// TYPEDEFS\n");
			puts("// That were declared public\n");
		    } else {
			puts("\n");
		    }
                    if (const AstEnumDType* adtypep = VN_CAST(nodep->dtypep()->skipRefToEnump(), EnumDType)) {
			if (adtypep->width()>64) {
			    putsDecoration("// enum "+nodep->name()+" // Ignored: Too wide for C++\n");
			} else {
			    puts("enum "+nodep->name()+" {\n");
                            for (AstEnumItem* itemp = adtypep->itemsp(); itemp; itemp=VN_CAST(itemp->nextp(), EnumItem)) {
				puts(itemp->name());
				puts(" = ");
                                iterateAndNextNull(itemp->valuep());
                                if (VN_IS(itemp->nextp(), EnumItem)) puts(",");
				puts("\n");
			    }
			    puts("};\n");
			}
		    }
		}
	    }
	}
    }

    // VISITORS
    virtual void visit(AstNodeAssign* nodep) {
	bool paren = true;  bool decind = false;
        if (AstSel* selp=VN_CAST(nodep->lhsp(), Sel)) {
	    if (selp->widthMin()==1) {
		putbs("VL_ASSIGNBIT_");
		emitIQW(selp->fromp());
		if (nodep->rhsp()->isAllOnesV()) {
		    puts("O(");
		} else {
		    puts("I(");
		}
		puts(cvtToStr(nodep->widthMin())+",");
                iterateAndNextNull(selp->lsbp()); puts(", ");
                iterateAndNextNull(selp->fromp()); puts(", ");
	    } else {
		putbs("VL_ASSIGNSEL_");
		emitIQW (selp->fromp());
		puts("II");
		emitIQW(nodep->rhsp());
		puts("(");
		puts(cvtToStr(nodep->widthMin())+",");
                iterateAndNextNull(selp->lsbp()); puts(", ");
                iterateAndNextNull(selp->fromp()); puts(", ");
	    }
	} else if (AstVar* varp = AstVar::scVarRecurse(nodep->lhsp())) {
	    putbs("VL_ASSIGN_"); 	// Set a systemC variable
	    emitScIQW(varp);
	    emitIQW(nodep);
	    puts("(");
	    puts(cvtToStr(nodep->widthMin())+",");
            iterateAndNextNull(nodep->lhsp()); puts(", ");
	} else if (AstVar* varp = AstVar::scVarRecurse(nodep->rhsp())) {
	    putbs("VL_ASSIGN_"); 	// Get a systemC variable
	    emitIQW(nodep);
	    emitScIQW(varp);
	    puts("(");
	    puts(cvtToStr(nodep->widthMin())+",");
            iterateAndNextNull(nodep->lhsp()); puts(", ");
	} else if (nodep->isWide()
                   && VN_IS(nodep->lhsp(), VarRef)
                   && !VN_IS(nodep->rhsp(), CMath)
                   && !VN_IS(nodep->rhsp(), VarRef)
                   && !VN_IS(nodep->rhsp(), ArraySel)) {
	    // Wide functions assign into the array directly, don't need separate assign statement
            m_wideTempRefp = VN_CAST(nodep->lhsp(), VarRef);
	    paren = false;
	} else if (nodep->isWide()) {
	    putbs("VL_ASSIGN_W(");
	    puts(cvtToStr(nodep->widthMin())+",");
            iterateAndNextNull(nodep->lhsp()); puts(", ");
	} else {
	    paren = false;
            iterateAndNextNull(nodep->lhsp());
	    puts(" ");
	    ofp()->blockInc(); decind = true;
            if (!VN_IS(nodep->rhsp(), Const)) ofp()->putBreak();
	    puts("= ");
	}
        iterateAndNextNull(nodep->rhsp());
	if (paren) puts(")");
	if (decind) ofp()->blockDec();
	if (!m_suppressSemi) puts(";\n");
    }
    virtual void visit(AstAlwaysPublic*) {
    }
    virtual void visit(AstCCall* nodep) {
	puts(nodep->hiername());
	puts(nodep->funcp()->name());
	puts("(");
	puts(nodep->argTypes());
	bool comma = (nodep->argTypes() != "");
	for (AstNode* subnodep=nodep->argsp(); subnodep; subnodep = subnodep->nextp()) {
	    if (comma) puts(", ");
            iterate(subnodep);
	    comma = true;
	}
        if (VN_IS(nodep->backp(), NodeMath) || VN_IS(nodep->backp(), CReturn)) {
	    // We should have a separate CCall for math and statement usage, but...
	    puts(")");
	} else {
	    puts(");\n");
	}
    }
    virtual void visit(AstNodeCase* nodep) {
	// In V3Case...
	nodep->v3fatalSrc("Case statements should have been reduced out");
    }
    virtual void visit(AstComment* nodep) {
	putsDecoration((string)"// "+nodep->name()+" at "+nodep->fileline()->ascii()+"\n");
        iterateChildren(nodep);
    }
    virtual void visit(AstCoverDecl* nodep) {
	puts("__vlCoverInsert(");	// As Declared in emitCoverageDecl
	puts("&(vlSymsp->__Vcoverage[");
	puts(cvtToStr(nodep->dataDeclThisp()->binNum())); puts("])");
	// If this isn't the first instantiation of this module under this
	// design, don't really count the bucket, and rely on verilator_cov to
	// aggregate counts.  This is because Verilator combines all
	// hiearchies itself, and if verilator_cov also did it, you'd end up
	// with (number-of-instant) times too many counts in this bin.
	puts(", first");  // Enable, passed from __Vconfigure parameter
	puts(", ");	putsQuoted(nodep->fileline()->filename());
	puts(", ");	puts(cvtToStr(nodep->fileline()->lineno()));
	puts(", ");	puts(cvtToStr(nodep->column()));
	puts(", ");	putsQuoted((nodep->hier()!=""?".":"")+nodep->hier());
	puts(", ");	putsQuoted(nodep->page());
	puts(", ");	putsQuoted(nodep->comment());
	puts(");\n");
    }
    virtual void visit(AstCoverInc* nodep) {
	puts("++(vlSymsp->__Vcoverage[");
	puts(cvtToStr(nodep->declp()->dataDeclThisp()->binNum()));
	puts("]);\n");
    }
    virtual void visit(AstCReturn* nodep) {
	puts("return (");
        iterateAndNextNull(nodep->lhsp());
	puts(");\n");
    }
    virtual void visit(AstDisplay* nodep) {
	string text = nodep->fmtp()->text();
	if (nodep->addNewline()) text += "\n";
	displayNode(nodep, nodep->fmtp()->scopeNamep(), text, nodep->fmtp()->exprsp(), false);
    }
    virtual void visit(AstScopeName* nodep) {
	// For use under AstCCalls for dpiImports.  ScopeNames under displays are handled in AstDisplay
	if (!nodep->dpiExport()) {
	    // this is where the DPI import context scope is set
	    string scope = nodep->scopeDpiName();
	    putbs("(&(vlSymsp->__Vscope_"+scope+"))");
	}
    }
    virtual void visit(AstSFormat* nodep) {
	displayNode(nodep, nodep->fmtp()->scopeNamep(), nodep->fmtp()->text(), nodep->fmtp()->exprsp(), false);
    }
    virtual void visit(AstSFormatF* nodep) {
	displayNode(nodep, nodep->scopeNamep(), nodep->text(), nodep->exprsp(), false);
    }
    virtual void visit(AstFScanF* nodep) {
	displayNode(nodep, NULL, nodep->text(), nodep->exprsp(), true);
    }
    virtual void visit(AstSScanF* nodep) {
	displayNode(nodep, NULL, nodep->text(), nodep->exprsp(), true);
    }
    virtual void visit(AstValuePlusArgs* nodep) {
	puts("VL_VALUEPLUSARGS_IN");
	emitIQW(nodep->outp());
	puts("(");
	puts(cvtToStr(nodep->outp()->widthMin()));
	puts(",");
	emitCvtPackStr(nodep->searchp());
	puts(",");
	putbs("");
        iterateAndNextNull(nodep->outp());
	puts(")");
    }
    virtual void visit(AstTestPlusArgs* nodep) {
	puts("VL_TESTPLUSARGS_I(");
	putsQuoted(nodep->text());
	puts(")");
    }
    virtual void visit(AstFGetS* nodep) {
	checkMaxWords(nodep);
	emitOpName(nodep, nodep->emitC(), nodep->lhsp(), nodep->rhsp(), NULL);
    }

    void checkMaxWords(AstNode* nodep) {
	if (nodep->widthWords() > VL_TO_STRING_MAX_WORDS) {
	    nodep->v3error("String of "<<nodep->width()<<" bits exceeds hardcoded limit VL_TO_STRING_MAX_WORDS in verilatedos.h");
	}
    }
    virtual void visit(AstFOpen* nodep) {
        iterateAndNextNull(nodep->filep());
	puts(" = VL_FOPEN_");
	emitIQW(nodep->filenamep());
	emitIQW(nodep->modep());
	if (nodep->modep()->width()>4*8) nodep->modep()->v3error("$fopen mode should be <= 4 characters");
	puts("(");
	if (nodep->filenamep()->isWide()) {
	    puts(cvtToStr(nodep->filenamep()->widthWords()));
	    putbs(", ");
	}
	checkMaxWords(nodep->filenamep());
        iterateAndNextNull(nodep->filenamep());
	putbs(", ");
        iterateAndNextNull(nodep->modep());
	puts(");\n");
    }
    virtual void visit(AstNodeReadWriteMem* nodep) {
        puts(nodep->cFuncPrefixp());
	emitIQW(nodep->filenamep());
	puts(" (");  // We take a void* rather than emitIQW(nodep->memp());
	puts(nodep->isHex()?"true":"false");
	putbs(",");
	puts(cvtToStr(nodep->memp()->widthMin()));  // Need real storage width
	putbs(",");
	uint32_t array_lsb = 0;
	{
            const AstVarRef* varrefp = VN_CAST(nodep->memp(), VarRef);
            if (!varrefp) { nodep->v3error(nodep->verilogKwd() << " loading non-variable"); }
            else if (const AstUnpackArrayDType* adtypep = VN_CAST(varrefp->varp()->dtypeSkipRefp(), UnpackArrayDType)) {
		puts(cvtToStr(varrefp->varp()->dtypep()->arrayUnpackedElements()));
		array_lsb = adtypep->lsb();
	    }
	    else {
		nodep->v3error(nodep->verilogKwd()
			       << " loading other than unpacked-array variable");
	    }
	}
	putbs(", ");
	puts(cvtToStr(array_lsb));
	putbs(",");
        if (!nodep->filenamep()->dtypep()->isString()) {
            puts(cvtToStr(nodep->filenamep()->widthWords()));
            checkMaxWords(nodep->filenamep());
            putbs(", ");
        }
        iterateAndNextNull(nodep->filenamep());
	putbs(", ");
        iterateAndNextNull(nodep->memp());
        putbs(","); if (nodep->lsbp()) { iterateAndNextNull(nodep->lsbp()); }
	else puts(cvtToStr(array_lsb));
        putbs(","); if (nodep->msbp()) { iterateAndNextNull(nodep->msbp()); } else puts("~0");
	puts(");\n");
    }
    virtual void visit(AstFClose* nodep) {
	puts("VL_FCLOSE_I(");
        iterateAndNextNull(nodep->filep());
	puts("); ");
        iterateAndNextNull(nodep->filep());  // For saftey, so user doesn't later WRITE with it.
	puts("=0;\n");
    }
    virtual void visit(AstFFlush* nodep) {
	if (!nodep->filep()) {
            puts("fflush(stdout);\n");
	} else {
	    puts("if (");
<<<<<<< HEAD
            iterateAndNextNull(nodep->filep());
	    puts(") { fflush (VL_CVT_I_FP(");
            iterateAndNextNull(nodep->filep());
=======
	    nodep->filep()->iterateAndNext(*this);
            puts(") { fflush(VL_CVT_I_FP(");
	    nodep->filep()->iterateAndNext(*this);
>>>>>>> dfe66a2b
	    puts(")); }\n");
	}
    }
    virtual void visit(AstSysFuncAsTask* nodep) {
        if (!nodep->lhsp()->isWide()) puts("(void)");
        iterateAndNextNull(nodep->lhsp());
        if (!nodep->lhsp()->isWide()) puts(";");
    }
    virtual void visit(AstSystemT* nodep) {
	puts("(void)VL_SYSTEM_I");
	emitIQW(nodep->lhsp());
	puts("(");
	if (nodep->lhsp()->isWide()) {
	    puts(cvtToStr(nodep->lhsp()->widthWords()));
	    putbs(", ");
	}
	checkMaxWords(nodep->lhsp());
        iterateAndNextNull(nodep->lhsp());
	puts(");\n");
    }
    virtual void visit(AstSystemF* nodep) {
	puts("VL_SYSTEM_I");
	emitIQW(nodep->lhsp());
	puts("(");
	if (nodep->lhsp()->isWide()) {
	    puts(cvtToStr(nodep->lhsp()->widthWords()));
	    putbs(", ");
	}
	checkMaxWords(nodep->lhsp());
        iterateAndNextNull(nodep->lhsp());
	puts(")");
    }
    virtual void visit(AstJumpGo* nodep) {
	puts("goto __Vlabel"+cvtToStr(nodep->labelp()->labelNum())+";\n");
    }
    virtual void visit(AstJumpLabel* nodep) {
	puts("{\n");
        iterateAndNextNull(nodep->stmtsp());
	puts("}\n");
	puts("__Vlabel"+cvtToStr(nodep->labelNum())+": ;\n");
    }
    virtual void visit(AstWhile* nodep) {
        iterateAndNextNull(nodep->precondsp());
	puts("while (");
        iterateAndNextNull(nodep->condp());
	puts(") {\n");
        iterateAndNextNull(nodep->bodysp());
        iterateAndNextNull(nodep->incsp());
        iterateAndNextNull(nodep->precondsp());  // Need to recompute before next loop
	puts("}\n");
    }
    virtual void visit(AstNodeIf* nodep) {
	puts("if (");
	if (nodep->branchPred() != AstBranchPred::BP_UNKNOWN) {
	    puts(nodep->branchPred().ascii()); puts("(");
	}
        iterateAndNextNull(nodep->condp());
	if (nodep->branchPred() != AstBranchPred::BP_UNKNOWN) puts(")");
	puts(") {\n");
        iterateAndNextNull(nodep->ifsp());
	if (nodep->elsesp()) {
	    puts("} else {\n");
            iterateAndNextNull(nodep->elsesp());
	}
	puts("}\n");
    }
    virtual void visit(AstStop* nodep) {
	puts("VL_STOP_MT(");
	putsQuoted(nodep->fileline()->filename());
	puts(",");
	puts(cvtToStr(nodep->fileline()->lineno()));
	puts(",\"\");\n");
    }
    virtual void visit(AstFinish* nodep) {
	puts("VL_FINISH_MT(");
	putsQuoted(nodep->fileline()->filename());
	puts(",");
	puts(cvtToStr(nodep->fileline()->lineno()));
	puts(",\"\");\n");
    }
    virtual void visit(AstText* nodep) {
	if (nodep->tracking()) {
	    puts(nodep->text());
	} else {
	    ofp()->putsNoTracking(nodep->text());
	}
    }
    virtual void visit(AstCStmt* nodep) {
	putbs("");
        iterateAndNextNull(nodep->bodysp());
    }
    virtual void visit(AstCMath* nodep) {
	putbs("");
        iterateAndNextNull(nodep->bodysp());
    }
    virtual void visit(AstUCStmt* nodep) {
	putsDecoration("// $c statement at "+nodep->fileline()->ascii()+"\n");
        iterateAndNextNull(nodep->bodysp());
	puts("\n");
    }
    virtual void visit(AstUCFunc* nodep) {
	puts("\n");
	putsDecoration("// $c function at "+nodep->fileline()->ascii()+"\n");
        iterateAndNextNull(nodep->bodysp());
	puts("\n");
    }

    // Operators
    virtual void visit(AstNodeTermop* nodep) {
	emitOpName(nodep, nodep->emitC(), NULL, NULL, NULL);
    }
    virtual void visit(AstNodeUniop* nodep) {
	if (emitSimpleOk(nodep)) {
	    putbs("("); puts(nodep->emitSimpleOperator()); puts(" ");
            iterateAndNextNull(nodep->lhsp()); puts(")");
	} else {
	    emitOpName(nodep, nodep->emitC(), nodep->lhsp(), NULL, NULL);
	}
    }
    virtual void visit(AstNodeBiop* nodep) {
	if (emitSimpleOk(nodep)) {
            putbs("("); iterateAndNextNull(nodep->lhsp());
	    puts(" "); putbs(nodep->emitSimpleOperator()); puts(" ");
            iterateAndNextNull(nodep->rhsp()); puts(")");
	} else {
	    emitOpName(nodep, nodep->emitC(), nodep->lhsp(), nodep->rhsp(), NULL);
	}
    }
    virtual void visit(AstRedXor* nodep) {
	if (nodep->lhsp()->isWide()) {
            visit(VN_CAST(nodep, NodeUniop));
	} else {
	    putbs("VL_REDXOR_");
	    puts(cvtToStr(nodep->lhsp()->dtypep()->widthPow2()));
	    puts("(");
            iterateAndNextNull(nodep->lhsp());
	    puts(")");
	}
    }
    virtual void visit(AstMulS* nodep) {
	if (nodep->widthWords() > VL_MULS_MAX_WORDS) {
            nodep->v3error("Unsupported: Signed multiply of "<<nodep->width()
                           <<" bits exceeds hardcoded limit VL_MULS_MAX_WORDS in verilatedos.h");
	}
        visit(VN_CAST(nodep, NodeBiop));
    }
    virtual void visit(AstPow* nodep) {
	if (nodep->widthWords() > VL_MULS_MAX_WORDS) {
            nodep->v3error("Unsupported: Power of "<<nodep->width()
                           <<" bits exceeds hardcoded limit VL_MULS_MAX_WORDS in verilatedos.h");
	}
        visit(VN_CAST(nodep, NodeBiop));
    }
    virtual void visit(AstPowSS* nodep) {
	if (nodep->widthWords() > VL_MULS_MAX_WORDS) {
            nodep->v3error("Unsupported: Power of "<<nodep->width()
                           <<" bits exceeds hardcoded limit VL_MULS_MAX_WORDS in verilatedos.h");
	}
        visit(VN_CAST(nodep, NodeBiop));
    }
    virtual void visit(AstPowSU* nodep) {
	if (nodep->widthWords() > VL_MULS_MAX_WORDS) {
            nodep->v3error("Unsupported: Power of "<<nodep->width()
                           <<" bits exceeds hardcoded limit VL_MULS_MAX_WORDS in verilatedos.h");
	}
        visit(VN_CAST(nodep, NodeBiop));
    }
    virtual void visit(AstPowUS* nodep) {
	if (nodep->widthWords() > VL_MULS_MAX_WORDS) {
            nodep->v3error("Unsupported: Power of "<<nodep->width()
                           <<" bits exceeds hardcoded limit VL_MULS_MAX_WORDS in verilatedos.h");
	}
        visit(VN_CAST(nodep, NodeBiop));
    }
    virtual void visit(AstCCast* nodep) {
	// Extending a value of the same word width is just a NOP.
	if (nodep->size()>VL_WORDSIZE) {
	    puts("(QData)(");
	} else {
	    puts("(IData)(");
	}
        iterateAndNextNull(nodep->lhsp());
	puts(")");
    }
    virtual void visit(AstNodeCond* nodep) {
	// Widths match up already, so we'll just use C++'s operator w/o any temps.
	if (nodep->expr1p()->isWide()) {
	    emitOpName(nodep, nodep->emitC(), nodep->condp(), nodep->expr1p(), nodep->expr2p());
	} else {
	    putbs("(");
            iterateAndNextNull(nodep->condp()); putbs(" ? ");
            iterateAndNextNull(nodep->expr1p()); putbs(" : ");
            iterateAndNextNull(nodep->expr2p()); puts(")");
	}
    }
    virtual void visit(AstSel* nodep) {
	// Note ASSIGN checks for this on a LHS
	emitOpName(nodep, nodep->emitC(), nodep->fromp(), nodep->lsbp(), nodep->thsp());
    }
    virtual void visit(AstReplicate* nodep) {
	if (nodep->lhsp()->widthMin() == 1 && !nodep->isWide()) {
            if (((int)VN_CAST(nodep->rhsp(), Const)->toUInt()
		     * nodep->lhsp()->widthMin()) != nodep->widthMin())
		nodep->v3fatalSrc("Replicate non-constant or width miscomputed");
	    puts("VL_REPLICATE_");
	    emitIQW(nodep);
	    puts("OI(");
	    puts(cvtToStr(nodep->widthMin()));
	    if (nodep->lhsp()) { puts(","+cvtToStr(nodep->lhsp()->widthMin())); }
	    if (nodep->rhsp()) { puts(","+cvtToStr(nodep->rhsp()->widthMin())); }
	    puts(",");
            iterateAndNextNull(nodep->lhsp()); puts(", ");
            iterateAndNextNull(nodep->rhsp()); puts(")");
	} else {
	    emitOpName(nodep, nodep->emitC(), nodep->lhsp(), nodep->rhsp(), NULL);
	}
    }
    virtual void visit(AstStreamL* nodep) {
	// Attempt to use a "fast" stream function for slice size = power of 2
	if (!nodep->isWide()) {
            uint32_t isPow2 = VN_CAST(nodep->rhsp(), Const)->num().countOnes() == 1;
            uint32_t sliceSize = VN_CAST(nodep->rhsp(), Const)->toUInt();
	    if (isPow2 && sliceSize <= (nodep->isQuad() ? sizeof(uint64_t) : sizeof(uint32_t))) {
		puts("VL_STREAML_FAST_");
		emitIQW(nodep);
		emitIQW(nodep->lhsp());
		puts("I(");
		puts(cvtToStr(nodep->widthMin()));
		puts(","+cvtToStr(nodep->lhsp()->widthMin()));
		puts(","+cvtToStr(nodep->rhsp()->widthMin()));
		puts(",");
                iterateAndNextNull(nodep->lhsp()); puts(", ");
                uint32_t rd_log2 = V3Number::log2b(VN_CAST(nodep->rhsp(), Const)->toUInt());
		puts(cvtToStr(rd_log2)+")");
		return;
	    }
	}
	emitOpName(nodep, "VL_STREAML_%nq%lq%rq(%nw,%lw,%rw, %P, %li, %ri)", nodep->lhsp(), nodep->rhsp(), NULL);
    }
    // Terminals
    virtual void visit(AstVarRef* nodep) {
	puts(nodep->hiername());
	puts(nodep->varp()->name());
    }
    void emitCvtPackStr(AstNode* nodep) {
        if (const AstConst* constp = VN_CAST(nodep, Const)) {
	    putbs("std::string(");
	    putsQuoted(constp->num().toString());
	    puts(")");
	} else {
	    putbs("VL_CVT_PACK_STR_N");
	    emitIQW(nodep);
	    puts("(");
	    if (nodep->isWide()) {
		puts(cvtToStr(nodep->widthWords()));  // Note argument width, not node width (which is always 32)
		puts(",");
	    }
            iterateAndNextNull(nodep);
	    puts(")");
	}
    }
    void emitConstant(AstConst* nodep, AstVarRef* assigntop, const string& assignString) {
	// Put out constant set to the specified variable, or given variable in a string
	if (nodep->num().isFourState()) {
	    nodep->v3error("Unsupported: 4-state numbers in this context");
	} else if (nodep->num().isString()) {
	    putbs("std::string(");
	    putsQuoted(nodep->num().toString());
	    puts(")");
	} else if (nodep->isWide()) {
	    int upWidth = nodep->num().widthMin();
	    int chunks = 0;
	    if (upWidth > EMITC_NUM_CONSTW*VL_WORDSIZE) {
		// Output e.g. 8 words in groups of e.g. 8
		chunks = (upWidth-1) / (EMITC_NUM_CONSTW*VL_WORDSIZE);
		upWidth %= (EMITC_NUM_CONSTW*VL_WORDSIZE);
		if (upWidth == 0) upWidth = (EMITC_NUM_CONSTW*VL_WORDSIZE);
	    }
	    {	// Upper e.g. 8 words
		if (chunks) {
		    putbs("VL_CONSTHI_W_");
		    puts(cvtToStr(VL_WORDS_I(upWidth)));
		    puts("X(");
		    puts(cvtToStr(nodep->widthMin()));
		    puts(",");
		    puts(cvtToStr(chunks*EMITC_NUM_CONSTW*VL_WORDSIZE));
		} else {
		    putbs("VL_CONST_W_");
		    puts(cvtToStr(VL_WORDS_I(upWidth)));
		    puts("X(");
		    puts(cvtToStr(nodep->widthMin()));
		}
		puts(",");
		if (!assigntop) {
		    puts(assignString);
                } else if (VN_IS(assigntop, VarRef)) {
		    puts(assigntop->hiername());
		    puts(assigntop->varp()->name());
		} else {
                    iterateAndNextNull(assigntop);
		}
		for (int word=VL_WORDS_I(upWidth)-1; word>=0; word--) {
		    // Only 32 bits - llx + long long here just to appease CPP format warning
		    ofp()->printf(",0x%08" VL_PRI64 "x", (vluint64_t)(nodep->num().dataWord(word+chunks*EMITC_NUM_CONSTW)));
		}
		puts(")");
	    }
	    for (chunks--; chunks >= 0; chunks--) {
		puts(";\n");
		putbs("VL_CONSTLO_W_");
		puts(cvtToStr(EMITC_NUM_CONSTW));
		puts("X(");
		puts(cvtToStr(chunks*EMITC_NUM_CONSTW*VL_WORDSIZE));
		puts(",");
		if (!assigntop) {
		    puts(assignString);
                } else if (VN_IS(assigntop, VarRef)) {
		    puts(assigntop->hiername());
		    puts(assigntop->varp()->name());
		} else {
                    iterateAndNextNull(assigntop);
		}
		for (int word=EMITC_NUM_CONSTW-1; word>=0; word--) {
		    // Only 32 bits - llx + long long here just to appease CPP format warning
		    ofp()->printf(",0x%08" VL_PRI64 "x", (vluint64_t)(nodep->num().dataWord(word+chunks*EMITC_NUM_CONSTW)));
		}
		puts(")");
	    }
	} else if (nodep->isDouble()) {
	    if (int(nodep->num().toDouble()) == nodep->num().toDouble()
		&& nodep->num().toDouble() < 1000
		&& nodep->num().toDouble() > -1000) {
		ofp()->printf("%3.1f", nodep->num().toDouble());  // Force decimal point
	    } else {
		// Not %g as will not always put in decimal point, so not obvious to compiler
		// is a real number
		ofp()->printf("%.17e", nodep->num().toDouble());
	    }
	} else if (nodep->isQuad()) {
	    vluint64_t num = nodep->toUQuad();
	    if (num<10) ofp()->printf("VL_ULL(%" VL_PRI64 "u)", num);
	    else ofp()->printf("VL_ULL(0x%" VL_PRI64 "x)", num);
	} else {
	    uint32_t num = nodep->toUInt();
	    // Only 32 bits - llx + long long here just to appease CPP format warning
	    if (num<10) puts(cvtToStr(num));
	    else ofp()->printf("0x%" VL_PRI64 "x", (vluint64_t)num);
	    // If signed, we'll do our own functions
	    // But must be here, or <= comparisons etc may end up signed
	    puts("U");
	}
    }
    void emitSetVarConstant(const string& assignString, AstConst* constp) {
	if (!constp->isWide()) {
	    puts(assignString);
	    puts(" = ");
	}
	emitConstant(constp, NULL, assignString);
	puts(";\n");
    }
    virtual void visit(AstConst* nodep) {
	if (nodep->isWide()) {
	    if (!m_wideTempRefp) nodep->v3fatalSrc("Wide Constant w/ no temp");
	    emitConstant(nodep, m_wideTempRefp, "");
	    m_wideTempRefp = NULL;   // We used it, barf if set it a second time
	} else {
	    emitConstant(nodep, NULL, "");
	}
    }

    // Just iterate
    virtual void visit(AstNetlist* nodep) {
        iterateChildren(nodep);
    }
    virtual void visit(AstTopScope* nodep) {
        iterateChildren(nodep);
    }
    virtual void visit(AstScope* nodep) {
        iterateChildren(nodep);
    }
    // NOPs
    virtual void visit(AstTypedef*) {}
    virtual void visit(AstPragma*) {}
    virtual void visit(AstCell*) {}		// Handled outside the Visit class
    virtual void visit(AstVar*) {}		// Handled outside the Visit class
    virtual void visit(AstNodeText*) {}	// Handled outside the Visit class
    virtual void visit(AstTraceDecl*) {}	// Handled outside the Visit class
    virtual void visit(AstTraceInc*) {}	// Handled outside the Visit class
    virtual void visit(AstCFile*) {}		// Handled outside the Visit class
    // Default
    virtual void visit(AstNode* nodep) {
	puts((string)"\n???? // "+nodep->prettyTypeName()+"\n");
        iterateChildren(nodep);
	nodep->v3fatalSrc("Unknown node type reached emitter: "<<nodep->prettyTypeName());
    }

public:
    EmitCStmts() {
	m_suppressSemi = false;
	m_wideTempRefp = NULL;
	m_splitSize = 0;
	m_splitFilenum = 0;
    }
    virtual ~EmitCStmts() {}
};

//######################################################################
// Internal EmitC implementation

class EmitCImp : EmitCStmts {
    // MEMBERS
    AstNodeModule*	m_modp;
    std::vector<AstChangeDet*> m_blkChangeDetVec;  // All encountered changes in block
    bool	m_slow;		// Creating __Slow file
    bool	m_fast;		// Creating non __Slow file (or both)

    //---------------------------------------
    // METHODS

    void doubleOrDetect(AstChangeDet* changep, bool& gotOne) {
	if (!changep->rhsp()) {
	    if (!gotOne) gotOne = true;
	    else puts(" | ");
            iterateAndNextNull(changep->lhsp());
	}
	else {
	    AstNode* lhsp = changep->lhsp();
	    AstNode* rhsp = changep->rhsp();
	    static int addDoubleOr = 10;	// Determined experimentally as best
            if (!VN_IS(lhsp, VarRef) && !VN_IS(lhsp, ArraySel)) changep->v3fatalSrc("Not ref?");
            if (!VN_IS(rhsp, VarRef) && !VN_IS(rhsp, ArraySel)) changep->v3fatalSrc("Not ref?");
	    for (int word=0; word<changep->lhsp()->widthWords(); word++) {
		if (!gotOne) {
		    gotOne = true;
		    addDoubleOr = 10;	// Determined experimentally as best
		    puts("(");
		} else if (--addDoubleOr == 0) {
		    puts("|| (");
		    addDoubleOr = 10;
		} else {
		    puts(" | (");
		}
                iterateAndNextNull(changep->lhsp());
		if (changep->lhsp()->isWide()) puts("["+cvtToStr(word)+"]");
		if (changep->lhsp()->isDouble()) puts(" != ");
		else puts(" ^ ");
                iterateAndNextNull(changep->rhsp());
		if (changep->lhsp()->isWide()) puts("["+cvtToStr(word)+"]");
		puts(")");
	    }
	}
    }

    V3OutCFile* newOutCFile(AstNodeModule* modp, bool slow, bool source, int filenum=0) {
	string filenameNoExt = v3Global.opt.makeDir()+"/"+ modClassName(modp);
	if (filenum) filenameNoExt += "__"+cvtToStr(filenum);
	filenameNoExt += (slow ? "__Slow":"");
	V3OutCFile* ofp = NULL;
	if (v3Global.opt.lintOnly()) {
	    // Unfortunately we have some lint checks here, so we can't just skip processing.
	    // We should move them to a different stage.
	    string filename = VL_DEV_NULL;
	    newCFile(filename, slow, source);
	    ofp = new V3OutCFile (filename);
	}
	else if (optSystemC()) {
	    string filename = filenameNoExt+(source?".cpp":".h");
	    newCFile(filename, slow, source);
	    ofp = new V3OutScFile (filename);
	}
	else {
	    string filename = filenameNoExt+(source?".cpp":".h");
	    newCFile(filename, slow, source);
	    ofp = new V3OutCFile  (filename);
	}

	ofp->putsHeader();
	if (modp->isTop() && !source) {
	    ofp->puts("// DESCR" "IPTION: Verilator output: Primary design header\n");
	    ofp->puts("//\n");
	    ofp->puts("// This header should be included by all source files instantiating the design.\n");
	    ofp->puts("// The class here is then constructed to instantiate the design.\n");
	    ofp->puts("// See the Verilator manual for examples.\n");
	} else {
	    if (source) {
		ofp->puts("// DESCR" "IPTION: Verilator output: Design implementation internals\n");
	    } else {
		ofp->puts("// DESCR" "IPTION: Verilator output: Design internal header\n");
	    }
	    ofp->puts("// See "+v3Global.opt.prefix()+".h for the primary calling header\n");
	}
	ofp->puts("\n");

	return ofp;
    }

    //---------------------------------------
    // VISITORS
    using EmitCStmts::visit;  // Suppress hidden overloaded virtual function warning
    virtual void visit(AstCFunc* nodep) {
	// TRACE_* and DPI handled elsewhere
	if (nodep->funcType().isTrace()) return;
	if (nodep->dpiImport()) return;
	if (!(nodep->slow() ? m_slow : m_fast)) return;

	m_blkChangeDetVec.clear();

	splitSizeInc(nodep);

	puts("\n");
	if (nodep->ifdef()!="") puts("#ifdef "+nodep->ifdef()+"\n");
	if (nodep->isInline()) puts("VL_INLINE_OPT ");
	puts(nodep->rtnTypeVoid()); puts(" ");
	puts(modClassName(m_modp)+"::"+nodep->name()
	     +"("+cFuncArgs(nodep)+") {\n");

	// "+" in the debug indicates a print from the model
	puts("VL_DEBUG_IF(VL_DBG_MSGF(\"+  ");
	for (int i=0;i<m_modp->level();i++) { puts("  "); }
	puts(modClassName(m_modp)+"::"+nodep->name()
	     +"\\n\"); );\n");

        // Declare and set vlTOPp
	if (nodep->symProlog()) puts(EmitCBaseVisitor::symTopAssign()+"\n");

	if (nodep->initsp()) putsDecoration("// Variables\n");
	for (AstNode* subnodep=nodep->argsp(); subnodep; subnodep = subnodep->nextp()) {
            if (AstVar* varp=VN_CAST(subnodep, Var)) {
		if (varp->isFuncReturn()) emitVarDecl(varp, "");
	    }
	}
        emitVarList(nodep->initsp(), EVL_FUNC_ALL, "");
        emitVarList(nodep->stmtsp(), EVL_FUNC_ALL, "");

        iterateAndNextNull(nodep->initsp());

	if (nodep->stmtsp()) putsDecoration("// Body\n");
        iterateAndNextNull(nodep->stmtsp());
	if (!m_blkChangeDetVec.empty()) emitChangeDet();

	if (nodep->finalsp()) putsDecoration("// Final\n");
        iterateAndNextNull(nodep->finalsp());
	//

	if (!m_blkChangeDetVec.empty()) puts("return __req;\n");

	//puts("__Vm_activity = true;\n");
	puts("}\n");
	if (nodep->ifdef()!="") puts("#endif // "+nodep->ifdef()+"\n");
    }

    void emitChangeDet() {
	putsDecoration("// Change detection\n");
	puts("QData __req = false;  // Logically a bool\n");  // But not because it results in faster code
	bool gotOne = false;
        for (std::vector<AstChangeDet*>::iterator it = m_blkChangeDetVec.begin();
	     it != m_blkChangeDetVec.end(); ++it) {
	    AstChangeDet* changep = *it;
	    if (changep->lhsp()) {
		if (!gotOne) {  // Not a clocked block
		    puts("__req |= (");
		}
		else puts("\n");
		doubleOrDetect(changep, gotOne);
	    }
	}
	if (gotOne) {
	    puts(");\n");
	    //puts("VL_DEBUG_IF( if (__req) cout<<\"\tCLOCKREQ );");
            for (std::vector<AstChangeDet*>::iterator it = m_blkChangeDetVec.begin();
		 it != m_blkChangeDetVec.end(); ++it) {
		AstChangeDet* nodep = *it;
		if (nodep->lhsp()) {
		    puts("VL_DEBUG_IF( if(__req && (");
		    bool gotOneIgnore = false;
		    doubleOrDetect(nodep, gotOneIgnore);
		    string varname;
                    if (VN_IS(nodep->lhsp(), VarRef)) {
                        varname = ": "+VN_CAST(nodep->lhsp(), VarRef)->varp()->prettyName();
		    }
		    puts(")) VL_DBG_MSGF(\"        CHANGE: "+nodep->fileline()->ascii()
			 +varname+"\\n\"); );\n");
		}
	    }
	}
    }

    virtual void visit(AstChangeDet* nodep) {
	m_blkChangeDetVec.push_back(nodep);
    }

    virtual void visit(AstCReset* nodep) {
	AstVar* varp = nodep->varrefp()->varp();
	emitVarReset(varp);
    }

    //---------------------------------------
    // ACCESSORS

    // METHODS
    // Low level
    void emitVarReset(AstVar* modp);
    void emitCellCtors(AstNodeModule* modp);
    void emitSensitives();
    // Medium level
    void emitCtorImp(AstNodeModule* modp);
    void emitConfigureImp(AstNodeModule* modp);
    void emitCoverageDecl(AstNodeModule* modp);
    void emitCoverageImp(AstNodeModule* modp);
    void emitDestructorImp(AstNodeModule* modp);
    void emitSavableImp(AstNodeModule* modp);
    void emitTextSection(AstType type);
    void emitIntFuncDecls(AstNodeModule* modp);
    // High level
    void emitImp(AstNodeModule* modp);
    void emitStaticDecl(AstNodeModule* modp);
    void emitSettleLoop(const std::string& eval_call, bool initial);
    void emitWrapEval(AstNodeModule* modp);
    void emitInt(AstNodeModule* modp);
    void maybeSplit(AstNodeModule* modp);

public:
    EmitCImp() {
	m_modp = NULL;
	m_slow = false;
	m_fast = false;
    }
    virtual ~EmitCImp() {}
    void main(AstNodeModule* modp, bool slow, bool fast);
    void mainDoFunc(AstCFunc* nodep) {
        iterate(nodep);
    }
};

//######################################################################
// Internal EmitCStmts

void EmitCStmts::emitVarDecl(const AstVar* nodep, const string& prefixIfImp) {
    AstBasicDType* basicp = nodep->basicp();  if (!basicp) nodep->v3fatalSrc("Unimplemented: Outputting this data type");
    if (nodep->isIO()) {
	if (nodep->isSc()) {
	    m_ctorVarsVec.push_back(nodep);
	    if (nodep->attrScClocked() && nodep->isInput()) {
		puts("sc_in_clk ");
	    } else {
		if (nodep->isInout()) puts("sc_inout<");
		else if (nodep->isInput()) puts("sc_in<");
		else if (nodep->isOutput()) puts("sc_out<");
		else nodep->v3fatalSrc("Unknown type");

		puts(nodep->scType());
		puts("> ");
	    }
	    puts(nodep->name());
	    emitDeclArrayBrackets(nodep);
	    puts(";\n");
	} else if (basicp && basicp->isOpaque()) {
	    // strings and other fundamental c types; no VL_ macro can be used
	    puts(nodep->vlArgType(true,false,false));
	    emitDeclArrayBrackets(nodep);
	    puts(";\n");
	} else { // C++ signals
	    if (nodep->isInout()) puts("VL_INOUT");
	    else if (nodep->isInput()) puts("VL_IN");
	    else if (nodep->isOutput()) puts("VL_OUT");
	    else nodep->v3fatalSrc("Unknown type");

	    if (nodep->isQuad()) puts("64");
	    else if (nodep->widthMin() <= 8) puts("8");
	    else if (nodep->widthMin() <= 16) puts("16");
	    else if (nodep->isWide()) puts("W");

	    puts("("+nodep->name());
	    emitDeclArrayBrackets(nodep);
	    // If it's a packed struct/array then nodep->width is the whole thing, msb/lsb is just lowest dimension
	    puts(","+cvtToStr(basicp->lsb()+nodep->width()-1)
		 +","+cvtToStr(basicp->lsb()));
	    if (nodep->isWide()) puts(","+cvtToStr(nodep->widthWords()));
	    puts(");\n");
	}
    } else if (basicp && basicp->isOpaque()) {
	// strings and other fundamental c types
	puts(nodep->vlArgType(true,false,false));
	emitDeclArrayBrackets(nodep);
	puts(";\n");
    } else {
	// Arrays need a small alignment, but may need different padding after.
	// For example three VL_SIG8's needs alignment 1 but size 3.
	if (nodep->isStatic() && prefixIfImp=="") puts("static ");
	if (nodep->isStatic()) puts("VL_ST_"); else puts("VL_");
	if (nodep->widthMin() <= 8) {
	    puts("SIG8(");
	} else if (nodep->widthMin() <= 16) {
	    puts("SIG16(");
	} else if (nodep->isQuad()) {
	    puts("SIG64(");
	} else if (!nodep->isWide()) {
	    puts("SIG(");
	} else {
	    puts("SIGW(");
	}
	if (prefixIfImp!="") { puts(prefixIfImp); puts("::"); }
	puts(nodep->name());
	emitDeclArrayBrackets(nodep);
	// If it's a packed struct/array then nodep->width is the whole thing, msb/lsb is just lowest dimension
	puts(","+cvtToStr(basicp->lsb()+nodep->width()-1)
	     +","+cvtToStr(basicp->lsb()));
	if (nodep->isWide()) puts(","+cvtToStr(nodep->widthWords()));
	puts(");\n");
    }
}

void EmitCStmts::emitCtorSep(bool* firstp) {
    if (*firstp) {
        puts("  : "); *firstp = false;
    } else {
        puts(", ");
    }
    if (ofp()->exceededWidth()) puts("\n  ");
}

void EmitCStmts::emitVarCtors(bool* firstp) {
    if (!m_ctorVarsVec.empty()) {
	ofp()->indentInc();
	puts("\n");
	puts("#if (SYSTEMC_VERSION>20011000)\n");  // SystemC 2.0.1 and newer
	for (VarVec::iterator it = m_ctorVarsVec.begin(); it != m_ctorVarsVec.end(); ++it) {
            const AstVar* varp = *it;
            bool isArray = !VN_CAST(varp->dtypeSkipRefp(), BasicDType);
	    if (isArray) {
		puts("// Skipping array: ");
		puts(varp->name());
		puts("\n");
	    } else {
                emitCtorSep(firstp);
		puts(varp->name());
		puts("("); putsQuoted(varp->name()); puts(")");
	    }
	}
	puts ("\n#endif\n");
	ofp()->indentDec();
    }
}

bool EmitCStmts::emitSimpleOk(AstNodeMath* nodep) {
    // Can we put out a simple (A + B) instead of VL_ADD_III(A,B)?
    if (nodep->emitSimpleOperator() == "") return false;
    if (nodep->isWide()) return false;
    if (nodep->op1p()) { if (nodep->op1p()->isWide()) return false; }
    if (nodep->op2p()) { if (nodep->op2p()->isWide()) return false; }
    if (nodep->op3p()) { if (nodep->op3p()->isWide()) return false; }
    return true;
}

void EmitCStmts::emitOpName(AstNode* nodep, const string& format,
			    AstNode* lhsp, AstNode* rhsp, AstNode* thsp) {
    // Look at emitOperator() format for term/uni/dual/triops,
    // and write out appropriate text.
    //  %n*	node
    //   %nq	  emitIQW on the [node]
    //   %nw	  width in bits
    //   %nW	  width in words
    //   %ni	  iterate
    //	%l*	lhsp - if appropriate, then second char as above
    //	%r*	rhsp - if appropriate, then second char as above
    //	%t*	thsp - if appropriate, then second char as above
    //	%k	Potential line break
    //  %P	Wide temporary name
    //	,	Commas suppressed if the previous field is suppressed
    string nextComma;
    bool needComma = false;
#define COMMA { if (nextComma!="") { puts(nextComma); nextComma=""; } }

    putbs("");
    for (string::const_iterator pos = format.begin(); pos != format.end(); ++pos) {
	if (pos[0]==',') {
	    // Remember we need to add one, but don't do yet to avoid ",)"
	    if (needComma) {
		if (pos[1]==' ') { nextComma=", "; }
		else nextComma = ",";
		needComma = false;
	    }
	    if (pos[1]==' ') { ++pos; } // Must do even if no nextComma
	}
	else if (pos[0]=='%') {
	    ++pos;
	    bool detail = false;
	    AstNode* detailp = NULL;
	    switch (pos[0]) {
	    case '%': puts("%");  break;
	    case 'k': putbs("");  break;
	    case 'n': detail = true; detailp = nodep; break;
	    case 'l': detail = true; detailp = lhsp; break;
	    case 'r': detail = true; detailp = rhsp; break;
	    case 't': detail = true; detailp = thsp; break;
	    case 'P':
		if (nodep->isWide()) {
		    if (!m_wideTempRefp) nodep->v3fatalSrc("Wide Op w/ no temp, perhaps missing op in V3EmitC?");
		    COMMA;
		    puts(m_wideTempRefp->hiername());
		    puts(m_wideTempRefp->varp()->name());
		    m_wideTempRefp = NULL;
		    needComma = true;
		}
		break;
	    default:
		nodep->v3fatalSrc("Unknown emitOperator format code: %"<<pos[0]);
		break;
	    }
	    if (detail) {
		// Get next letter of %[nlrt]
		++pos;
		switch (pos[0]) {
		case 'q': emitIQW(detailp); break;
		case 'w':
		    COMMA;
		    puts(cvtToStr(detailp->widthMin()));
		    needComma = true;
		    break;
		case 'W':
		    if (lhsp->isWide()) {
			COMMA;
			puts(cvtToStr(lhsp->widthWords()));
			needComma = true;
		    }
		    break;
		case 'i':
		    COMMA;
		    if (!detailp) { nodep->v3fatalSrc("emitOperator() references undef node"); }
                    else iterateAndNextNull(detailp);
		    needComma = true;
		    break;
		default:
		    nodep->v3fatalSrc("Unknown emitOperator format code: %[nlrt]"<<pos[0]);
		    break;
		}
	    }
	} else if (pos[0] == ')') {
	    nextComma=""; puts(")");
	} else if (pos[0] == '(') {
	    COMMA; needComma = false; puts("(");
	} else {
	    // Normal text
	    if (isalnum(pos[0])) needComma = true;
	    COMMA;
	    string s; s+=pos[0]; puts(s);
	}
    }
}

//----------------------------------------------------------------------
// Mid level - VISITS

// We only do one display at once, so can just use static state

struct EmitDispState {
    string		m_format;	// "%s" and text from user
    std::vector<char>   m_argsChar;     // Format of each argument to be printed
    std::vector<AstNode*> m_argsp;      // Each argument to be printed
    std::vector<string> m_argsFunc;     // Function before each argument to be printed
    EmitDispState() { clear(); }
    void clear() {
	m_format = "";
	m_argsChar.clear();
	m_argsp.clear();
	m_argsFunc.clear();
    }
    void pushFormat(const string& fmt) { m_format += fmt; }
    void pushFormat(char fmt) { m_format += fmt; }
    void pushArg(char fmtChar, AstNode* nodep, const string& func) {
	m_argsChar.push_back(fmtChar);
	m_argsp.push_back(nodep); m_argsFunc.push_back(func);
    }
} emitDispState;

void EmitCStmts::displayEmit(AstNode* nodep, bool isScan) {
    if (emitDispState.m_format == ""
        && VN_IS(nodep, Display)) {  // not fscanf etc, as they need to return value
	// NOP
    } else {
	// Format
	bool isStmt = false;
        if (const AstFScanF* dispp = VN_CAST(nodep, FScanF)) {
	    isStmt = false;
	    puts("VL_FSCANF_IX(");
            iterate(dispp->filep());
	    puts(",");
        } else if (const AstSScanF* dispp = VN_CAST(nodep, SScanF)) {
	    isStmt = false;
	    checkMaxWords(dispp->fromp());
	    puts("VL_SSCANF_I"); emitIQW(dispp->fromp()); puts("X(");
	    puts(cvtToStr(dispp->fromp()->widthMin()));
	    puts(",");
            iterate(dispp->fromp());
	    puts(",");
        } else if (const AstDisplay* dispp = VN_CAST(nodep, Display)) {
	    isStmt = true;
	    if (dispp->filep()) {
		puts("VL_FWRITEF(");
                iterate(dispp->filep());
		puts(",");
	    } else {
		puts("VL_WRITEF(");
	    }
        } else if (const AstSFormat* dispp = VN_CAST(nodep, SFormat)) {
	    isStmt = true;
	    puts("VL_SFORMAT_X(");
	    puts(cvtToStr(dispp->lhsp()->widthMin()));
	    putbs(",");
            iterate(dispp->lhsp());
	    putbs(",");
        } else if (const AstSFormatF* dispp = VN_CAST(nodep, SFormatF)) {
	    isStmt = false;
	    if (dispp) {}
	    puts("VL_SFORMATF_NX(");
	} else {
	    nodep->v3fatalSrc("Unknown displayEmit node type");
	}
	ofp()->putsQuoted(emitDispState.m_format);
	// Arguments
	for (unsigned i=0; i < emitDispState.m_argsp.size(); i++) {
	    puts(",");
	    char     fmt  = emitDispState.m_argsChar[i];
	    AstNode* argp = emitDispState.m_argsp[i];
	    string   func = emitDispState.m_argsFunc[i];
	    ofp()->indentInc();
	    ofp()->putbs("");
	    if (func!="") puts(func);
	    if (argp) {
		if (isScan) puts("&(");
		else if (fmt == '@') puts("&(");
                iterate(argp);
		if (isScan) puts(")");
		else if (fmt == '@') puts(")");
	    }
	    ofp()->indentDec();
	}
        // End
	puts(")");
	if (isStmt) puts(";\n");
	else puts(" ");
	// Prep for next
	emitDispState.clear();
    }
}

void EmitCStmts::displayArg(AstNode* dispp, AstNode** elistp, bool isScan,
			    const string& vfmt, char fmtLetter) {
    // Print display argument, edits elistp
    AstNode* argp = *elistp;
    if (!argp) {
	// expectDisplay() checks this first, so internal error if found here
	dispp->v3error("Internal: Missing arguments for $display-like format");
	return;
    }
    if (argp->widthMin() > VL_VALUE_STRING_MAX_WIDTH) {
	dispp->v3error("Exceeded limit of "+cvtToStr(VL_VALUE_STRING_MAX_WIDTH)+" bits for any $display-like arguments");
    }
    if (argp && argp->widthMin()>8 && fmtLetter=='c') {
	// Technically legal, but surely not what the user intended.
	argp->v3warn(WIDTH,dispp->verilogKwd()<<"of %c format of > 8 bit value");
    }

    //string pfmt = "%"+displayFormat(argp, vfmt, fmtLetter)+fmtLetter;
    string pfmt;
    if ((fmtLetter=='#' || fmtLetter=='d' || fmtLetter=='t')
	&& !isScan
	&& vfmt == "") { // Size decimal output.  Spec says leading spaces, not zeros
	double mantissabits = argp->widthMin() - ((fmtLetter=='d')?1:0);
	double maxval = pow(2.0, mantissabits);
	double dchars = log10(maxval)+1.0;
	if (fmtLetter=='d') dchars++;  // space for sign
	int nchars = int(dchars);
	pfmt = string("%") + cvtToStr(nchars) + fmtLetter;
    } else {
	pfmt = string("%") + vfmt + fmtLetter;
    }
    emitDispState.pushFormat(pfmt);
    emitDispState.pushArg(' ',NULL,cvtToStr(argp->widthMin()));
    emitDispState.pushArg(fmtLetter,argp,"");

    // Next parameter
    *elistp = (*elistp)->nextp();
}

void EmitCStmts::displayNode(AstNode* nodep, AstScopeName* scopenamep,
			     const string& vformat, AstNode* exprsp,
			     bool isScan) {
    AstNode* elistp = exprsp;

    // Convert Verilog display to C printf formats
    // 		"%0t" becomes "%d"
    emitDispState.clear();
    string vfmt = "";
    string::const_iterator pos = vformat.begin();
    bool inPct = false;
    for (; pos != vformat.end(); ++pos) {
	//UINFO(1,"Parse '"<<*pos<<"'  IP"<<inPct<<" List "<<(void*)(elistp)<<endl);
	if (!inPct && pos[0]=='%') {
	    inPct = true;
	    vfmt = "";
	} else if (!inPct) {   // Normal text
	    emitDispState.pushFormat(*pos);
	} else { // Format character
	    inPct = false;
	    switch (tolower(pos[0])) {
	    case '0': case '1': case '2': case '3': case '4':
	    case '5': case '6': case '7': case '8': case '9':
	    case '.':
		// Digits, like %5d, etc.
		vfmt += pos[0];
		inPct = true;  // Get more digits
		break;
	    case '%':
		emitDispState.pushFormat("%%");  // We're printf'ing it, so need to quote the %
		break;
	    // Special codes
	    case '~': displayArg(nodep,&elistp,isScan, vfmt,'d'); break;  // Signed decimal
	    case '@': displayArg(nodep,&elistp,isScan, vfmt,'@'); break;  // Packed string
	    // Spec: h d o b c l
	    case 'b': displayArg(nodep,&elistp,isScan, vfmt,'b'); break;
	    case 'c': displayArg(nodep,&elistp,isScan, vfmt,'c'); break;
	    case 't': displayArg(nodep,&elistp,isScan, vfmt,'t'); break;
	    case 'd': displayArg(nodep,&elistp,isScan, vfmt,'#'); break;  // Unsigned decimal
	    case 'o': displayArg(nodep,&elistp,isScan, vfmt,'o'); break;
	    case 'h': //FALLTHRU
	    case 'x': displayArg(nodep,&elistp,isScan, vfmt,'x'); break;
	    case 's': displayArg(nodep,&elistp,isScan, vfmt,'s'); break;
	    case 'e': displayArg(nodep,&elistp,isScan, vfmt,'e'); break;
	    case 'f': displayArg(nodep,&elistp,isScan, vfmt,'f'); break;
	    case 'g': displayArg(nodep,&elistp,isScan, vfmt,'g'); break;
	    case 'v': displayArg(nodep,&elistp,isScan, vfmt,'v'); break;
	    case 'm': {
		if (!scopenamep) nodep->v3fatalSrc("Display with %m but no AstScopeName");
		string suffix = scopenamep->scopePrettySymName();
		if (suffix=="") emitDispState.pushFormat("%S");
		else emitDispState.pushFormat("%N");  // Add a . when needed
		emitDispState.pushArg(' ',NULL, "vlSymsp->name()");
		emitDispState.pushFormat(suffix);
		break;
	    }
	    case 'l': {
                // Better than not compiling
		emitDispState.pushFormat("----");
		break;
	    }
	    default:
		nodep->v3error("Unknown $display-like format code: %"<<pos[0]);
		break;
	    }
	}
    }
    if (elistp != NULL) {
	// expectFormat also checks this, and should have found it first, so internal
	elistp->v3error("Internal: Extra arguments for $display-like format");
    }
    displayEmit(nodep, isScan);
}

//######################################################################
// Internal EmitC

void EmitCImp::emitVarReset(AstVar* varp) {
    if (varp->isIO() && m_modp->isTop() && optSystemC()) {
	// System C top I/O doesn't need loading, as the lower level subinst code does it.}
    } else if (varp->isParam()) {
	if (!varp->valuep()) varp->v3fatalSrc("No init for a param?");
	// If a simple CONST value we initialize it using an enum
	// If an ARRAYINIT we initialize it using an initial block similar to a signal
	//puts("// parameter "+varp->name()+" = "+varp->valuep()->name()+"\n");
    }
    else if (AstInitArray* initarp = VN_CAST(varp->valuep(), InitArray)) {
        if (AstUnpackArrayDType* arrayp = VN_CAST(varp->dtypeSkipRefp(), UnpackArrayDType)) {
	    if (initarp->defaultp()) {
		// MSVC++ pre V7 doesn't support 'for (int ...)', so declare in sep block
		puts("{ int __Vi=0;");
		puts(" for (; __Vi<"+cvtToStr(arrayp->elementsConst()));
		puts("; ++__Vi) {\n");
                emitSetVarConstant(varp->name()+"[__Vi]", VN_CAST(initarp->defaultp(), Const));
		puts("}}\n");
	    }
	    int pos = 0;
	    for (AstNode* itemp = initarp->initsp(); itemp; ++pos, itemp=itemp->nextp()) {
		int index = initarp->posIndex(pos);
		if (!initarp->defaultp() && index!=pos) initarp->v3fatalSrc("Not enough values in array initalizement");
                emitSetVarConstant(varp->name()+"["+cvtToStr(index)+"]", VN_CAST(itemp, Const));
	    }
	} else {
	    varp->v3fatalSrc("InitArray under non-arrayed var");
	}
    }
    else if (varp->basicp() && varp->basicp()->keyword() == AstBasicDTypeKwd::STRING) {
	// Constructor deals with it
    }
    else {
	int vects = 0;
	// This isn't very robust and may need cleanup for other data types
        for (AstUnpackArrayDType* arrayp=VN_CAST(varp->dtypeSkipRefp(), UnpackArrayDType);
             arrayp;
             arrayp = VN_CAST(arrayp->subDTypep()->skipRefp(), UnpackArrayDType)) {
	    int vecnum = vects++;
	    if (arrayp->msb() < arrayp->lsb()) varp->v3fatalSrc("Should have swapped msb & lsb earlier.");
	    string ivar = string("__Vi")+cvtToStr(vecnum);
	    // MSVC++ pre V7 doesn't support 'for (int ...)', so declare in sep block
	    puts("{ int __Vi"+cvtToStr(vecnum)+"="+cvtToStr(0)+";");
	    puts(" for (; "+ivar+"<"+cvtToStr(arrayp->elementsConst()));
	    puts("; ++"+ivar+") {\n");
	}
	bool zeroit = (varp->attrFileDescr() // Zero it out, so we don't core dump if never call $fopen
		       || (varp->basicp() && varp->basicp()->isZeroInit())
		       || (varp->name().size()>=1 && varp->name()[0]=='_' && v3Global.opt.underlineZero())
		       || (v3Global.opt.xInitial() == "fast" || v3Global.opt.xInitial() == "0"));
	if (varp->isWide()) {
	    // DOCUMENT: We randomize everything.  If the user wants a _var to be zero,
	    // there should be a initial statement.  (Different from verilator2.)
	    if (zeroit) puts("VL_ZERO_RESET_W(");
	    else puts("VL_RAND_RESET_W(");
	    puts(cvtToStr(varp->widthMin()));
	    puts(",");
	    puts(varp->name());
	    for (int v=0; v<vects; ++v) puts( "[__Vi"+cvtToStr(v)+"]");
	    puts(");\n");
	} else {
	    puts(varp->name());
	    for (int v=0; v<vects; ++v) puts( "[__Vi"+cvtToStr(v)+"]");
	    // If --x-initial-edge is set, we want to force an initial
	    // edge on uninitialized clocks (from 'X' to whatever the
	    // first value is). Since the class is instantiated before
	    // initial blocks are evaluated, this should not clash
	    // with any initial block settings.
	    if (zeroit || (v3Global.opt.xInitialEdge() && varp->isUsedClock())) {
		puts(" = 0;\n");
	    } else if (v3Global.opt.xInitialEdge()
		       && (0 == varp->name().find("__Vclklast__"))) {
		puts(" = 1;\n");
	    } else {
		puts(" = VL_RAND_RESET_");
		emitIQW(varp);
		puts("(");
		puts(cvtToStr(varp->widthMin()));
		puts(");\n");
	    }
	}
	for (int v=0; v<vects; ++v) puts( "}}\n");
    }
    splitSizeInc(1);
}

void EmitCImp::emitCoverageDecl(AstNodeModule* modp) {
    if (v3Global.opt.coverage()) {
	ofp()->putsPrivate(true);
	putsDecoration("// Coverage\n");
	puts("void __vlCoverInsert(uint32_t* countp, bool enable, const char* filenamep, int lineno, int column,\n");
	puts(  	"const char* hierp, const char* pagep, const char* commentp);\n");
    }
}

void EmitCImp::emitCtorImp(AstNodeModule* modp) {
    puts("\n");
    bool first = true;
    if (optSystemC() && modp->isTop()) {
	puts("VL_SC_CTOR_IMP("+modClassName(modp)+")");
    } else {
        puts("VL_CTOR_IMP("+modClassName(modp)+")");
        first = false;  // VL_CTOR_IMP includes the first ':'
    }
    emitVarCtors(&first);
    puts(" {\n");
    emitCellCtors(modp);
    emitSensitives();

    putsDecoration("// Reset internal values\n");
    if (modp->isTop()) {
	if (v3Global.opt.inhibitSim()) puts("__Vm_inhibitSim = false;\n");
	puts("\n");
    }
    putsDecoration("// Reset structure values\n");
    puts("_ctor_var_reset();\n");
    emitTextSection(AstType::atScCtor);
    puts("}\n");
}

void EmitCImp::emitConfigureImp(AstNodeModule* modp) {
    puts("\nvoid "+modClassName(modp)+"::__Vconfigure("+symClassName()+"* vlSymsp, bool first) {\n");
    puts(   "if (0 && first) {}  // Prevent unused\n");
    puts(   "this->__VlSymsp = vlSymsp;\n");  // First, as later stuff needs it.
    if (v3Global.opt.coverage() ) {
	puts("this->_configure_coverage(vlSymsp, first);\n");
    }
    puts("}\n");
    splitSizeInc(10);
}

void EmitCImp::emitCoverageImp(AstNodeModule* modp) {
    if (v3Global.opt.coverage() ) {
	puts("\n// Coverage\n");
	// Rather than putting out VL_COVER_INSERT calls directly, we do it via this function
	// This gets around gcc slowness constructing all of the template arguments.
        puts("void "+modClassName(m_modp)+"::__vlCoverInsert(uint32_t* countp, bool enable,"
             " const char* filenamep, int lineno, int column,\n");
	puts(  	"const char* hierp, const char* pagep, const char* commentp) {\n");
	puts(   "static uint32_t fake_zero_count = 0;\n");  // static doesn't need save-restore as constant
	puts(   "if (!enable) countp = &fake_zero_count;\n");  // Used for second++ instantiation of identical bin
	puts(   "*countp = 0;\n");
	puts(   "VL_COVER_INSERT(countp,");
	puts(	"  \"filename\",filenamep,");
	puts(	"  \"lineno\",lineno,");
	puts(	"  \"column\",column,\n");
	//puts(	"\"hier\",std::string(__VlSymsp->name())+hierp,");  // Need to move hier into scopes and back out if do this
	puts(	"\"hier\",std::string(name())+hierp,");
	puts(	"  \"page\",pagep,");
	puts(	"  \"comment\",commentp);\n");
	puts("}\n");
	splitSizeInc(10);
    }
}

void EmitCImp::emitDestructorImp(AstNodeModule* modp) {
    puts("\n");
    puts(modClassName(modp)+"::~"+modClassName(modp)+"() {\n");
    emitTextSection(AstType::atScDtor);
    if (modp->isTop()) puts("delete __VlSymsp; __VlSymsp=NULL;\n");
    puts("}\n");
    splitSizeInc(10);
}

void EmitCImp::emitSavableImp(AstNodeModule* modp) {
    if (v3Global.opt.savable() ) {
	puts("\n// Savable\n");
	for (int de=0; de<2; ++de) {
	    string classname = de ? "VerilatedDeserialize" : "VerilatedSerialize";
	    string funcname = de ? "__Vdeserialize" : "__Vserialize";
	    string writeread = de ? "read" : "write";
	    string op = de ? ">>" : "<<";
	    puts("void "+modClassName(modp)+"::"+funcname+"("+classname+"& os) {\n");
	    // Place a computed checksum to insure proper structure save/restore formatting
	    // OK if this hash includes some things we won't dump, since just looking for loading the wrong model
	    VHashSha1 hash;
	    for (AstNode* nodep=modp->stmtsp(); nodep; nodep = nodep->nextp()) {
                if (const AstVar* varp = VN_CAST(nodep, Var)) {
		    hash.insert(varp->name());
		    hash.insert(varp->dtypep()->width());
		}
	    }
	    ofp()->printf(   "vluint64_t __Vcheckval = VL_ULL(0x%" VL_PRI64 "x);\n",
			     hash.digestUInt64());
	    if (de) {
		puts("os.readAssert(__Vcheckval);\n");
	    } else {
		puts("os<<__Vcheckval;\n");
	    }

	    // Save all members
	    if (v3Global.opt.inhibitSim()) puts("os"+op+"__Vm_inhibitSim;\n");
	    for (AstNode* nodep=modp->stmtsp(); nodep; nodep = nodep->nextp()) {
                if (const AstVar* varp = VN_CAST(nodep, Var)) {
		    if (varp->isIO() && modp->isTop() && optSystemC()) {
			// System C top I/O doesn't need loading, as the lower level subinst code does it.
		    }
		    else if (varp->isParam()) {}
		    else if (varp->isStatic() && varp->isConst()) {}
		    else {
			int vects = 0;
			// This isn't very robust and may need cleanup for other data types
                        for (AstUnpackArrayDType* arrayp=VN_CAST(varp->dtypeSkipRefp(), UnpackArrayDType);
                             arrayp;
                             arrayp = VN_CAST(arrayp->subDTypep()->skipRefp(), UnpackArrayDType)) {
			    int vecnum = vects++;
			    if (arrayp->msb() < arrayp->lsb()) varp->v3fatalSrc("Should have swapped msb & lsb earlier.");
			    string ivar = string("__Vi")+cvtToStr(vecnum);
			    // MSVC++ pre V7 doesn't support 'for (int ...)', so declare in sep block
			    puts("{ int __Vi"+cvtToStr(vecnum)+"="+cvtToStr(0)+";");
			    puts(" for (; "+ivar+"<"+cvtToStr(arrayp->elementsConst()));
			    puts("; ++"+ivar+") {\n");
			}
			if (varp->basicp() && (varp->basicp()->keyword() == AstBasicDTypeKwd::STRING
					       || !varp->basicp()->isWide())) {
			    puts("os"+op+varp->name());
			    for (int v=0; v<vects; ++v) puts( "[__Vi"+cvtToStr(v)+"]");
			    puts(";\n");
			} else {
			    puts("os."+writeread+"(&"+varp->name());
			    for (int v=0; v<vects; ++v) puts( "[__Vi"+cvtToStr(v)+"]");
			    puts(",sizeof("+varp->name());
			    for (int v=0; v<vects; ++v) puts( "[__Vi"+cvtToStr(v)+"]");
			    puts("));\n");
			}
			for (int v=0; v<vects; ++v) puts( "}}\n");
		    }
		}
	    }

	    if (modp->isTop()) {  // Save the children
		puts(   "__VlSymsp->"+funcname+"(os);\n");
	    }
	    puts("}\n");
	}
    }
}

void EmitCImp::emitStaticDecl(AstNodeModule* modp) {
    // Need implementation here.  Be careful of alignment code; needs to be uniquified
    // with module name to avoid multiple symbols.
    //emitVarList(modp->stmtsp(), EVL_FUNC_ALL, modp->name());
    puts("");  // NOP for cppcheck, otherwise const function
}

void EmitCImp::emitTextSection(AstType type) {
    int last_line = -999;
    for (AstNode* nodep = m_modp->stmtsp(); nodep != NULL; nodep = nodep->nextp()) {
        if (const AstNodeText* textp = VN_CAST(nodep, NodeText)) {
	    if (nodep->type() == type) {
		if (last_line != nodep->fileline()->lineno()) {
		    if (last_line < 0) {
			puts("\n//*** Below code from `systemc in Verilog file\n");
		    }
		    ofp()->putsNoTracking("//#line "+cvtToStr(nodep->fileline()->lineno())
					  +" ");
		    ofp()->putsQuoted(nodep->fileline()->filename());
		    ofp()->putsNoTracking("\n");
		    last_line = nodep->fileline()->lineno();
		}
		ofp()->putsNoTracking(textp->text());
		last_line++;
	    }
	}
    }
    if (last_line > 0) {
	puts("//*** Above code from `systemc in Verilog file\n\n");
    }
}

void EmitCImp::emitCellCtors(AstNodeModule* modp) {
    if (modp->isTop()) {
	// Must be before other constructors, as __vlCoverInsert calls it
	puts(EmitCBaseVisitor::symClassVar()+" = __VlSymsp = new "+symClassName()+"(this, name());\n");
	puts(EmitCBaseVisitor::symTopAssign()+"\n");
    }
    for (AstNode* nodep=modp->stmtsp(); nodep; nodep = nodep->nextp()) {
<<<<<<< HEAD
        if (AstCell* cellp=VN_CAST(nodep, Cell)) {
	    puts("VL_CELL ("+cellp->name()+", "+modClassName(cellp->modp())+");\n");
=======
	if (AstCell* cellp=nodep->castCell()) {
            puts("VL_CELL("+cellp->name()+", "+modClassName(cellp->modp())+");\n");
>>>>>>> dfe66a2b
	}
    }
}

void EmitCImp::emitSensitives() {
    // Create sensitivity list for when to evaluate the model.
    // If C++ code, the user must call this routine themself.
    if (m_modp->isTop() && optSystemC()) {
	putsDecoration("// Sensitivities on all clocks and combo inputs\n");
	puts("SC_METHOD(eval);\n");
	for (AstNode* nodep=m_modp->stmtsp(); nodep; nodep = nodep->nextp()) {
            if (const AstVar* varp = VN_CAST(nodep, Var)) {
		if (varp->isInput() && (varp->isScSensitive() || varp->isUsedClock())) {
		    int vects = 0;
		    // This isn't very robust and may need cleanup for other data types
                    for (AstUnpackArrayDType* arrayp=VN_CAST(varp->dtypeSkipRefp(), UnpackArrayDType);
                         arrayp;
                         arrayp = VN_CAST(arrayp->subDTypep()->skipRefp(), UnpackArrayDType)) {
			int vecnum = vects++;
			if (arrayp->msb() < arrayp->lsb()) varp->v3fatalSrc("Should have swapped msb & lsb earlier.");
			string ivar = string("__Vi")+cvtToStr(vecnum);
			// MSVC++ pre V7 doesn't support 'for (int ...)', so declare in sep block
			puts("{ int __Vi"+cvtToStr(vecnum)+"="+cvtToStr(arrayp->lsb())+";");
			puts(" for (; "+ivar+"<="+cvtToStr(arrayp->msb()));
			puts("; ++"+ivar+") {\n");
		    }
		    puts("sensitive << "+varp->name());
		    for (int v=0; v<vects; ++v) puts( "[__Vi"+cvtToStr(v)+"]");
		    puts(";\n");
		    for (int v=0; v<vects; ++v) puts( "}}\n");
		}
	    }
	}
	puts("\n");
    }
}

void EmitCImp::emitSettleLoop(const std::string& eval_call, bool initial) {
    putsDecoration("// Evaluate till stable\n");
    puts("int __VclockLoop = 0;\n");
    puts("QData __Vchange = 1;\n");
    puts("do {\n");
    puts(    eval_call + "\n");
    puts(    "if (VL_UNLIKELY(++__VclockLoop > "+cvtToStr(v3Global.opt.convergeLimit())
             +")) {\n");
    puts(        "// About to fail, so enable debug to see what's not settling.\n");
    puts(        "// Note you must run make with OPT=-DVL_DEBUG for debug prints.\n");
    puts(        "int __Vsaved_debug = Verilated::debug();\n");
    puts(        "Verilated::debug(1);\n");
    puts(        "__Vchange = _change_request(vlSymsp);\n");
    puts(        "Verilated::debug(__Vsaved_debug);\n");
    puts(        "VL_FATAL_MT(__FILE__,__LINE__,__FILE__,\"Verilated model didn't ");
    if (initial) puts ("DC ");
    puts(        "converge\");\n");
    puts(    "} else {\n");
    puts(        "__Vchange = _change_request(vlSymsp);\n");
    puts(    "}\n");
    puts("} while (VL_UNLIKELY(__Vchange));\n");
}

void EmitCImp::emitWrapEval(AstNodeModule* modp) {
    puts("\nvoid "+modClassName(modp)+"::eval() {\n");
    puts("VL_DEBUG_IF(VL_DBG_MSGF(\"+++++TOP Evaluate "+modClassName(modp)+"::eval\\n\"); );\n");
    puts(EmitCBaseVisitor::symClassVar()+" = this->__VlSymsp;  // Setup global symbol table\n");
    puts(EmitCBaseVisitor::symTopAssign()+"\n");
    puts("#ifdef VL_DEBUG\n");
    putsDecoration("// Debug assertions\n");
    puts("_eval_debug_assertions();\n");
    puts("#endif // VL_DEBUG\n");
    putsDecoration("// Initialize\n");
    puts("if (VL_UNLIKELY(!vlSymsp->__Vm_didInit)) _eval_initial_loop(vlSymsp);\n");
    if (v3Global.opt.inhibitSim()) {
	puts("if (VL_UNLIKELY(__Vm_inhibitSim)) return;\n");
    }

    if (v3Global.opt.threads() == 1) {
	uint32_t mtaskId = 0;
	putsDecoration("// MTask "+cvtToStr(mtaskId)+" start\n");
	puts("VL_DEBUG_IF(VL_DBG_MSGF(\"MTask starting, mtaskId="+cvtToStr(mtaskId)+"\\n\"););\n");
	puts("Verilated::mtaskId("+cvtToStr(mtaskId)+");\n");
    }
    emitSettleLoop(
        (string("VL_DEBUG_IF(VL_DBG_MSGF(\"+ Clock loop\\n\"););\n")
         + (v3Global.opt.trace() ? "vlSymsp->__Vm_activity = true;\n" : "")
         + "_eval(vlSymsp);"), false);
    if (v3Global.opt.threads() == 1) {
	puts("Verilated::endOfThreadMTask(vlSymsp->__Vm_evalMsgQp);\n");
    }
    if (v3Global.opt.threads()) {
	puts("Verilated::endOfEval(vlSymsp->__Vm_evalMsgQp);\n");
    }
    puts("}\n");
    splitSizeInc(10);

    //
    puts("\nvoid "+modClassName(modp)+"::_eval_initial_loop("+EmitCBaseVisitor::symClassVar()+") {\n");
    puts("vlSymsp->__Vm_didInit = true;\n");
    puts("_eval_initial(vlSymsp);\n");
    if (v3Global.opt.trace()) {
	puts("vlSymsp->__Vm_activity = true;\n");
    }
    emitSettleLoop((string("_eval_settle(vlSymsp);\n")
                    +"_eval(vlSymsp);"), true);
    puts("}\n");
    splitSizeInc(10);
}

//----------------------------------------------------------------------
// Top interface/ implementation

void EmitCStmts::emitVarList(AstNode* firstp, EisWhich which, const string& prefixIfImp) {
    // Put out a list of signal declarations
    // in order of 0:clocks, 1:vluint8, 2:vluint16, 4:vluint32, 5:vluint64, 6:wide, 7:arrays
    // This aids cache packing and locality
    // Largest->smallest reduces the number of pad variables.
    // But for now, Smallest->largest makes it more likely a small offset will allow access to the signal.
    // TODO: Move this sort to an earlier visitor stage.
    //
    VarSortMap varAnonMap;
    VarSortMap varNonanonMap;

    for (int isstatic=1; isstatic>=0; isstatic--) {
        if (prefixIfImp!="" && !isstatic) continue;
        for (AstNode* nodep=firstp; nodep; nodep = nodep->nextp()) {
            if (const AstVar* varp = VN_CAST(nodep, Var)) {
                bool doit = true;
                switch (which) {
                case EVL_CLASS_IO:   doit = varp->isIO(); break;
                case EVL_CLASS_SIG:  doit = (varp->isSignal() && !varp->isIO()); break;
                case EVL_CLASS_TEMP: doit = (varp->isTemp() && !varp->isIO()); break;
                case EVL_CLASS_PAR:  doit = (varp->isParam() && !VN_IS(varp->valuep(), Const)); break;
                case EVL_CLASS_ALL:  doit = true; break;
                case EVL_FUNC_ALL:  doit = true; break;
                default: v3fatalSrc("Bad Case");
                }
                if (varp->isStatic() ? !isstatic : isstatic) doit=false;
                if (doit) {
                    int sigbytes = varp->dtypeSkipRefp()->widthAlignBytes();
                    int sortbytes = 9;
                    if (varp->isUsedClock() && varp->widthMin()==1) sortbytes = 0;
                    else if (VN_IS(varp->dtypeSkipRefp(), UnpackArrayDType)) sortbytes=8;
                    else if (varp->basicp() && varp->basicp()->isOpaque()) sortbytes=7;
                    else if (varp->isScBv() || varp->isScBigUint()) sortbytes=6;
                    else if (sigbytes==8) sortbytes=5;
                    else if (sigbytes==4) sortbytes=4;
                    else if (sigbytes==2) sortbytes=2;
                    else if (sigbytes==1) sortbytes=1;

                    bool anonOk = (v3Global.opt.compLimitMembers() != 0  // Enabled
                                   && !varp->isStatic()
                                   && !varp->isIO()  // Confusing to user
                                   && !varp->isSc()  // Aggregates can't be anon
                                   && (varp->basicp() && !varp->basicp()->isOpaque())  // Aggregates can't be anon
                                   && which != EVL_FUNC_ALL);  // Anon not legal in funcs, and gcc bug free there anyhow
                    if (anonOk) {
                        varAnonMap[sortbytes].push_back(varp);
                    } else {
                        varNonanonMap[sortbytes].push_back(varp);
                    }
                }
            }
        }
    }

    VarVec anons;
    VarVec nonanons;
    emitVarSort(varAnonMap, &anons);
    emitVarSort(varNonanonMap, &nonanons);
    emitSortedVarList(anons, nonanons, prefixIfImp);
}

void EmitCStmts::emitVarSort(const VarSortMap& vmap, VarVec* sortedp) {
    UASSERT(sortedp->empty(), "Sorted should be initially empty");
    {
        // Plain old serial mode. Sort by size, from small to large.
        for (VarSortMap::const_iterator it = vmap.begin();
             it != vmap.end(); ++it) {
            for (VarVec::const_iterator jt = it->second.begin();
                 jt != it->second.end(); ++jt) {
                sortedp->push_back(*jt);
            }
        }
    }
}

void EmitCStmts::emitSortedVarList(const VarVec& anons,
                                   const VarVec& nonanons,
                                   const string& prefixIfImp) {
    // Output anons
    {
        int anonMembers = anons.size();
        int lim = v3Global.opt.compLimitMembers();
        int anonL3s = 1;
        int anonL2s = 1;
        int anonL1s = 1;
        if (anonMembers > (lim*lim*lim)) {
            anonL3s = (anonMembers + (lim*lim*lim) - 1) / (lim*lim*lim);
            anonL2s = lim;
            anonL1s = lim;
        } else if (anonMembers > (lim*lim)) {
            anonL2s = (anonMembers + (lim*lim) - 1) / (lim*lim);
            anonL1s = lim;
        } else if (anonMembers > lim) {
            anonL1s = (anonMembers + lim - 1) / lim;
        }
        if (anonL1s != 1) puts("// Anonymous structures to workaround compiler member-count bugs\n");
        VarVec::const_iterator it = anons.begin();
        for (int l3=0; l3<anonL3s && it != anons.end(); ++l3) {
            if (anonL3s != 1) puts("struct {\n");
            for (int l2=0; l2<anonL2s && it != anons.end(); ++l2) {
                if (anonL2s != 1) puts("struct {\n");
                for (int l1=0; l1<anonL1s && it != anons.end(); ++l1) {
                    if (anonL1s != 1) puts("struct {\n");
                    for (int l0=0; l0<lim && it != anons.end(); ++l0) {
                        const AstVar* varp = *it;
                        emitVarDecl(varp, prefixIfImp);
                        ++it;
                    }
                    if (anonL1s != 1) puts("};\n");
                }
                if (anonL2s != 1) puts("};\n");
            }
            if (anonL3s != 1) puts("};\n");
        }
        // Leftovers, just in case off by one error somewhere above
        for (; it != anons.end(); ++it) {
            const AstVar* varp = *it;
            emitVarDecl(varp, prefixIfImp);
        }
    }
    // Output nonanons
    for (VarVec::const_iterator it = nonanons.begin(); it != nonanons.end(); ++it) {
        const AstVar* varp = *it;
        emitVarDecl(varp, prefixIfImp);
    }
}

struct CmpName {
    inline bool operator () (const AstNode* lhsp, const AstNode* rhsp) const {
	return lhsp->name() < rhsp->name();
    }
};

void EmitCImp::emitIntFuncDecls(AstNodeModule* modp) {
    typedef std::vector<const AstCFunc*> FuncVec;
    FuncVec funcsp;

    for (AstNode* nodep=modp->stmtsp(); nodep; nodep = nodep->nextp()) {
        if (const AstCFunc* funcp = VN_CAST(nodep, CFunc)) {
	    if (!funcp->skipDecl()) {
		funcsp.push_back(funcp);
	    }
	}
    }

    stable_sort(funcsp.begin(), funcsp.end(), CmpName());

    for (FuncVec::iterator it = funcsp.begin(); it != funcsp.end(); ++it) {
        const AstCFunc* funcp = *it;
	if (!funcp->dpiImport()) {  // DPI is prototyped in __Dpi.h
	    ofp()->putsPrivate(funcp->declPrivate());
	    if (funcp->ifdef()!="") puts("#ifdef "+funcp->ifdef()+"\n");
	    if (funcp->isStatic()) puts("static ");
	    puts(funcp->rtnTypeVoid()); puts(" ");
	    puts(funcp->name()); puts("("+cFuncArgs(funcp)+");\n");
	    if (funcp->ifdef()!="") puts("#endif // "+funcp->ifdef()+"\n");
	}
    }
}

void EmitCImp::emitInt(AstNodeModule* modp) {
    // Always have this first; gcc has short circuiting if #ifdef is first in a file
    puts("#ifndef _"+modClassName(modp)+"_H_\n");
    puts("#define _"+modClassName(modp)+"_H_\n");
    puts("\n");

    ofp()->putsIntTopInclude();
    if (v3Global.needHeavy()) {
	puts("#include \"verilated_heavy.h\"\n");
    } else {
	puts("#include \"verilated.h\"\n");
    }
    if (v3Global.opt.savable()) {
	puts("#include \"verilated_save.h\"\n");
    }
    if (v3Global.opt.coverage()) {
	puts("#include \"verilated_cov.h\"\n");
	if (v3Global.opt.savable()) v3error("--coverage and --savable not supported together");
    }
    if (v3Global.needHInlines()) {   // Set by V3EmitCInlines; should have been called before us
	puts("#include \""+topClassName()+"__Inlines.h\"\n");
    }
    if (v3Global.dpi()) {
	// do this before including our main .h file so that any references to
	// types defined in svdpi.h are available
	puts("#include \""+ topClassName() +"__Dpi.h\"\n");
    }
    puts("\n");

    // Declare foreign instances up front to make C++ happy
    puts("class "+symClassName()+";\n");
    vl_unordered_set<string> didClassName;
    for (AstNode* nodep=modp->stmtsp(); nodep; nodep = nodep->nextp()) {
        if (AstCell* cellp=VN_CAST(nodep, Cell)) {
	    string className = modClassName(cellp->modp());
	    if (didClassName.find(className)==didClassName.end()) {
		puts("class "+className+";\n");
		didClassName.insert(className);
	    }
	}
    }
    if (v3Global.opt.trace()) {
	puts("class "+v3Global.opt.traceClassBase()+";\n");
    }

    puts("\n//----------\n\n");
    emitTextSection(AstType::atScHdr);

    if (optSystemC() && modp->isTop()) {
	puts("SC_MODULE("+modClassName(modp)+") {\n");
    } else {
	puts("VL_MODULE("+modClassName(modp)+") {\n");
    }
    ofp()->resetPrivate();
    ofp()->putsPrivate(false);  // public:

    {  // Instantiated cells
	bool did = false;
	for (AstNode* nodep=modp->stmtsp(); nodep; nodep = nodep->nextp()) {
            if (AstCell* cellp=VN_CAST(nodep, Cell)) {
		if (!did) {
		    did = true;
		    putsDecoration("// CELLS\n");
		    if (modp->isTop()) puts("// Public to allow access to /*verilator_public*/ items;\n");
		    if (modp->isTop()) puts("// otherwise the application code can consider these internals.\n");
		}
		ofp()->putsCellDecl(modClassName(cellp->modp()), cellp->name());
	    }
	}
    }

    emitTypedefs(modp->stmtsp());

    puts("\n// PORTS\n");
    if (modp->isTop()) puts("// The application code writes and reads these signals to\n");
    if (modp->isTop()) puts("// propagate new values into/out from the Verilated model.\n");
    emitVarList(modp->stmtsp(), EVL_CLASS_IO, "");

    puts("\n// LOCAL SIGNALS\n");
    if (modp->isTop()) puts("// Internals; generally not touched by application code\n");
    emitVarList(modp->stmtsp(), EVL_CLASS_SIG, "");

    puts("\n// LOCAL VARIABLES\n");
    if (modp->isTop()) puts("// Internals; generally not touched by application code\n");
    emitVarList(modp->stmtsp(), EVL_CLASS_TEMP, "");

    puts("\n// INTERNAL VARIABLES\n");
    if (modp->isTop()) puts("// Internals; generally not touched by application code\n");
    ofp()->putsPrivate(!modp->isTop());  // private: unless top
    puts(symClassName()+"* __VlSymsp;  // Symbol table\n");
    ofp()->putsPrivate(false);  // public:
    if (modp->isTop()) {
	if (v3Global.opt.inhibitSim()) {
	    puts("bool __Vm_inhibitSim;  ///< Set true to disable evaluation of module\n");
	}
    }
    emitCoverageDecl(modp);	// may flip public/private

    puts("\n// PARAMETERS\n");
    if (modp->isTop()) puts("// Parameters marked /*verilator public*/ for use by application code\n");
    ofp()->putsPrivate(false);  // public:
    emitVarList(modp->stmtsp(), EVL_CLASS_PAR, "");  // Only those that are non-CONST
    for (AstNode* nodep=modp->stmtsp(); nodep; nodep = nodep->nextp()) {
        if (const AstVar* varp = VN_CAST(nodep, Var)) {
	    if (varp->isParam() && (varp->isUsedParam() || varp->isSigPublic())) {
		if (!varp->valuep()) nodep->v3fatalSrc("No init for a param?");
		// These should be static const values, however microsloth VC++ doesn't
		// support them.  They also cause problems with GDB under GCC2.95.
		if (varp->isWide()) {   // Unsupported for output
		    putsDecoration("// enum WData "+varp->name()+"  //wide");
                } else if (!VN_IS(varp->valuep(), Const)) {  // Unsupported for output
		    //putsDecoration("// enum ..... "+varp->name()+"  //not simple value, see variable above instead");
                } else if (VN_IS(varp->dtypep(), BasicDType)
                           && VN_CAST(varp->dtypep(), BasicDType)->isOpaque()) {  // Can't put out e.g. doubles
		} else {
		    puts("enum ");
		    puts(varp->isQuad()?"_QData":"_IData");
		    puts(""+varp->name()+" { "+varp->name()+" = ");
                    iterateAndNextNull(varp->valuep());
		    puts("};");
		}
		puts("\n");
	    }
	}
    }

    puts("\n// CONSTRUCTORS\n");
    ofp()->resetPrivate();
    // We don't need a private copy constructor, as VerilatedModule has one for us.
    ofp()->putsPrivate(true);
    puts("VL_UNCOPYABLE("+modClassName(modp)+");  ///< Copying not allowed\n");

    ofp()->putsPrivate(false);  // public:
    if (optSystemC() && modp->isTop()) {
	puts("SC_CTOR("+modClassName(modp)+");\n");
	puts("virtual ~"+modClassName(modp)+"();\n");
    } else if (optSystemC()) {
	puts("VL_CTOR("+modClassName(modp)+");\n");
	puts("~"+modClassName(modp)+"();\n");
    } else {
	if (modp->isTop()) {
	    puts("/// Construct the model; called by application code\n");
	    puts("/// The special name "" may be used to make a wrapper with a\n");
	    puts("/// single model invisible with respect to DPI scope names.\n");
	}
	puts(modClassName(modp)+"(const char* name=\"TOP\");\n");
	if (modp->isTop()) puts("/// Destroy the model; called (often implicitly) by application code\n");
	puts("~"+modClassName(modp)+"();\n");
    }
    if (v3Global.opt.trace()) {
	if (modp->isTop()) puts("/// Trace signals in the model; called by application code\n");
        puts("void trace(VerilatedVcdC* tfp, int levels, int options=0);\n");
	if (modp->isTop() && optSystemC()) {
	    puts("/// SC tracing; avoid overloaded virtual function lint warning\n");
            puts("virtual void trace(sc_trace_file* tfp) const { ::sc_core::sc_module::trace(tfp); }\n");
	}
    }

    emitTextSection(AstType::atScInt);

    puts("\n// API METHODS\n");
    if (modp->isTop()) {
	if (optSystemC()) ofp()->putsPrivate(true);	///< eval() is invoked by our sensitive() calls.
	else puts("/// Evaluate the model.  Application must call when inputs change.\n");
	puts("void eval();\n");
	ofp()->putsPrivate(false);  // public:
	if (!optSystemC()) puts("/// Simulation complete, run final blocks.  Application must call on completion.\n");
	puts("void final();\n");
	if (v3Global.opt.inhibitSim()) {
	    puts("void inhibitSim(bool flag) { __Vm_inhibitSim=flag; }  ///< Set true to disable evaluation of module\n");
	}
    }

    puts("\n// INTERNAL METHODS\n");
    if (modp->isTop()) {
	ofp()->putsPrivate(true);  // private:
	puts("static void _eval_initial_loop("+EmitCBaseVisitor::symClassVar()+");\n");
    }

    ofp()->putsPrivate(false);  // public:
    puts("void __Vconfigure("+symClassName()+"* symsp, bool first);\n");

    emitIntFuncDecls(modp);

    if (v3Global.opt.trace()) {
	ofp()->putsPrivate(false);  // public:
        puts("static void traceInit("+v3Global.opt.traceClassBase()+"* vcdp, void* userthis, uint32_t code);\n");
        puts("static void traceFull("+v3Global.opt.traceClassBase()+"* vcdp, void* userthis, uint32_t code);\n");
        puts("static void traceChg("+v3Global.opt.traceClassBase()+"* vcdp, void* userthis, uint32_t code);\n");
    }
    if (v3Global.opt.savable()) {
	ofp()->putsPrivate(false);  // public:
	puts("void __Vserialize(VerilatedSerialize& os);\n");
	puts("void __Vdeserialize(VerilatedDeserialize& os);\n");
	puts("\n");
    }

    puts("} VL_ATTR_ALIGNED(128);\n");
    puts("\n");

    // Save/restore
    if (v3Global.opt.savable() && modp->isTop()) {
	puts("inline VerilatedSerialize&   operator<<(VerilatedSerialize& os,   "+modClassName(modp)+"& rhs) {\n"
	     "Verilated::quiesce(); rhs.__Vserialize(os); return os; }\n");
	puts("inline VerilatedDeserialize& operator>>(VerilatedDeserialize& os, "+modClassName(modp)+"& rhs) {\n"
	     "Verilated::quiesce(); rhs.__Vdeserialize(os); return os; }\n");
	puts("\n");
    }

    // finish up h-file
    puts("#endif // guard\n");
}

//----------------------------------------------------------------------

void EmitCImp::emitImp(AstNodeModule* modp) {
    ofp()->printf("#include \"%-20s // For This\n",
		  (modClassName(modp)+".h\"").c_str());

    // Us
    puts("#include \""+ symClassName() +".h\"\n");

    if (v3Global.dpi()) {
	puts("\n");
	puts("#include \"verilated_dpi.h\"\n");
    }
    puts("\n");

    emitTextSection(AstType::atScImpHdr);

    if (m_slow && splitFilenum()==0) {
	puts("\n//--------------------\n");
	puts("// STATIC VARIABLES\n\n");
        emitVarList(modp->stmtsp(), EVL_CLASS_ALL, modClassName(modp));
    }

    if (m_fast && splitFilenum()==0) {
	emitTextSection(AstType::atScImp);
	emitStaticDecl(modp);
    }

    if (m_slow && splitFilenum()==0) {
	puts("\n//--------------------\n");
	emitCtorImp(modp);
	emitConfigureImp(modp);
	emitDestructorImp(modp);
	emitSavableImp(modp);
	emitCoverageImp(modp);
    }

    if (m_fast && splitFilenum()==0) {
	if (modp->isTop()) {
	    emitStaticDecl(modp);
	    puts("\n//--------------------\n");
	    puts("\n");
	    emitWrapEval(modp);
	}
    }

    // Blocks
    puts("\n//--------------------\n");
    puts("// Internal Methods\n");
}

//######################################################################

void EmitCImp::maybeSplit(AstNodeModule* modp) {
    if (splitNeeded()) {
        // Close old file
        delete m_ofp; m_ofp=NULL;
        // Open a new file
        m_ofp = newOutCFile(modp, !m_fast, true/*source*/, splitFilenumInc());
        emitImp(modp);
    }
    splitSizeInc(10);  // Even blank functions get a file with a low csplit
}

void EmitCImp::main(AstNodeModule* modp, bool slow, bool fast) {
    // Output a module
    m_modp = modp;
    m_slow = slow;
    m_fast = fast;

    if (debug()>=5) {
	UINFO(0,"  Emitting "<<modClassName(modp)<<endl);
    }

    if (m_fast) {
        m_ofp = newOutCFile(modp, !m_fast, false/*source*/);
        emitInt(modp);
        delete m_ofp; m_ofp=NULL;
    }

    m_ofp = newOutCFile(modp, !m_fast, true/*source*/);
    emitImp(modp);

    for (AstNode* nodep=modp->stmtsp(); nodep; nodep = nodep->nextp()) {
        if (AstCFunc* funcp = VN_CAST(nodep, CFunc)) {
            maybeSplit(modp);
	    mainDoFunc(funcp);
	}
    }

    delete m_ofp; m_ofp=NULL;
}

//######################################################################
// Tracing routines

class EmitCTrace : EmitCStmts {
    AstCFunc*	m_funcp;	// Function we're in now
    bool	m_slow;		// Making slow file

    // METHODS
    void newOutCFile(int filenum) {
	string filename = (v3Global.opt.makeDir()+"/"+ topClassName()
			   + (m_slow?"__Trace__Slow":"__Trace"));
	if (filenum) filename += "__"+cvtToStr(filenum);
	filename += ".cpp";

	AstCFile* cfilep = newCFile(filename, m_slow, true/*source*/);
	cfilep->support(true);

	if (m_ofp) v3fatalSrc("Previous file not closed");
	m_ofp = new V3OutCFile (filename);
	m_ofp->putsHeader();
	m_ofp->puts("// DESCR" "IPTION: Verilator output: Tracing implementation internals\n");

	emitTraceHeader();
    }

    void emitTraceHeader() {
	// Includes
	puts("#include \"verilated_vcd_c.h\"\n");
	puts("#include \""+ symClassName() +".h\"\n");
	puts("\n");
    }

    void emitTraceSlow() {
	puts("\n//======================\n\n");

        puts("void "+topClassName()+"::trace(");
	puts("VerilatedVcdC* tfp, int, int) {\n");
        puts(  "tfp->spTrace()->addCallback("
	       "&"+topClassName()+"::traceInit"
	       +", &"+topClassName()+"::traceFull"
	       +", &"+topClassName()+"::traceChg, this);\n");
	puts("}\n");
	splitSizeInc(10);

	puts("void "+topClassName()+"::traceInit("
	     +v3Global.opt.traceClassBase()+"* vcdp, void* userthis, uint32_t code) {\n");
	putsDecoration("// Callback from vcd->open()\n");
	puts(topClassName()+"* t=("+topClassName()+"*)userthis;\n");
	puts(EmitCBaseVisitor::symClassVar()+" = t->__VlSymsp;  // Setup global symbol table\n");
        puts("if (!Verilated::calcUnusedSigs()) {\n");
        puts(    "VL_FATAL_MT(__FILE__,__LINE__,__FILE__,\"Turning on wave traces requires Verilated::traceEverOn(true) call before time 0.\");\n");
        puts("}\n");
	puts("vcdp->scopeEscape(' ');\n");
        puts("t->traceInitThis(vlSymsp, vcdp, code);\n");
	puts("vcdp->scopeEscape('.');\n");  // Restore so later traced files won't break
	puts("}\n");
	splitSizeInc(10);

	puts("void "+topClassName()+"::traceFull("
	     +v3Global.opt.traceClassBase()+"* vcdp, void* userthis, uint32_t code) {\n");
	putsDecoration("// Callback from vcd->dump()\n");
	puts(topClassName()+"* t=("+topClassName()+"*)userthis;\n");
	puts(EmitCBaseVisitor::symClassVar()+" = t->__VlSymsp;  // Setup global symbol table\n");
        puts("t->traceFullThis(vlSymsp, vcdp, code);\n");
	puts("}\n");
	splitSizeInc(10);

	puts("\n//======================\n\n");
    }

    void emitTraceFast() {
	puts("\n//======================\n\n");

	puts("void "+topClassName()+"::traceChg("
	     +v3Global.opt.traceClassBase()+"* vcdp, void* userthis, uint32_t code) {\n");
	putsDecoration("// Callback from vcd->dump()\n");
	puts(topClassName()+"* t=("+topClassName()+"*)userthis;\n");
	puts(EmitCBaseVisitor::symClassVar()+" = t->__VlSymsp;  // Setup global symbol table\n");
	puts("if (vlSymsp->getClearActivity()) {\n");
        puts("t->traceChgThis(vlSymsp, vcdp, code);\n");
	puts("}\n");
	puts("}\n");
	splitSizeInc(10);

	puts("\n//======================\n\n");
    }

    bool emitTraceIsScBv(AstTraceInc* nodep) {
        const AstVarRef* varrefp = VN_CAST(nodep->valuep(), VarRef);
	if (!varrefp) return false;
	AstVar* varp = varrefp->varp();
	return varp->isSc() && varp->isScBv();
    }

    bool emitTraceIsScBigUint(AstTraceInc* nodep) {
        const AstVarRef* varrefp = VN_CAST(nodep->valuep(), VarRef);
	if (!varrefp) return false;
	AstVar* varp = varrefp->varp();
	return varp->isSc() && varp->isScBigUint();
    }

    bool emitTraceIsScUint(AstTraceInc* nodep) {
        const AstVarRef* varrefp = VN_CAST(nodep->valuep(), VarRef);
	if (!varrefp) return false;
	AstVar* varp = varrefp->varp();
	return varp->isSc() && varp->isScUint();
    }

    void emitTraceInitOne(AstTraceDecl* nodep) {
	if (nodep->dtypep()->basicp()->isDouble()) {
	    puts("vcdp->declDouble");
	} else if (nodep->isWide()) {
	    puts("vcdp->declArray");
	} else if (nodep->isQuad()) {
	    puts("vcdp->declQuad ");
	} else if (nodep->bitRange().ranged()) {
	    puts("vcdp->declBus  ");
	} else {
	    puts("vcdp->declBit  ");
	}
	puts("(c+"+cvtToStr(nodep->code()));
	if (nodep->arrayRange().ranged()) puts("+i*"+cvtToStr(nodep->widthWords()));
	puts(",");
	putsQuoted(nodep->showname());
	if (nodep->arrayRange().ranged()) {
	    puts(",(i+"+cvtToStr(nodep->arrayRange().lo())+")");
	} else {
	    puts(",-1");
	}
	if (!nodep->dtypep()->basicp()->isDouble()  // When float/double no longer have widths this can go
	    && nodep->bitRange().ranged()) {
	    puts(","+cvtToStr(nodep->bitRange().left())+","+cvtToStr(nodep->bitRange().right()));
	}
	puts(");");
    }

    void emitTraceChangeOne(AstTraceInc* nodep, int arrayindex) {
        iterateAndNextNull(nodep->precondsp());
	string full = ((m_funcp->funcType() == AstCFuncType::TRACE_FULL
			|| m_funcp->funcType() == AstCFuncType::TRACE_FULL_SUB)
		       ? "full":"chg");
        bool emitWidth = false;
	if (nodep->dtypep()->basicp()->isDouble()) {
	    puts("vcdp->"+full+"Double");
	} else if (nodep->isWide() || emitTraceIsScBv(nodep) || emitTraceIsScBigUint(nodep)) {
	    puts("vcdp->"+full+"Array");
            emitWidth = true;
	} else if (nodep->isQuad()) {
	    puts("vcdp->"+full+"Quad ");
            emitWidth = true;
        } else if (nodep->declp()->bitRange().ranged()
                   // 1 element smaller to use Bit dump
                   && nodep->declp()->bitRange().elements() != 1) {
	    puts("vcdp->"+full+"Bus  ");
            emitWidth = true;
	} else {
	    puts("vcdp->"+full+"Bit  ");
	}
	puts("(c+"+cvtToStr(nodep->declp()->code()
			    + ((arrayindex<0) ? 0 : (arrayindex*nodep->declp()->widthWords()))));
	puts(",");
	emitTraceValue(nodep, arrayindex);
        if (emitWidth) {
	    puts(","+cvtToStr(nodep->declp()->widthMin()));
	}
	puts(");\n");
    }
    void emitTraceValue(AstTraceInc* nodep, int arrayindex) {
        if (VN_IS(nodep->valuep(), VarRef)) {
            AstVarRef* varrefp = VN_CAST(nodep->valuep(), VarRef);
	    AstVar* varp = varrefp->varp();
	    puts("(");
	    if (emitTraceIsScBigUint(nodep)) puts("(vluint32_t*)");
	    else if (emitTraceIsScBv(nodep)) puts("VL_SC_BV_DATAP(");
            iterate(varrefp);  // Put var name out
	    // Tracing only supports 1D arrays
	    if (nodep->declp()->arrayRange().ranged()) {
		if (arrayindex==-2) puts("[i]");
		else if (arrayindex==-1) puts("[0]");
		else puts("["+cvtToStr(arrayindex)+"]");
	    }
	    if (varp->isSc()) puts(".read()");
	    if (emitTraceIsScUint(nodep)) puts(nodep->isQuad() ? ".to_uint64()" : ".to_uint()");
	    else if (emitTraceIsScBigUint(nodep)) puts(".get_raw()");
	    else if (emitTraceIsScBv(nodep)) puts(")");
	    puts(")");
	} else {
	    puts("(");
            iterate(nodep->valuep());
	    puts(")");
	}
    }

    // VISITORS
    using EmitCStmts::visit;  // Suppress hidden overloaded virtual function warnng
    virtual void visit(AstNetlist* nodep) {
	// Top module only
        iterate(nodep->topModulep());
    }
    virtual void visit(AstNodeModule* nodep) {
        iterateChildren(nodep);
    }
    virtual void visit(AstCFunc* nodep) {
	if (nodep->slow() != m_slow) return;
	if (nodep->funcType().isTrace()) {   // TRACE_*
	    m_funcp = nodep;

	    if (splitNeeded()) {
		// Close old file
		delete m_ofp; m_ofp=NULL;
		// Open a new file
		newOutCFile (splitFilenumInc());
	    }

	    splitSizeInc(nodep);

	    puts("\n");
	    puts(nodep->rtnTypeVoid()); puts(" ");
	    puts(topClassName()+"::"+nodep->name()
		 +"("+cFuncArgs(nodep)+") {\n");

	    if (nodep->symProlog()) puts(EmitCBaseVisitor::symTopAssign()+"\n");

	    puts("int c=code;\n");
	    puts("if (0 && vcdp && c) {}  // Prevent unused\n");
	    if (nodep->funcType() == AstCFuncType::TRACE_INIT) {
		puts("vcdp->module(vlSymsp->name());  // Setup signal names\n");
	    } else if (nodep->funcType() == AstCFuncType::TRACE_INIT_SUB) {
	    } else if (nodep->funcType() == AstCFuncType::TRACE_FULL) {
	    } else if (nodep->funcType() == AstCFuncType::TRACE_FULL_SUB) {
	    } else if (nodep->funcType() == AstCFuncType::TRACE_CHANGE) {
	    } else if (nodep->funcType() == AstCFuncType::TRACE_CHANGE_SUB) {
	    } else nodep->v3fatalSrc("Bad Case");

	    if (nodep->initsp()) putsDecoration("// Variables\n");
            emitVarList(nodep->initsp(), EVL_FUNC_ALL, "");
            iterateAndNextNull(nodep->initsp());

	    putsDecoration("// Body\n");
	    puts("{\n");
            iterateAndNextNull(nodep->stmtsp());
	    puts("}\n");
	    if (nodep->finalsp()) putsDecoration("// Final\n");
            iterateAndNextNull(nodep->finalsp());
	    puts("}\n");
	}
	m_funcp = NULL;
    }
    virtual void visit(AstTraceDecl* nodep) {
	if (nodep->arrayRange().ranged()) {
	    puts("{int i; for (i=0; i<"+cvtToStr(nodep->arrayRange().elements())+"; i++) {\n");
	    emitTraceInitOne(nodep);
	    puts("}}\n");
	} else {
	    emitTraceInitOne(nodep);
	    puts("\n");
	}
    }
    virtual void visit(AstTraceInc* nodep) {
	if (nodep->declp()->arrayRange().ranged()) {
	    // It traces faster if we unroll the loop
	    for (int i=0; i<nodep->declp()->arrayRange().elements(); i++) {
		emitTraceChangeOne(nodep, i);
	    }
	} else {
	    emitTraceChangeOne(nodep, -1);
	}
    }
    virtual void visit(AstCoverDecl* nodep) {
    }
    virtual void visit(AstCoverInc* nodep) {
    }

public:
    explicit EmitCTrace(bool slow) {
	m_funcp = NULL;
	m_slow = slow;
    }
    virtual ~EmitCTrace() {}
    void main() {
	// Put out the file
	newOutCFile(0);

	if (m_slow) emitTraceSlow();
	else emitTraceFast();

        iterate(v3Global.rootp());

	delete m_ofp; m_ofp=NULL;
    }
};

//######################################################################
// EmitC class functions

void V3EmitC::emitc() {
    UINFO(2,__FUNCTION__<<": "<<endl);
    // Process each module in turn
    for (AstNodeModule* nodep = v3Global.rootp()->modulesp(); nodep; nodep=VN_CAST(nodep->nextp(), NodeModule)) {
        if (v3Global.opt.outputSplit()) {
            { EmitCImp fast; fast.main(nodep, false, true); }
            { EmitCImp slow; slow.main(nodep, true, false); }
        } else {
            { EmitCImp both; both.main(nodep, true, true); }
        }
    }
}

void V3EmitC::emitcTrace() {
    UINFO(2,__FUNCTION__<<": "<<endl);
    if (v3Global.opt.trace()) {
        { EmitCTrace slow(true);  slow.main(); }
        { EmitCTrace fast(false); fast.main(); }
    }
}<|MERGE_RESOLUTION|>--- conflicted
+++ resolved
@@ -375,15 +375,9 @@
             puts("fflush(stdout);\n");
 	} else {
 	    puts("if (");
-<<<<<<< HEAD
             iterateAndNextNull(nodep->filep());
-	    puts(") { fflush (VL_CVT_I_FP(");
+            puts(") { fflush(VL_CVT_I_FP(");
             iterateAndNextNull(nodep->filep());
-=======
-	    nodep->filep()->iterateAndNext(*this);
-            puts(") { fflush(VL_CVT_I_FP(");
-	    nodep->filep()->iterateAndNext(*this);
->>>>>>> dfe66a2b
 	    puts(")); }\n");
 	}
     }
@@ -1723,13 +1717,8 @@
 	puts(EmitCBaseVisitor::symTopAssign()+"\n");
     }
     for (AstNode* nodep=modp->stmtsp(); nodep; nodep = nodep->nextp()) {
-<<<<<<< HEAD
         if (AstCell* cellp=VN_CAST(nodep, Cell)) {
-	    puts("VL_CELL ("+cellp->name()+", "+modClassName(cellp->modp())+");\n");
-=======
-	if (AstCell* cellp=nodep->castCell()) {
             puts("VL_CELL("+cellp->name()+", "+modClassName(cellp->modp())+");\n");
->>>>>>> dfe66a2b
 	}
     }
 }
