--- conflicted
+++ resolved
@@ -45,11 +45,7 @@
     var = value
 #define RESTORE(var) var = varPre
 
-<<<<<<< HEAD
-class EmitCStmts : public EmitCBaseVisitor {
-=======
 class EmitCStmts VL_NOT_FINAL : public EmitCBaseVisitor {
->>>>>>> f7ee7f9f
 private:
     typedef std::vector<const AstVar*> VarVec;
     typedef std::map<int, VarVec> VarSortMap;  // Map size class to VarVec
@@ -398,21 +394,10 @@
         if (!m_suppressSemi) puts(";\n");
         if (brace) puts("}\n");
     }
-<<<<<<< HEAD
-    virtual void visit(AstNodeAssign* nodep) VL_OVERRIDE {
-        visit_generic_assign(nodep);
-    }
-    virtual void visit_assigndly(AstNodeAssign *nodep, bool continuous) {
-        if (VN_IS(nodep->lhsp(), VarRef) ||
-            VN_IS(nodep->lhsp(), ArraySel) ||
-            VN_IS(nodep->lhsp(), WordSel) ||
-            VN_IS(nodep->lhsp(), Sel)) {
-=======
     virtual void visit(AstNodeAssign* nodep) override { visit_generic_assign(nodep); }
     virtual void visit_assigndly(AstNodeAssign* nodep, bool continuous) {
         if (VN_IS(nodep->lhsp(), VarRef) || VN_IS(nodep->lhsp(), ArraySel)
             || VN_IS(nodep->lhsp(), WordSel) || VN_IS(nodep->lhsp(), Sel)) {
->>>>>>> f7ee7f9f
             STASH_AND_SET(m_primitiveCast, false);
             puts("verilated_nba_ctrl.schedule(&");
             iterateAndNextNull(nodep->lhsp());
@@ -421,12 +406,7 @@
             if (continuous) {
                 puts("[vlTOPp,vlSymsp");
                 if (m_funcp) {
-<<<<<<< HEAD
-                    if (m_funcp->isStatic().falseKnown())
-                        puts(",this");
-=======
                     if (m_funcp->isStatic().falseKnown()) puts(",this");
->>>>>>> f7ee7f9f
                     for (auto* nodep = m_funcp->initsp(); nodep; nodep = nodep->nextp()) {
                         if (auto* varp = VN_CAST(nodep, Var)) {
                             puts(",");
@@ -437,27 +417,15 @@
                 puts("] { return (");
             }
             iterateAndNextNull(nodep->rhsp());
-<<<<<<< HEAD
-            if (continuous)
-                puts("); }");
-=======
             if (continuous) puts("); }");
->>>>>>> f7ee7f9f
             puts(");\n");
         } else {
             nodep->v3warn(E_UNSUPPORTED, "Unsupported: delayed assignment type");
             nodep->dumpTree(cout, "    ");
         }
     }
-<<<<<<< HEAD
-    virtual void visit(AstAssignDly* nodep) VL_OVERRIDE {
-        visit_assigndly(nodep, false);
-    }
-    virtual void visit(AstAssignW* nodep) VL_OVERRIDE {
-=======
     virtual void visit(AstAssignDly* nodep) override { visit_assigndly(nodep, false); }
     virtual void visit(AstAssignW* nodep) override {
->>>>>>> f7ee7f9f
         // Immediatelly assign the current value
         visit_generic_assign(nodep);
         // And take advantage of the NBA mechanism to update continuous assignments
@@ -480,18 +448,6 @@
             puts(".data()");  // Access returned std::array as C array
         }
     }
-<<<<<<< HEAD
-    virtual void visit_call_args(AstNodeCCall* nodep) {
-        puts(nodep->argTypes());
-        bool comma = (nodep->argTypes() != "");
-        for (AstNode* subnodep = nodep->argsp(); subnodep; subnodep = subnodep->nextp()) {
-            if (comma) puts(", ");
-            iterate(subnodep);
-            comma = true;
-        }
-    }
-=======
->>>>>>> f7ee7f9f
     virtual void visit_call(AstNodeCCall* nodep) {
         if (AstCMethodCall* ccallp = VN_CAST(nodep, CMethodCall)) {
             // make this a Ast type for future opt
@@ -503,11 +459,7 @@
         puts(nodep->funcp()->nameProtect());
 
         puts("(");
-<<<<<<< HEAD
-        visit_call_args(nodep);
-=======
         ccallIterateArgs(nodep);
->>>>>>> f7ee7f9f
         if (VN_IS(nodep->backp(), NodeMath) || VN_IS(nodep->backp(), CReturn)) {
             // We should have a separate CCall for math and statement usage, but...
             puts(")");
@@ -515,32 +467,19 @@
             puts(");\n");
         }
     }
-<<<<<<< HEAD
-    virtual void visit(AstCTrigger* nodep) VL_OVERRIDE {
-=======
     virtual void visit(AstCTrigger* nodep) override {
->>>>>>> f7ee7f9f
         AstCFunc* funcp = nodep->funcp();
         if (funcp->proc()) {
             if (!nodep->funcp()->oneshot()) puts("if (!Verilated::gotFinish()) {\n");
             puts("static VerilatedThread ");
             puts(funcp->nameProtect() + "__thread(");
             puts("[vlTOPp,");
-<<<<<<< HEAD
-                visit_call_args(nodep);
-            puts("] (VerilatedThread* self) {");
-                puts(nodep->hiernameProtect());
-                puts(funcp->nameProtect() + "(");
-                visit_call_args(nodep);
-                puts(", self); ");
-=======
             ccallIterateArgs(nodep);
             puts("] (VerilatedThread* self) {");
             puts(nodep->hiernameProtect());
             puts(funcp->nameProtect() + "(");
             ccallIterateArgs(nodep);
             puts(", self); ");
->>>>>>> f7ee7f9f
             puts("},");
             puts(nodep->funcp()->oneshot() ? "true" : "false");
             puts(", \"" + funcp->nameProtect() + "\");\n");
@@ -554,26 +493,15 @@
                 puts("}\n");
             }
             if (!funcp->oneshot()) {
-<<<<<<< HEAD
-                puts(funcp->nameProtect() + "__thread.wait_for_idle();\n}\n");;
-=======
                 puts(funcp->nameProtect() + "__thread.wait_for_idle();\n}\n");
                 ;
->>>>>>> f7ee7f9f
             }
         } else {
             visit_call(nodep);
         }
     }
-<<<<<<< HEAD
-    virtual void visit(AstNodeCCall* nodep) VL_OVERRIDE {
-        visit_call(nodep);
-    }
-    virtual void visit(AstCMethodHard* nodep) VL_OVERRIDE {
-=======
     virtual void visit(AstNodeCCall* nodep) override { visit_call(nodep); }
     virtual void visit(AstCMethodHard* nodep) override {
->>>>>>> f7ee7f9f
         iterate(nodep->fromp());
         puts(".");
         puts(nodep->nameProtect());
@@ -923,11 +851,7 @@
         } else {
             puts(cvtToStr(array_size));
         }
-<<<<<<< HEAD
-        puts(")\n");
-=======
         puts(")");
->>>>>>> f7ee7f9f
     }
     virtual void visit(AstSysFuncAsTask* nodep) override {
         if (!nodep->lhsp()->isWide()) puts("(void)");
@@ -971,22 +895,14 @@
     virtual void visit(AstJumpLabel* nodep) override {
         puts("__Vlabel" + cvtToStr(nodep->blockp()->labelNum()) + ": ;\n");
     }
-<<<<<<< HEAD
-    virtual void visit(AstDelay *nodep) VL_OVERRIDE {
-=======
     virtual void visit(AstDelay* nodep) override {
->>>>>>> f7ee7f9f
         // Make the waiting for the event local to reuse variable nates
         puts("self->wait_for_time(vlSymsp, VL_TIME_Q() + ");
         iterateAndNextNull(nodep->lhsp());
         puts(");\n");
         puts("if (self->should_exit()) return;\n");
     }
-<<<<<<< HEAD
-    virtual void visit(AstTimingControl* nodep) VL_OVERRIDE {
-=======
     virtual void visit(AstTimingControl* nodep) override {
->>>>>>> f7ee7f9f
         puts("/* [@ statement] */\n");
         puts("self->wait_for(std::forward_as_tuple(");
         iterateAndNextNull(nodep->sensesp());
@@ -1008,13 +924,9 @@
     }
     void replaceVarRefps(AstNode* nodep, std::unordered_map<AstVar*, size_t>& indices) {
         if (auto* varrefp = VN_CAST(nodep, VarRef)) {
-<<<<<<< HEAD
-            auto* newp = new AstCStmt(nodep->fileline(), "std::get<" + cvtToStr(indices[varrefp->varp()]) + ">(promises).value");
-=======
             auto* newp
                 = new AstCStmt(nodep->fileline(), "std::get<" + cvtToStr(indices[varrefp->varp()])
                                                       + ">(promises).value");
->>>>>>> f7ee7f9f
             newp->dtypep(nodep->dtypep());
             nodep->replaceWith(newp);
             VL_DO_DANGLING(nodep->deleteTree(), nodep);
@@ -1025,11 +937,7 @@
             if (nodep->op4p()) replaceVarRefps(nodep->op4p(), indices);
         }
     }
-<<<<<<< HEAD
-    virtual void visit(AstWait* nodep) VL_OVERRIDE {
-=======
     virtual void visit(AstWait* nodep) override {
->>>>>>> f7ee7f9f
         puts("/* [wait statement] */\n");
 
         std::unordered_map<AstVar*, AstVarRef*> varrefps;
@@ -1063,12 +971,7 @@
 
         puts("if (self->should_exit()) return;\n");
     }
-<<<<<<< HEAD
-
-    virtual void visit(AstFork* nodep) VL_OVERRIDE {
-=======
     virtual void visit(AstFork* nodep) override {
->>>>>>> f7ee7f9f
         if (nodep->joinType().join()) {
             size_t thread_count = 0;
             for (auto* stmtp = nodep->stmtsp(); stmtp; stmtp = stmtp->nextp()) thread_count++;
@@ -1082,18 +985,6 @@
         for (auto* stmtp = nodep->stmtsp(); stmtp; stmtp = stmtp->nextp()) {
             puts("thread_pool.run_once([");
 
-<<<<<<< HEAD
-            if (nodep->joinType().join()) puts("vlSymsp, vlTOPp, &join");
-            else if (nodep->joinType().joinAny()) puts("vlSymsp, vlTOPp, join");
-            else if (nodep->joinType().joinNone()) puts("=");
-
-            puts("](VerilatedThread* self) mutable {\n");
-            if (auto* beginp = VN_CAST(stmtp, Begin)) iterateAndNextNull(beginp->stmtsp());
-            else visit(stmtp);
-
-            if (nodep->joinType().join()) puts("join.joined();\n");
-            else if (nodep->joinType().joinAny()) puts("join->joined();\n");
-=======
             if (nodep->joinType().join())
                 puts("vlSymsp, vlTOPp, &join");
             else if (nodep->joinType().joinAny())
@@ -1111,24 +1002,10 @@
                 puts("join.joined();\n");
             else if (nodep->joinType().joinAny())
                 puts("join->joined();\n");
->>>>>>> f7ee7f9f
 
             puts("});\n");
         }
 
-<<<<<<< HEAD
-        if (nodep->joinType().join()) puts("join.await();\n");
-        else if (nodep->joinType().joinAny()) puts("join->await();\n");
-        if (!nodep->joinType().joinNone()) puts("if (self->should_exit()) return;\n}\n");
-    }
-
-    virtual void visit(AstThreadSync* nodep) VL_OVERRIDE {
-        puts("thread_registry.wait_for_idle();\n");
-        puts("if (Verilated::gotFinish()) return;\n");
-
-    }
-    virtual void visit(AstSenTree *nodep) VL_OVERRIDE {
-=======
         if (nodep->joinType().join())
             puts("join.await();\n");
         else if (nodep->joinType().joinAny())
@@ -1140,17 +1017,13 @@
         puts("if (Verilated::gotFinish()) return;\n");
     }
     virtual void visit(AstSenTree* nodep) override {
->>>>>>> f7ee7f9f
         for (auto* itemp = nodep->sensesp(); itemp; itemp = VN_CAST(itemp->nextp(), SenItem)) {
             visit(itemp);
             if (itemp->nextp()) puts(", ");
         }
     }
-<<<<<<< HEAD
-    virtual void visit(AstSenItem *nodep) VL_OVERRIDE {
-        iterateAndNextNull(nodep->sensp());
-    }
-    virtual void visit(AstEventTrigger *nodep) VL_OVERRIDE {
+    virtual void visit(AstSenItem* nodep) override { iterateAndNextNull(nodep->sensp()); }
+    virtual void visit(AstEventTrigger* nodep) override {
         puts("/* [ -> statement ] */\n");
         iterateAndNextNull(nodep->trigger());
         puts(" = 1;\n");
@@ -1159,16 +1032,7 @@
         if (auto* triggeredVarp = varp->triggeredVarp())
             puts("vlTOPp->" + triggeredVarp->name() + " = 1;\n");
     }
-    virtual void visit(AstWhile* nodep) VL_OVERRIDE {
-=======
-    virtual void visit(AstSenItem* nodep) override { iterateAndNextNull(nodep->sensp()); }
-    virtual void visit(AstEventTrigger* nodep) override {
-        puts("/* [ -> statement ] */\n");
-        iterateAndNextNull(nodep->trigger());
-        puts(" = 1;\n");
-    }
     virtual void visit(AstWhile* nodep) override {
->>>>>>> f7ee7f9f
         iterateAndNextNull(nodep->precondsp());
         puts("while (");
         iterateAndNextNull(nodep->condp());
@@ -1483,35 +1347,15 @@
             int width = dtypep->width();
             puts("(");
             switch (width) {
-<<<<<<< HEAD
-                case 8: puts("vluint8_t"); break;
-                case 16: puts("vluint16_t"); break;
-                case 32: puts("vluint32_t"); break;
-                case 64:
-                default: puts("vluint64_t"); break;
-=======
             case 8: puts("vluint8_t"); break;
             case 16: puts("vluint16_t"); break;
             case 32: puts("vluint32_t"); break;
             case 64:
             default: puts("vluint64_t"); break;
->>>>>>> f7ee7f9f
             }
             puts(")");
         }
     }
-<<<<<<< HEAD
-    virtual void visit(AstVarRef* nodep) VL_OVERRIDE {
-        AstNodeDType* dtypep = nodep->varp()->dtypep();
-        if (!dtypep->isWide() && m_primitiveCast)
-            emitPrimitiveCast(dtypep);
-        if (nodep->useScheduledValue())
-            puts("verilated_nba_ctrl.get_scheduled(&");
-        puts(nodep->hiernameProtect());
-        puts(nodep->varp()->nameProtect());
-        if (nodep->useScheduledValue())
-            puts(")");
-=======
     virtual void visit(AstVarRef* nodep) override {
         AstNodeDType* dtypep = nodep->varp()->dtypep();
         if (!dtypep->isWide() && m_primitiveCast) emitPrimitiveCast(dtypep);
@@ -1519,7 +1363,6 @@
         puts(nodep->hiernameProtect());
         puts(nodep->varp()->nameProtect());
         if (nodep->useScheduledValue()) puts(")");
->>>>>>> f7ee7f9f
     }
     void emitCvtPackStr(AstNode* nodep) {
         if (const AstConst* constp = VN_CAST(nodep, Const)) {
@@ -1959,11 +1802,7 @@
         if (!m_blkChangeDetVec.empty()) puts("return __req;\n");
     }
     using EmitCStmts::visit;  // Suppress hidden overloaded virtual function warning
-<<<<<<< HEAD
-    virtual void visit(AstCFunc* nodep) VL_OVERRIDE {
-=======
     virtual void visit(AstCFunc* nodep) override {
->>>>>>> f7ee7f9f
         m_funcp = nodep;
         // TRACE_* and DPI handled elsewhere
         if (nodep->funcType().isTrace()) return;
@@ -1991,8 +1830,6 @@
             puts("(" + cFuncArgs(nodep) + ", VerilatedThread* self)");
         }
         if (nodep->isConst().trueKnown()) puts(" const");
-<<<<<<< HEAD
-=======
 
         // TODO perhaps better to have a new AstCCtorInit so we can pass arguments
         // rather than requiring a string here
@@ -2001,7 +1838,6 @@
             puts(nodep->ctorInits());
         }
 
->>>>>>> f7ee7f9f
         puts(" {\n");
 
         put_cfunc_body(nodep);
@@ -3165,21 +3001,17 @@
     }
 }
 
-<<<<<<< HEAD
 void EmitCImp::emitVarSetToZero(AstVar* nodep) {
     puts("vlSymsp->TOPp->");
     puts(protect(nodep->name()));
     puts(".assign_no_notify(0);\n");
 }
 
-=======
->>>>>>> f7ee7f9f
 void EmitCImp::emitSettleLoop(AstNodeModule* modp, const std::string& eval_call, bool initial) {
     putsDecoration("// Evaluate till stable\n");
     puts("int __VclockLoop = 0;\n");
     puts("QData __Vchange = 1;\n");
     puts("do {\n");
-<<<<<<< HEAD
     // Reset events and their __Vtriggered vars
     for (auto* nodep = modp->stmtsp(); nodep; nodep = nodep->nextp()) {
         if (auto* varp = VN_CAST(nodep, Var)) {
@@ -3192,24 +3024,10 @@
             }
         }
     }
-=======
->>>>>>> f7ee7f9f
     puts("do {\n");
     puts("vlSymsp->TOPp->");
     puts(protect("__eval_change_counter"));
     puts(" = 0;\n");
-<<<<<<< HEAD
-=======
-    for (auto* nodep = modp->stmtsp(); nodep; nodep = nodep->nextp()) {
-        if (auto* dtp = VN_CAST(nodep->dtypep(), BasicDType)) {
-            if (dtp->keyword().isEventValue()) {
-                puts("vlSymsp->TOPp->");
-                puts(protect(nodep->name()));
-                puts(".assign_no_notify(0);\n");
-            }
-        }
-    }
->>>>>>> f7ee7f9f
     puts(eval_call + "\n");
     puts("verilated_nba_ctrl.assign();\n");
     puts("} while (!Verilated::gotFinish() && vlSymsp->TOPp->");
@@ -3297,12 +3115,8 @@
         puts("}\n");
     }
 
-<<<<<<< HEAD
-    emitSettleLoop(modp, (string("VL_DEBUG_IF(VL_DBG_MSGF(\"+ Clock loop\\n\"););\n")
-=======
     emitSettleLoop(modp,
                    (string("VL_DEBUG_IF(VL_DBG_MSGF(\"+ Clock loop\\n\"););\n")
->>>>>>> f7ee7f9f
                     + (v3Global.opt.trace() ? "vlSymsp->__Vm_activity = true;\n" : "")
                     + protect("_eval") + "(vlSymsp);"),
                    false);
@@ -3335,12 +3149,8 @@
     puts("vlSymsp->__Vm_didInit = true;\n");
     puts(protect("_eval_initial") + "(vlSymsp);\n");
     if (v3Global.opt.trace()) puts("vlSymsp->__Vm_activity = true;\n");
-<<<<<<< HEAD
-    emitSettleLoop(modp, (protect("_eval_settle") + "(vlSymsp);\n"  //
-=======
     emitSettleLoop(modp,
                    (protect("_eval_settle") + "(vlSymsp);\n"  //
->>>>>>> f7ee7f9f
                     + protect("_eval") + "(vlSymsp);"),
                    true);
     puts("}\n");
@@ -3964,10 +3774,7 @@
     AstUser1InUse m_inuser1;
 
     // MEMBERS
-<<<<<<< HEAD
-=======
     AstCFunc* m_cfuncp = nullptr;  // Function we're in now
->>>>>>> f7ee7f9f
     bool m_slow;  // Making slow file
     int m_enumNum = 0;  // Enumeration number (whole netlist)
     int m_baseCode = -1;  // Code of first AstTraceInc in this function
