// -*- mode: C++; c-file-style: "cc-mode" -*-
//*************************************************************************
// DESCRIPTION: Verilator: Add temporaries, such as for expand nodes
//
// Code available from: https://verilator.org
//
//*************************************************************************
//
// Copyright 2004-2021 by Wilson Snyder. This program is free software; you
// can redistribute it and/or modify it under the terms of either the GNU
// Lesser General Public License Version 3 or the Perl Artistic License
// Version 2.0.
// SPDX-License-Identifier: LGPL-3.0-only OR Artistic-2.0
//
//*************************************************************************
// V3Expand's Transformations:
//
// Each module:
//      Expand verilated.h macros into internal micro optimizations (RTL)
//      this will enable later optimizations.
//      Wide operands become assignments to each word of the vector, (WORDSELs)
//          Note in this case that the widthMin is not correct for the MSW of
//          the vector.  This must be accounted for if doing later constant
//          propagation across signals.
//
//*************************************************************************

#include "config_build.h"
#include "verilatedos.h"

#include "V3Global.h"
#include "V3Expand.h"
#include "V3Ast.h"

#include <algorithm>

//######################################################################
// Expand state, as a visitor of each AstNode

AstVarRef* getVarRefp(AstNode* nodep) {
    if (auto* refp = VN_CAST(nodep, VarRef)) {
        return refp;
    } else if (auto* selp = VN_CAST(nodep, NodeSel)) {
        return getVarRefp(selp->lhsp());
    } else if (auto* methp = VN_CAST(nodep, CMethodHard)) {
        return getVarRefp(methp->fromp());
    } else {
        return nullptr;
    }
}

<<<<<<< HEAD
class ExpandVisitor : public AstNVisitor {
=======
class ExpandVisitor final : public AstNVisitor {
>>>>>>> f7ee7f9f
private:
    // NODE STATE
    //  AstNode::user1()        -> bool.  Processed
    AstUser1InUse m_inuser1;

    // STATE
    AstNode* m_stmtp = nullptr;  // Current statement

    // METHODS
    VL_DEBUG_FUNC;  // Declare debug()

    int longOrQuadWidth(AstNode* nodep) {
        return (nodep->width() + (VL_EDATASIZE - 1)) & ~(VL_EDATASIZE - 1);
    }
    V3Number notWideMask(AstNode* nodep) {
        return V3Number(nodep, VL_EDATASIZE, ~VL_MASK_E(nodep->widthMin()));
    }
    V3Number wordMask(AstNode* nodep) {
        if (nodep->isWide()) {
            return V3Number(nodep, VL_EDATASIZE, VL_MASK_E(nodep->widthMin()));
        } else {
            V3Number mask(nodep, longOrQuadWidth(nodep));
            mask.setMask(nodep->widthMin());
            return mask;
        }
    }

    void insertBefore(AstNode* placep, AstNode* newp) {
        newp->user1(1);  // Already processed, don't need to re-iterate
        AstNRelinker linker;
        placep->unlinkFrBack(&linker);
        newp->addNext(placep);
        linker.relink(newp);
    }
    void replaceWithDelete(AstNode* nodep, AstNode* newp) {
        newp->user1(1);  // Already processed, don't need to re-iterate
        nodep->replaceWith(newp);
        VL_DO_DANGLING(nodep->deleteTree(), nodep);
    }
    AstNode* newWordAssign(AstNodeAssign* placep, int word, AstNode* lhsp, AstNode* rhsp) {
        lhsp = new AstWordSel(placep->fileline(), lhsp->cloneTree(true),
                              new AstConst(placep->fileline(), word));
        if (VN_IS(placep, AssignDly)) {
            return new AstAssignDly(placep->fileline(), lhsp, rhsp);
        } else {
            return new AstAssign(placep->fileline(), lhsp, rhsp);
        }
    }
    void addWordAssign(AstNodeAssign* placep, int word, AstNode* lhsp, AstNode* rhsp) {
        insertBefore(placep, newWordAssign(placep, word, lhsp, rhsp));
    }
    void addWordAssign(AstNodeAssign* placep, int word, AstNode* rhsp) {
        addWordAssign(placep, word, placep->lhsp(), rhsp);
    }

    void fixCloneLvalue(AstNode* nodep) {
        // In AstSel transforms, we call clone() on VarRefs that were lvalues,
        // but are now being used on the RHS of the assignment
        if (VN_IS(nodep, VarRef)) VN_CAST(nodep, VarRef)->access(VAccess::READ);
        // Iterate
        if (nodep->op1p()) fixCloneLvalue(nodep->op1p());
        if (nodep->op2p()) fixCloneLvalue(nodep->op2p());
        if (nodep->op3p()) fixCloneLvalue(nodep->op3p());
        if (nodep->op4p()) fixCloneLvalue(nodep->op4p());
    }

    AstNode* newAstWordSelClone(AstNode* nodep, int word) {
        // Get the specified word number from a wide array
        // Or, if it's a long/quad, do appropriate conversion to wide
        // Concat may pass negative word numbers, that means it wants a zero
        if (nodep->isWide() && word >= 0 && word < nodep->widthWords()) {
            return new AstWordSel(nodep->fileline(), nodep->cloneTree(true),
                                  new AstConst(nodep->fileline(), word));
        } else if (nodep->isQuad() && word == 0) {
            AstNode* quadfromp = nodep->cloneTree(true);
            quadfromp->dtypeSetBitUnsized(VL_QUADSIZE, quadfromp->widthMin(), VSigning::UNSIGNED);
            return new AstCCast(nodep->fileline(), quadfromp, VL_EDATASIZE);
        } else if (nodep->isQuad() && word == 1) {
            AstNode* quadfromp = nodep->cloneTree(true);
            quadfromp->dtypeSetBitUnsized(VL_QUADSIZE, quadfromp->widthMin(), VSigning::UNSIGNED);
            return new AstCCast(nodep->fileline(),
                                new AstShiftR(nodep->fileline(), quadfromp,
                                              new AstConst(nodep->fileline(), VL_EDATASIZE),
                                              VL_EDATASIZE),
                                VL_EDATASIZE);
        } else if (!nodep->isWide() && !nodep->isQuad() && word == 0) {
            return nodep->cloneTree(true);
        } else {  // Out of bounds
            return new AstConst(nodep->fileline(), 0);
        }
    }

    AstNode* newWordGrabShift(FileLine* fl, int word, AstNode* lhsp, int shift) {
        // Extract the expression to grab the value for the specified word, if it's the shift
        // of shift bits from lhsp
        AstNode* newp;
        // Negative word numbers requested for lhs when it's "before" what we want.
        // We get a 0 then.
        int othword = word - shift / VL_EDATASIZE;
        AstNode* llowp = newAstWordSelClone(lhsp, othword);
        if (int loffset = VL_BITBIT_E(shift)) {
            AstNode* lhip = newAstWordSelClone(lhsp, othword - 1);
            int nbitsonright = VL_EDATASIZE - loffset;  // bits that end up in lword
            newp = new AstOr(
                fl,
                new AstAnd(fl, new AstConst(fl, AstConst::SizedEData(), VL_MASK_E(loffset)),
                           new AstShiftR(fl, lhip, new AstConst(fl, nbitsonright), VL_EDATASIZE)),
                new AstAnd(fl, new AstConst(fl, AstConst::SizedEData(), ~VL_MASK_E(loffset)),
                           new AstShiftL(fl, llowp, new AstConst(fl, loffset), VL_EDATASIZE)));
        } else {
            newp = llowp;
        }
        return newp;
    }

    AstNode* newWordSel(FileLine* fl, AstNode* fromp, AstNode* lsbp, int wordAdder) {
        // Return equation to get the VL_BITWORD of a constant or non-constant
        UASSERT_OBJ(fromp->isWide(), fromp, "Only need AstWordSel on wide from's");
        if (wordAdder >= fromp->widthWords()) {
            // e.g. "logic [95:0] var[0]; logic [0] sel; out = var[sel];"
            // Squash before C++ to avoid getting a C++ compiler warning
            // (even though code would be unreachable as presumably a
            // AstCondBound is protecting above this node.
            return new AstConst(fl, AstConst::SizedEData(), 0);
        } else {
            AstNode* wordp;
            if (VN_IS(lsbp, Const)) {
                wordp = new AstConst(lsbp->fileline(),
                                     wordAdder + VL_BITWORD_E(VN_CAST(lsbp, Const)->toUInt()));
            } else {
                wordp = new AstShiftR(lsbp->fileline(), lsbp->cloneTree(true),
                                      new AstConst(lsbp->fileline(), VL_EDATASIZE_LOG2),
                                      VL_EDATASIZE);
                if (wordAdder != 0) {
                    wordp = new AstAdd(lsbp->fileline(),
                                       // This is indexing a arraysel, so a 32 bit constant is fine
                                       new AstConst(lsbp->fileline(), wordAdder), wordp);
                }
            }
            return new AstWordSel(fl, fromp, wordp);
        }
    }

    AstNode* dropCondBound(AstNode* nodep) {
        // Experimental only...
        //  If there's a CONDBOUND safety to keep arrays in bounds,
        //  we're going to AND it to a value that always fits inside a
        //  word, so we don't need it.
        // if (VN_IS(nodep, CondBound) && VN_IS(VN_CAST(nodep, CondBound)->lhsp(), Lte)) {
        //    nodep = VN_CAST(nodep, CondBound)->rhsp();
        //}
        return nodep;
    }

    AstNode* newSelBitBit(AstNode* lsbp) {
        // Return equation to get the VL_BITBIT of a constant or non-constant
        if (VN_IS(lsbp, Const)) {
            return new AstConst(lsbp->fileline(), VL_BITBIT_E(VN_CAST(lsbp, Const)->toUInt()));
        } else {
            return new AstAnd(lsbp->fileline(), new AstConst(lsbp->fileline(), VL_EDATASIZE - 1),
                              dropCondBound(lsbp)->cloneTree(true));
        }
    }

    //====================

    bool expandWide(AstNodeAssign* nodep, AstConst* rhsp) {
        UINFO(8, "    Wordize ASSIGN(CONST) " << nodep << endl);
        // -> {for each_word{ ASSIGN(WORDSEL(wide,#),WORDSEL(CONST,#))}}
        if (rhsp->num().isFourState()) {
            rhsp->v3warn(E_UNSUPPORTED,  // LCOV_EXCL_LINE  // impossible?
                         "Unsupported: 4-state numbers in this context");
        }
        for (int w = 0; w < nodep->widthWords(); w++) {
            addWordAssign(
                nodep, w,
                new AstConst(nodep->fileline(), AstConst::SizedEData(), rhsp->num().edataWord(w)));
        }
        return true;
    }
    //-------- Uniops
    bool expandWide(AstNodeAssign* nodep, AstVarRef* rhsp) {
        UINFO(8, "    Wordize ASSIGN(VARREF) " << nodep << endl);
        for (int w = 0; w < nodep->widthWords(); w++) {
            addWordAssign(nodep, w, newAstWordSelClone(rhsp, w));
        }
        return true;
    }
    bool expandWide(AstNodeAssign* nodep, AstArraySel* rhsp) {
        UINFO(8, "    Wordize ASSIGN(ARRAYSEL) " << nodep << endl);
        UASSERT_OBJ(!VN_IS(nodep->dtypep()->skipRefp(), UnpackArrayDType), nodep,
                    "ArraySel with unpacked arrays should have been removed in V3Slice");
        for (int w = 0; w < nodep->widthWords(); w++) {
            addWordAssign(nodep, w, newAstWordSelClone(rhsp, w));
        }
        return true;
    }
    bool expandWide(AstNodeAssign* nodep, AstNot* rhsp) {
        UINFO(8, "    Wordize ASSIGN(NOT) " << nodep << endl);
        // -> {for each_word{ ASSIGN(WORDSEL(wide,#),NOT(WORDSEL(lhs,#))) }}
        for (int w = 0; w < nodep->widthWords(); w++) {
            addWordAssign(nodep, w,
                          new AstNot(rhsp->fileline(), newAstWordSelClone(rhsp->lhsp(), w)));
        }
        return true;
    }
    //-------- Biops
    bool expandWide(AstNodeAssign* nodep, AstAnd* rhsp) {
        UINFO(8, "    Wordize ASSIGN(AND) " << nodep << endl);
        for (int w = 0; w < nodep->widthWords(); w++) {
            addWordAssign(nodep, w,
                          new AstAnd(nodep->fileline(), newAstWordSelClone(rhsp->lhsp(), w),
                                     newAstWordSelClone(rhsp->rhsp(), w)));
        }
        return true;
    }
    bool expandWide(AstNodeAssign* nodep, AstOr* rhsp) {
        UINFO(8, "    Wordize ASSIGN(OR) " << nodep << endl);
        for (int w = 0; w < nodep->widthWords(); w++) {
            addWordAssign(nodep, w,
                          new AstOr(nodep->fileline(), newAstWordSelClone(rhsp->lhsp(), w),
                                    newAstWordSelClone(rhsp->rhsp(), w)));
        }
        return true;
    }
    bool expandWide(AstNodeAssign* nodep, AstXor* rhsp) {
        UINFO(8, "    Wordize ASSIGN(XOR) " << nodep << endl);
        for (int w = 0; w < nodep->widthWords(); w++) {
            addWordAssign(nodep, w,
                          new AstXor(nodep->fileline(), newAstWordSelClone(rhsp->lhsp(), w),
                                     newAstWordSelClone(rhsp->rhsp(), w)));
        }
        return true;
    }
    //-------- Triops
    bool expandWide(AstNodeAssign* nodep, AstNodeCond* rhsp) {
        UINFO(8, "    Wordize ASSIGN(COND) " << nodep << endl);
        for (int w = 0; w < nodep->widthWords(); w++) {
            addWordAssign(nodep, w,
                          new AstCond(nodep->fileline(), rhsp->condp()->cloneTree(true),
                                      newAstWordSelClone(rhsp->expr1p(), w),
                                      newAstWordSelClone(rhsp->expr2p(), w)));
        }
        return true;
    }

    // VISITORS
    virtual void visit(AstExtend* nodep) override {
        if (nodep->user1SetOnce()) return;  // Process once
        iterateChildren(nodep);
        if (nodep->isWide()) {
            // See under ASSIGN(EXTEND)
        } else {
            AstNode* lhsp = nodep->lhsp()->unlinkFrBack();
            AstNode* newp = lhsp;
            if (nodep->isQuad()) {
                if (lhsp->isQuad()) {
                    lhsp->dtypeFrom(nodep);  // Just mark it, else nop
                } else if (lhsp->isWide()) {
                    nodep->v3fatalSrc("extending larger thing into smaller?");
                } else {
                    UINFO(8, "    EXTEND(q<-l) " << nodep << endl);
                    newp = new AstCCast(nodep->fileline(), lhsp, nodep);
                }
            } else {  // Long
                UASSERT_OBJ(!(lhsp->isQuad() || lhsp->isWide()), nodep,
                            "extending larger thing into smaller?");
                lhsp->dtypeFrom(nodep);  // Just mark it, else nop
            }
            VL_DO_DANGLING(replaceWithDelete(nodep, newp), nodep);
        }
    }

    virtual void visit(AstSel* nodep) override {
        if (nodep->user1SetOnce()) return;  // Process once
        iterateChildren(nodep);
        // Remember, Sel's may have non-integer rhs, so need to optimize for that!
        UASSERT_OBJ(nodep->widthMin() == nodep->widthConst(), nodep, "Width mismatch");
        if (VN_IS(nodep->backp(), NodeAssign)
            && nodep == VN_CAST(nodep->backp(), NodeAssign)->lhsp()) {
            // Sel is an LHS assignment select
        } else if (nodep->isWide()) {
            // See under ASSIGN(WIDE)
        } else if (nodep->fromp()->isWide()) {
            UINFO(8, "    SEL(wide) " << nodep << endl);
            // Selection amounts
            // Check for constant shifts & save some constification work later.
            // Grab lowest bit(s)
            AstNode* lowwordp = newWordSel(nodep->fromp()->fileline(),
                                           nodep->fromp()->cloneTree(true), nodep->lsbp(), 0);
            if (nodep->isQuad() && !lowwordp->isQuad()) {
                lowwordp = new AstCCast(nodep->fileline(), lowwordp, nodep);
            }
            AstNode* lowp = new AstShiftR(nodep->fileline(), lowwordp, newSelBitBit(nodep->lsbp()),
                                          nodep->width());
            // If > 1 bit, we might be crossing the word boundary
            AstNode* midp = nullptr;
            V3Number zero(nodep, longOrQuadWidth(nodep));
            if (nodep->widthConst() > 1) {
                AstNode* midwordp =  // SEL(from,[1+wordnum])
                    newWordSel(nodep->fromp()->fileline(), nodep->fromp()->cloneTree(true),
                               nodep->lsbp(), 1);
                if (nodep->isQuad() && !midwordp->isQuad()) {
                    midwordp = new AstCCast(nodep->fileline(), midwordp, nodep);
                }
                // If we're selecting bit zero, then all 32 bits in word 1
                // get shifted << by 32 bits
                // else we need to form the lower word, so we << by 31 or less
                // nbitsfromlow <= (lsb==0) ? 64-bitbit(lsb) : 32-bitbit(lsb)
                AstNode* midshiftp
                    = new AstSub(nodep->lsbp()->fileline(),
                                 new AstConst(nodep->lsbp()->fileline(), VL_EDATASIZE),
                                 newSelBitBit(nodep->lsbp()));
                if (nodep->isQuad()) {
                    midshiftp = new AstCond(
                        nodep->fileline(),
                        new AstEq(nodep->fileline(), new AstConst(nodep->fileline(), 0),
                                  newSelBitBit(nodep->lsbp())),
                        new AstConst(nodep->lsbp()->fileline(), VL_EDATASIZE), midshiftp);
                }
                AstNode* midmayp
                    = new AstShiftL(nodep->fileline(), midwordp, midshiftp, nodep->width());
                if (nodep->isQuad()) {
                    midp = midmayp;  // Always grab from two words
                } else {
                    midp = new AstCond(nodep->fileline(),
                                       new AstEq(nodep->fileline(),
                                                 new AstConst(nodep->fileline(), 0),
                                                 newSelBitBit(nodep->lsbp())),
                                       new AstConst(nodep->fileline(), zero), midmayp);
                }
            }
            // If > 32 bits, we might be crossing the second word boundary
            AstNode* hip = nullptr;
            if (nodep->widthConst() > VL_EDATASIZE) {
                AstNode* hiwordp =  // SEL(from,[2+wordnum])
                    newWordSel(nodep->fromp()->fileline(), nodep->fromp()->cloneTree(true),
                               nodep->lsbp(), 2);
                if (nodep->isQuad() && !hiwordp->isQuad()) {
                    hiwordp = new AstCCast(nodep->fileline(), hiwordp, nodep);
                }
                AstNode* himayp
                    = new AstShiftL(nodep->fileline(), hiwordp,
                                    // nbitsfromlow_and_mid <= 64-bitbit(lsb)
                                    new AstSub(nodep->lsbp()->fileline(),
                                               new AstConst(nodep->lsbp()->fileline(), 64),
                                               newSelBitBit(nodep->lsbp())),
                                    nodep->width());
                // if (frombit==0) then ignore, else use it
                hip = new AstCond(nodep->fileline(),
                                  new AstEq(nodep->fileline(), new AstConst(nodep->fileline(), 0),
                                            newSelBitBit(nodep->lsbp())),
                                  new AstConst(nodep->fileline(), zero), himayp);
            }

            AstNode* newp = lowp;
            if (midp) newp = new AstOr(nodep->fileline(), midp, newp);
            if (hip) newp = new AstOr(nodep->fileline(), hip, newp);
            newp->dtypeFrom(nodep);
            VL_DO_DANGLING(replaceWithDelete(nodep, newp), nodep);
        } else {  // Long/Quad from Long/Quad
            UINFO(8, "    SEL->SHIFT " << nodep << endl);
            AstNode* fromp = nodep->fromp()->unlinkFrBack();
            AstNode* lsbp = nodep->lsbp()->unlinkFrBack();
            if (nodep->isQuad() && !fromp->isQuad()) {
                fromp = new AstCCast(nodep->fileline(), fromp, nodep);
            }
            AstNode* newp = new AstShiftR(
                nodep->fileline(), fromp, dropCondBound(lsbp),
                fromp->width());  // {large}>>32 requires 64-bit shift operation; then cast
            newp->dtypeFrom(fromp);
            if (!nodep->isQuad() && fromp->isQuad()) {
                newp = new AstCCast(newp->fileline(), newp, nodep);
            }
            newp->dtypeFrom(nodep);
            VL_DO_DANGLING(replaceWithDelete(nodep, newp), nodep);
        }
    }

    bool expandWide(AstNodeAssign* nodep, AstSel* rhsp) {
        UASSERT_OBJ(nodep->widthMin() == rhsp->widthConst(), nodep, "Width mismatch");
        if (VN_IS(rhsp->lsbp(), Const) && VL_BITBIT_E(rhsp->lsbConst()) == 0) {
            int lsb = rhsp->lsbConst();
            UINFO(8, "    Wordize ASSIGN(SEL,align) " << nodep << endl);
            for (int w = 0; w < nodep->widthWords(); w++) {
                addWordAssign(nodep, w, newAstWordSelClone(rhsp->fromp(), w + VL_BITWORD_E(lsb)));
            }
            return true;
        } else {
            UINFO(8, "    Wordize ASSIGN(EXTRACT,misalign) " << nodep << endl);
            for (int w = 0; w < nodep->widthWords(); w++) {
                // Grab lowest bits
                AstNode* lowwordp = newWordSel(rhsp->fileline(), rhsp->fromp()->cloneTree(true),
                                               rhsp->lsbp(), w);
                AstNode* lowp = new AstShiftR(rhsp->fileline(), lowwordp,
                                              newSelBitBit(rhsp->lsbp()), VL_EDATASIZE);
                // Upper bits
                V3Number zero(nodep, VL_EDATASIZE, 0);
                AstNode* midwordp =  // SEL(from,[1+wordnum])
                    newWordSel(rhsp->fromp()->fileline(), rhsp->fromp()->cloneTree(true),
                               rhsp->lsbp(), w + 1);
                AstNode* midshiftp = new AstSub(
                    rhsp->lsbp()->fileline(), new AstConst(rhsp->lsbp()->fileline(), VL_EDATASIZE),
                    newSelBitBit(rhsp->lsbp()));
                AstNode* midmayp
                    = new AstShiftL(rhsp->fileline(), midwordp, midshiftp, VL_EDATASIZE);
                AstNode* midp
                    = new AstCond(rhsp->fileline(),
                                  new AstEq(rhsp->fileline(), new AstConst(rhsp->fileline(), 0),
                                            newSelBitBit(rhsp->lsbp())),
                                  new AstConst(rhsp->fileline(), zero), midmayp);
                AstNode* newp = new AstOr(nodep->fileline(), midp, lowp);
                addWordAssign(nodep, w, newp);
            }
            return true;
        }
    }

    bool expandLhs(AstNodeAssign* nodep, AstSel* lhsp) {
        // Possibilities
        //      destp: wide or narrow
        //      rhsp:  wide (destp must be wide), narrow, or 1 bit wide
        //      rhsp:  may be allones and can remove AND NOT gate
        //      lsbp:  constant or variable
        // Yuk.
        bool destwide = lhsp->fromp()->isWide();
        bool ones = nodep->rhsp()->isAllOnesV();
        bool dly = VN_IS(nodep, AssignDly);
        if (VN_IS(lhsp->lsbp(), Const)) {
            // The code should work without this constant test, but it won't
            // constify as nicely as we'd like.
            AstNode* rhsp = nodep->rhsp()->unlinkFrBack();
            AstNode* destp = lhsp->fromp()->unlinkFrBack();
            int lsb = lhsp->lsbConst();
            int msb = lhsp->msbConst();
            V3Number maskset(nodep, destp->widthMin());
            for (int bit = lsb; bit < (msb + 1); bit++) maskset.setBit(bit, 1);
            V3Number maskold(nodep, destp->widthMin());
            maskold.opNot(maskset);
            if (destwide) {
                UINFO(8, "    ASSIGNSEL(const,wide) " << nodep << endl);
                for (int w = 0; w < destp->widthWords(); w++) {
                    if (w >= VL_BITWORD_E(lsb) && w <= VL_BITWORD_E(msb)) {
                        // else we would just be setting it to the same exact value
                        AstNode* oldvalp = newAstWordSelClone(destp, w);
                        fixCloneLvalue(oldvalp);
                        getVarRefp(oldvalp)->useScheduledValue(dly);
                        if (!ones) {
                            oldvalp
                                = new AstAnd(lhsp->fileline(),
                                             new AstConst(lhsp->fileline(), AstConst::SizedEData(),
                                                          maskold.edataWord(w)),
                                             oldvalp);
                        }
                        addWordAssign(nodep, w, destp,
                                      new AstOr(lhsp->fileline(), oldvalp,
                                                newWordGrabShift(lhsp->fileline(), w, rhsp, lsb)));
                    }
                }
                VL_DO_DANGLING(rhsp->deleteTree(), rhsp);
                VL_DO_DANGLING(destp->deleteTree(), destp);
            } else {
                UINFO(8, "    ASSIGNSEL(const,narrow) " << nodep << endl);
                if (destp->isQuad() && !rhsp->isQuad()) {
                    rhsp = new AstCCast(nodep->fileline(), rhsp, nodep);
                }
                AstNode* oldvalp = destp->cloneTree(true);
                fixCloneLvalue(oldvalp);
                getVarRefp(oldvalp)->useScheduledValue(dly);
                if (!ones) {
                    oldvalp = new AstAnd(lhsp->fileline(), new AstConst(lhsp->fileline(), maskold),
                                         oldvalp);
                }
                AstNode* newp = new AstOr(lhsp->fileline(), oldvalp,
                                          new AstShiftL(lhsp->fileline(), rhsp,
                                                        new AstConst(lhsp->fileline(), lsb),
                                                        destp->width()));
                if (dly)
                    newp = new AstAssignDly(nodep->fileline(), destp, newp);
                else
                    newp = new AstAssign(nodep->fileline(), destp, newp);
                insertBefore(nodep, newp);
            }
            return true;
        } else {  // non-const RHS
            if (destwide && lhsp->widthConst() == 1) {
                UINFO(8, "    ASSIGNSEL(varlsb,wide,1bit) " << nodep << endl);
                AstNode* rhsp = nodep->rhsp()->unlinkFrBack();
                AstNode* destp = lhsp->fromp()->unlinkFrBack();
                AstNode* oldvalp
                    = newWordSel(lhsp->fileline(), destp->cloneTree(true), lhsp->lsbp(), 0);
                fixCloneLvalue(oldvalp);
                getVarRefp(oldvalp)->useScheduledValue(dly);
                if (!ones) {
                    oldvalp = new AstAnd(
                        lhsp->fileline(),
                        new AstNot(
                            lhsp->fileline(),
                            new AstShiftL(lhsp->fileline(), new AstConst(nodep->fileline(), 1),
                                          // newSelBitBit may exceed the MSB of this variable.
                                          // That's ok as we'd just AND with a larger value,
                                          // but oldval would clip the upper bits to sanity
                                          newSelBitBit(lhsp->lsbp()), VL_EDATASIZE)),
                        oldvalp);
                }
                // Restrict the shift amount to 0-31, see bug804.
                AstNode* shiftp = new AstAnd(nodep->fileline(), lhsp->lsbp()->cloneTree(true),
                                             new AstConst(nodep->fileline(), VL_EDATASIZE - 1));
                AstNode* newp
                    = new AstOr(lhsp->fileline(), oldvalp,
                                new AstShiftL(lhsp->fileline(), rhsp, shiftp, VL_EDATASIZE));
                if (dly)
                    newp = new AstAssignDly(nodep->fileline(),
                                            newWordSel(nodep->fileline(), destp, lhsp->lsbp(), 0),
                                            newp);
                else
                    newp = new AstAssign(nodep->fileline(),
                                         newWordSel(nodep->fileline(), destp, lhsp->lsbp(), 0),
                                         newp);
                insertBefore(nodep, newp);
                return true;
            } else if (destwide) {
                UINFO(8, "    ASSIGNSEL(varlsb,wide) -- NoOp -- " << nodep << endl);
                //   For wide destp, we can either form a equation for every destination word,
                // with the appropriate long equation of if it's being written or not.
                //   Or, we can use a LHS variable arraysel with
                //   non-constant index to set the vector.
                // Doing the variable arraysel is better for globals and large arrays,
                // doing every word is better for temporaries and if we're setting most words
                // since it may result in better substitution optimizations later.
                //   This results in so much code, we're better off leaving a function call.
                // Reconsider if we get subexpression elimination.
                return false;
            } else {
                UINFO(8, "    ASSIGNSEL(varlsb,narrow) " << nodep << endl);
                // nodep->dumpTree(cout, "-  old: ");
                AstNode* rhsp = nodep->rhsp()->unlinkFrBack();
                AstNode* destp = lhsp->fromp()->unlinkFrBack();
                AstNode* oldvalp = destp->cloneTree(true);
                fixCloneLvalue(oldvalp);
                getVarRefp(oldvalp)->useScheduledValue(dly);

                V3Number maskwidth(nodep, destp->widthMin());
                for (int bit = 0; bit < lhsp->widthConst(); bit++) maskwidth.setBit(bit, 1);

                if (destp->isQuad() && !rhsp->isQuad()) {
                    rhsp = new AstCCast(nodep->fileline(), rhsp, nodep);
                }
                if (!ones) {
                    oldvalp = new AstAnd(
                        lhsp->fileline(),
                        new AstNot(lhsp->fileline(),
                                   new AstShiftL(lhsp->fileline(),
                                                 new AstConst(nodep->fileline(), maskwidth),
                                                 lhsp->lsbp()->cloneTree(true), destp->width())),
                        oldvalp);
                }
                AstNode* newp
                    = new AstOr(lhsp->fileline(), oldvalp,
                                new AstShiftL(lhsp->fileline(), rhsp,
                                              lhsp->lsbp()->cloneTree(true), destp->width()));
                if (dly)
                    newp = new AstAssignDly(nodep->fileline(), destp, newp);
                else
                    newp = new AstAssign(nodep->fileline(), destp, newp);
                // newp->dumpTree(cout, "-  new: ");
                insertBefore(nodep, newp);
                return true;
            }
        }
    }

    virtual void visit(AstConcat* nodep) override {
        if (nodep->user1SetOnce()) return;  // Process once
        iterateChildren(nodep);
        if (nodep->isWide()) {
            // See under ASSIGN(WIDE)
        } else {
            UINFO(8, "    CONCAT " << nodep << endl);
            AstNode* lhsp = nodep->lhsp()->unlinkFrBack();
            AstNode* rhsp = nodep->rhsp()->unlinkFrBack();
            int rhsshift = rhsp->widthMin();
            if (nodep->isQuad() && !lhsp->isQuad()) {
                lhsp = new AstCCast(nodep->fileline(), lhsp, nodep);
            }
            if (nodep->isQuad() && !rhsp->isQuad()) {
                rhsp = new AstCCast(nodep->fileline(), rhsp, nodep);
            }
            AstNode* newp = new AstOr(nodep->fileline(),
                                      new AstShiftL(nodep->fileline(), lhsp,
                                                    new AstConst(nodep->fileline(), rhsshift),
                                                    nodep->width()),
                                      rhsp);
            newp->dtypeFrom(nodep);  // Unsigned
            VL_DO_DANGLING(replaceWithDelete(nodep, newp), nodep);
        }
    }
    bool expandWide(AstNodeAssign* nodep, AstConcat* rhsp) {
        UINFO(8, "    Wordize ASSIGN(CONCAT) " << nodep << endl);
        // Lhs or Rhs may be word, long, or quad.
        // newAstWordSelClone nicely abstracts the difference.
        int rhsshift = rhsp->rhsp()->widthMin();
        // Sometimes doing the words backwards is preferable.
        // When we have x={x,foo} backwards is better, when x={foo,x} forward is better
        // However V3Subst tends to rip this up, so not worth optimizing now.
        for (int w = 0; w < rhsp->widthWords(); w++) {
            addWordAssign(nodep, w,
                          new AstOr(rhsp->fileline(),
                                    newWordGrabShift(rhsp->fileline(), w, rhsp->lhsp(), rhsshift),
                                    newAstWordSelClone(rhsp->rhsp(), w)));
        }
        return true;
    }

    virtual void visit(AstReplicate* nodep) override {
        if (nodep->user1SetOnce()) return;  // Process once
        iterateChildren(nodep);
        if (nodep->isWide()) {
            // See under ASSIGN(WIDE)
        } else {
            AstNode* lhsp = nodep->lhsp()->unlinkFrBack();
            AstNode* newp;
            int lhswidth = lhsp->widthMin();
            if (lhswidth == 1) {
                UINFO(8, "    REPLICATE(w1) " << nodep << endl);
                newp = new AstNegate(nodep->fileline(), lhsp);
            } else {
                UINFO(8, "    REPLICATE " << nodep << endl);
                const AstConst* constp = VN_CAST(nodep->rhsp(), Const);
                UASSERT_OBJ(constp, nodep,
                            "Replication value isn't a constant.  Checked earlier!");
                uint32_t times = constp->toUInt();
                if (nodep->isQuad() && !lhsp->isQuad()) {
                    lhsp = new AstCCast(nodep->fileline(), lhsp, nodep);
                }
                newp = lhsp->cloneTree(true);
                for (unsigned repnum = 1; repnum < times; repnum++) {
                    int rhsshift = repnum * lhswidth;
                    newp = new AstOr(nodep->fileline(),
                                     new AstShiftL(nodep->fileline(), lhsp->cloneTree(true),
                                                   new AstConst(nodep->fileline(), rhsshift),
                                                   nodep->width()),
                                     newp);
                    newp->dtypeFrom(nodep);  // Unsigned
                }
                VL_DO_DANGLING(lhsp->deleteTree(), lhsp);  // Never used
            }
            newp->dtypeFrom(nodep);  // Unsigned
            VL_DO_DANGLING(replaceWithDelete(nodep, newp), nodep);
        }
    }
    bool expandWide(AstNodeAssign* nodep, AstReplicate* rhsp) {
        UINFO(8, "    Wordize ASSIGN(REPLICATE) " << nodep << endl);
        AstNode* lhsp = rhsp->lhsp();
        int lhswidth = lhsp->widthMin();
        const AstConst* constp = VN_CAST(rhsp->rhsp(), Const);
        UASSERT_OBJ(constp, rhsp, "Replication value isn't a constant.  Checked earlier!");
        uint32_t times = constp->toUInt();
        for (int w = 0; w < rhsp->widthWords(); w++) {
            AstNode* newp;
            if (lhswidth == 1) {
                newp = new AstNegate(nodep->fileline(), lhsp->cloneTree(true));
                newp->dtypeSetLogicSized(VL_EDATASIZE,
                                         VSigning::UNSIGNED);  // Replicate always unsigned
            } else {
                newp = newAstWordSelClone(lhsp, w);
                for (unsigned repnum = 1; repnum < times; repnum++) {
                    newp = new AstOr(
                        nodep->fileline(),
                        newWordGrabShift(rhsp->fileline(), w, lhsp, lhswidth * repnum), newp);
                }
            }
            addWordAssign(nodep, w, newp);
        }
        return true;
    }

    virtual void visit(AstChangeXor* nodep) override {
        if (nodep->user1SetOnce()) return;  // Process once
        iterateChildren(nodep);
        UINFO(8, "    Wordize ChangeXor " << nodep << endl);
        // -> (0=={or{for each_word{WORDSEL(lhs,#)^WORDSEL(rhs,#)}}}
        AstNode* newp = nullptr;
        for (int w = 0; w < nodep->lhsp()->widthWords(); w++) {
            AstNode* eqp = new AstXor(nodep->fileline(), newAstWordSelClone(nodep->lhsp(), w),
                                      newAstWordSelClone(nodep->rhsp(), w));
            newp = (newp == nullptr) ? eqp : (new AstOr(nodep->fileline(), newp, eqp));
        }
        VL_DO_DANGLING(replaceWithDelete(nodep, newp), nodep);
    }

    void visitEqNeq(AstNodeBiop* nodep) {
        if (nodep->user1SetOnce()) return;  // Process once
        iterateChildren(nodep);
        if (nodep->lhsp()->isWide()) {
            UINFO(8, "    Wordize EQ/NEQ " << nodep << endl);
            // -> (0=={or{for each_word{WORDSEL(lhs,#)^WORDSEL(rhs,#)}}}
            AstNode* newp = nullptr;
            for (int w = 0; w < nodep->lhsp()->widthWords(); w++) {
                AstNode* eqp = new AstXor(nodep->fileline(), newAstWordSelClone(nodep->lhsp(), w),
                                          newAstWordSelClone(nodep->rhsp(), w));
                newp = (newp == nullptr) ? eqp : (new AstOr(nodep->fileline(), newp, eqp));
            }
            if (VN_IS(nodep, Neq)) {
                newp
                    = new AstNeq(nodep->fileline(),
                                 new AstConst(nodep->fileline(), AstConst::SizedEData(), 0), newp);
            } else {
                newp = new AstEq(nodep->fileline(),
                                 new AstConst(nodep->fileline(), AstConst::SizedEData(), 0), newp);
            }
            VL_DO_DANGLING(replaceWithDelete(nodep, newp), nodep);
        }
    }
    virtual void visit(AstEq* nodep) override { visitEqNeq(nodep); }
    virtual void visit(AstNeq* nodep) override { visitEqNeq(nodep); }

    virtual void visit(AstRedOr* nodep) override {
        if (nodep->user1SetOnce()) return;  // Process once
        iterateChildren(nodep);
        if (nodep->lhsp()->isWide()) {
            UINFO(8, "    Wordize REDOR " << nodep << endl);
            // -> (0!={or{for each_word{WORDSEL(lhs,#)}}}
            AstNode* newp = nullptr;
            for (int w = 0; w < nodep->lhsp()->widthWords(); w++) {
                AstNode* eqp = newAstWordSelClone(nodep->lhsp(), w);
                newp = (newp == nullptr) ? eqp : (new AstOr(nodep->fileline(), newp, eqp));
            }
            newp = new AstNeq(nodep->fileline(),
                              new AstConst(nodep->fileline(), AstConst::SizedEData(), 0), newp);
            VL_DO_DANGLING(replaceWithDelete(nodep, newp), nodep);
        } else {
            UINFO(8, "    REDOR->EQ " << nodep << endl);
            AstNode* lhsp = nodep->lhsp()->unlinkFrBack();
            AstNode* newp = new AstNeq(nodep->fileline(),
                                       new AstConst(nodep->fileline(), AstConst::WidthedValue(),
                                                    longOrQuadWidth(nodep), 0),
                                       lhsp);
            VL_DO_DANGLING(replaceWithDelete(nodep, newp), nodep);
        }
    }
    virtual void visit(AstRedAnd* nodep) override {
        if (nodep->user1SetOnce()) return;  // Process once
        iterateChildren(nodep);
        if (nodep->lhsp()->isWide()) {
            UINFO(8, "    Wordize REDAND " << nodep << endl);
            // -> (0!={and{for each_word{WORDSEL(lhs,#)}}}
            AstNode* newp = nullptr;
            for (int w = 0; w < nodep->lhsp()->widthWords(); w++) {
                AstNode* eqp = newAstWordSelClone(nodep->lhsp(), w);
                if (w == nodep->lhsp()->widthWords() - 1) {
                    // Rather than doing a (slowish) ==##, we OR in the
                    // bits that aren't part of the mask
                    eqp = new AstOr(nodep->fileline(),
                                    new AstConst(nodep->fileline(), notWideMask(nodep->lhsp())),
                                    // Bug in cppcheck
                                    // cppcheck-suppress memleak
                                    eqp);
                }
                newp = (newp == nullptr) ? eqp : (new AstAnd(nodep->fileline(), newp, eqp));
            }
            newp = new AstEq(
                nodep->fileline(),
                new AstConst(nodep->fileline(), AstConst::SizedEData(), VL_MASK_E(VL_EDATASIZE)),
                newp);
            VL_DO_DANGLING(replaceWithDelete(nodep, newp), nodep);
        } else {
            UINFO(8, "    REDAND->EQ " << nodep << endl);
            AstNode* lhsp = nodep->lhsp()->unlinkFrBack();
            AstNode* newp = new AstEq(nodep->fileline(),
                                      new AstConst(nodep->fileline(), wordMask(lhsp)), lhsp);
            VL_DO_DANGLING(replaceWithDelete(nodep, newp), nodep);
        }
    }
    virtual void visit(AstRedXor* nodep) override {
        if (nodep->user1SetOnce()) return;  // Process once
        iterateChildren(nodep);
        if (nodep->lhsp()->isWide()) {
            UINFO(8, "    Wordize REDXOR " << nodep << endl);
            // -> (0!={redxor{for each_word{XOR(WORDSEL(lhs,#))}}}
            AstNode* newp = nullptr;
            for (int w = 0; w < nodep->lhsp()->widthWords(); w++) {
                AstNode* eqp = newAstWordSelClone(nodep->lhsp(), w);
                newp = (newp == nullptr) ? eqp : (new AstXor(nodep->fileline(), newp, eqp));
            }
            newp = new AstRedXor(nodep->fileline(), newp);
            UINFO(8, "    Wordize REDXORnew " << newp << endl);
            VL_DO_DANGLING(replaceWithDelete(nodep, newp), nodep);
        }
        // We don't reduce non-wide XORs, as its more efficient to use a temp register,
        // which the inlined function does nicely.
    }

    virtual void visit(AstNodeStmt* nodep) override {
        if (nodep->user1SetOnce()) return;  // Process once
        if (!nodep->isStatement()) {
            iterateChildren(nodep);
            return;
        }
        m_stmtp = nodep;
        iterateChildren(nodep);
        m_stmtp = nullptr;
    }
    virtual void visit(AstNodeAssign* nodep) override {
        if (nodep->user1SetOnce()) return;  // Process once
        m_stmtp = nodep;
        iterateChildren(nodep);
        bool did = false;
        if (nodep->isWide() && ((VN_IS(nodep->lhsp(), VarRef) || VN_IS(nodep->lhsp(), ArraySel)))
            && !AstVar::scVarRecurse(nodep->lhsp())  // Need special function for SC
            && !AstVar::scVarRecurse(nodep->rhsp())) {
            if (AstConst* rhsp = VN_CAST(nodep->rhsp(), Const)) {
                did = expandWide(nodep, rhsp);
            } else if (AstVarRef* rhsp = VN_CAST(nodep->rhsp(), VarRef)) {
                did = expandWide(nodep, rhsp);
            } else if (AstSel* rhsp = VN_CAST(nodep->rhsp(), Sel)) {
                did = expandWide(nodep, rhsp);
            } else if (AstArraySel* rhsp = VN_CAST(nodep->rhsp(), ArraySel)) {
                did = expandWide(nodep, rhsp);
            } else if (AstConcat* rhsp = VN_CAST(nodep->rhsp(), Concat)) {
                did = expandWide(nodep, rhsp);
            } else if (AstReplicate* rhsp = VN_CAST(nodep->rhsp(), Replicate)) {
                did = expandWide(nodep, rhsp);
            } else if (AstAnd* rhsp = VN_CAST(nodep->rhsp(), And)) {
                did = expandWide(nodep, rhsp);
            } else if (AstOr* rhsp = VN_CAST(nodep->rhsp(), Or)) {
                did = expandWide(nodep, rhsp);
            } else if (AstNot* rhsp = VN_CAST(nodep->rhsp(), Not)) {
                did = expandWide(nodep, rhsp);
            } else if (AstXor* rhsp = VN_CAST(nodep->rhsp(), Xor)) {
                did = expandWide(nodep, rhsp);
            } else if (AstNodeCond* rhsp = VN_CAST(nodep->rhsp(), NodeCond)) {
                did = expandWide(nodep, rhsp);
            }
        } else if (AstSel* lhsp = VN_CAST(nodep->lhsp(), Sel)) {
            did = expandLhs(nodep, lhsp);
        }
        // Cleanup common code
        if (did) VL_DO_DANGLING(nodep->unlinkFrBack()->deleteTree(), nodep);
        m_stmtp = nullptr;
    }

    //--------------------
    virtual void visit(AstVar*) override {}  // Don't hit varrefs under vars
    virtual void visit(AstNode* nodep) override { iterateChildren(nodep); }

public:
    // CONSTRUCTORS
    explicit ExpandVisitor(AstNetlist* nodep) { iterate(nodep); }
    virtual ~ExpandVisitor() override = default;
};

//----------------------------------------------------------------------
// Top loop

//######################################################################
// Expand class functions

void V3Expand::expandAll(AstNetlist* nodep) {
    UINFO(2, __FUNCTION__ << ": " << endl);
    { ExpandVisitor visitor(nodep); }  // Destruct before checking
    V3Global::dumpCheckGlobalTree("expand", 0, v3Global.opt.dumpTreeLevel(__FILE__) >= 3);
}<|MERGE_RESOLUTION|>--- conflicted
+++ resolved
@@ -49,11 +49,7 @@
     }
 }
 
-<<<<<<< HEAD
-class ExpandVisitor : public AstNVisitor {
-=======
 class ExpandVisitor final : public AstNVisitor {
->>>>>>> f7ee7f9f
 private:
     // NODE STATE
     //  AstNode::user1()        -> bool.  Processed
