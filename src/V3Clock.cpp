// -*- mode: C++; c-file-style: "cc-mode" -*-
//*************************************************************************
// DESCRIPTION: Verilator: Clocking POS/NEGEDGE insertion
//
// Code available from: https://verilator.org
//
//*************************************************************************
//
// Copyright 2003-2021 by Wilson Snyder. This program is free software; you
// can redistribute it and/or modify it under the terms of either the GNU
// Lesser General Public License Version 3 or the Perl Artistic License
// Version 2.0.
// SPDX-License-Identifier: LGPL-3.0-only OR Artistic-2.0
//
//*************************************************************************
// V3Clock's Transformations:
//
// Top Scope:
//   Check created ACTIVEs
//      Compress adjacent ACTIVEs with same sensitivity list
//      Form master _eval function
//              Add around the SENTREE a (IF POSEDGE(..))
//                      Add a __Vlast_{clock} for the comparison
//                      Set the __Vlast_{clock} at the end of the block
//              Replace UNTILSTABLEs with loops until specified signals become const.
//   Create global calling function for any per-scope functions.  (For FINALs).
//
//*************************************************************************

#include "config_build.h"
#include "verilatedos.h"

#include "V3Global.h"
#include "V3Clock.h"
#include "V3Ast.h"
#include "V3EmitCBase.h"

#include <algorithm>

//######################################################################
// Clock state, as a visitor of each AstNode

class ClockVisitor final : public AstNVisitor {
private:
    // NODE STATE
    // Cleared each Module:
    //  AstVarScope::user1p()   -> AstVarScope*.  Temporary signal that was created.
    AstUser1InUse m_inuser1;

    // STATE
<<<<<<< HEAD
    AstNodeModule* m_modp;  // Current module
    AstTopScope* m_topScopep;  // Current top scope
    AstScope* m_scopep;  // Current scope
    AstCFunc* m_evalFuncp;  // Top eval function we are creating
    AstCFunc* m_initFuncp;  // Top initial function we are creating
    AstCFunc* m_finalFuncp;  // Top final function we are creating
    AstCFunc* m_settleFuncp;  // Top settlement function we are creating
    AstSenTree* m_lastSenp;  // Last sensitivity match, so we can detect duplicates.
    AstIf* m_lastIfp;  // Last sensitivity if active to add more under
    AstMTaskBody* m_mtaskBodyp;  // Current mtask body
    AstVarScope* m_evalCounterVarScopep;
=======
    AstNodeModule* m_modp = nullptr;  // Current module
    AstTopScope* m_topScopep = nullptr;  // Current top scope
    AstScope* m_scopep = nullptr;  // Current scope
    AstCFunc* m_evalFuncp = nullptr;  // Top eval function we are creating
    AstCFunc* m_initFuncp = nullptr;  // Top initial function we are creating
    AstCFunc* m_finalFuncp = nullptr;  // Top final function we are creating
    AstCFunc* m_settleFuncp = nullptr;  // Top settlement function we are creating
    AstSenTree* m_lastSenp = nullptr;  // Last sensitivity match, so we can detect duplicates.
    AstIf* m_lastIfp = nullptr;  // Last sensitivity if active to add more under
    AstMTaskBody* m_mtaskBodyp = nullptr;  // Current mtask body
    AstVarScope* m_evalCounterVarScopep = nullptr;
>>>>>>> f7ee7f9f

    // METHODS
    VL_DEBUG_FUNC;  // Declare debug()

    AstVarScope* getCreateLastClk(AstVarScope* vscp) {
        if (vscp->user1p()) return static_cast<AstVarScope*>(vscp->user1p());
        AstVar* varp = vscp->varp();
        if (!varp->width1()) {
            varp->v3warn(E_UNSUPPORTED, "Unsupported: Clock edge on non-single bit signal: "
                                            << varp->prettyNameQ());
        }
        string newvarname
            = (string("__Vclklast__") + vscp->scopep()->nameDotless() + "__" + varp->name());
        AstVar* newvarp = new AstVar(vscp->fileline(), AstVarType::MODULETEMP, newvarname,
                                     VFlagLogicPacked(), 1);
        newvarp->noReset(true);  // Reset by below assign
        m_modp->addStmtp(newvarp);
        AstVarScope* newvscp = new AstVarScope(vscp->fileline(), m_scopep, newvarp);
        vscp->user1p(newvscp);
        m_scopep->addVarp(newvscp);
        // Add init
        AstNode* fromp = new AstVarRef(newvarp->fileline(), vscp, VAccess::READ);
        if (v3Global.opt.xInitialEdge()) fromp = new AstNot(fromp->fileline(), fromp);
        AstNode* newinitp = new AstAssign(
            vscp->fileline(), new AstVarRef(newvarp->fileline(), newvscp, VAccess::WRITE), fromp);
        addToInitial(newinitp);
        // At bottom, assign them
        AstAssign* finalp = new AstAssign(vscp->fileline(),
                                          new AstVarRef(vscp->fileline(), newvscp, VAccess::WRITE),
                                          new AstVarRef(vscp->fileline(), vscp, VAccess::READ));
        m_evalFuncp->addFinalsp(finalp);
        //
        UINFO(4, "New Last: " << newvscp << endl);
        return newvscp;
    }
    AstNode* createSenItemEquation(AstSenItem* nodep) {
        // We know the var is clean, and one bit, so we use binary ops
        // for speed instead of logical ops.
        // POSEDGE:  var & ~var_last
        // NEGEDGE:  ~var & var_last
        // BOTHEDGE:  var ^ var_last
        // HIGHEDGE:  var
        // LOWEDGE:  ~var
        // ANYEDGE:   var ^ var_last
<<<<<<< HEAD
        AstNode* newp = NULL;
=======
        AstNode* newp = nullptr;
>>>>>>> f7ee7f9f
        if (nodep->edgeType() == VEdgeType::ET_ILLEGAL) {
            nodep->v3warn(E_UNSUPPORTED,
                          "Unsupported: Complicated event expression in sensitive activity list");
            return nullptr;
        }
        AstVarScope* clkvscp = nodep->varrefp()->varScopep();
        if (nodep->edgeType() == VEdgeType::ET_POSEDGE) {
            AstVarScope* lastVscp = getCreateLastClk(clkvscp);
            newp = new AstAnd(
                nodep->fileline(),
                new AstVarRef(nodep->fileline(), nodep->varrefp()->varScopep(), VAccess::READ),
                new AstNot(nodep->fileline(),
                           new AstVarRef(nodep->fileline(), lastVscp, VAccess::READ)));
        } else if (nodep->edgeType() == VEdgeType::ET_NEGEDGE) {
            AstVarScope* lastVscp = getCreateLastClk(clkvscp);
            newp = new AstAnd(
                nodep->fileline(),
                new AstNot(nodep->fileline(),
                           new AstVarRef(nodep->fileline(), nodep->varrefp()->varScopep(),
                                         VAccess::READ)),
                new AstVarRef(nodep->fileline(), lastVscp, VAccess::READ));
        } else if (nodep->edgeType() == VEdgeType::ET_BOTHEDGE) {
            AstVarScope* lastVscp = getCreateLastClk(clkvscp);
            newp = new AstXor(
                nodep->fileline(),
                new AstVarRef(nodep->fileline(), nodep->varrefp()->varScopep(), VAccess::READ),
                new AstVarRef(nodep->fileline(), lastVscp, VAccess::READ));
        } else if (nodep->edgeType() == VEdgeType::ET_HIGHEDGE) {
            newp = new AstVarRef(nodep->fileline(), clkvscp, VAccess::READ);
        } else if (nodep->edgeType() == VEdgeType::ET_LOWEDGE) {
<<<<<<< HEAD
            newp = new AstNot(nodep->fileline(), new AstVarRef(nodep->fileline(), clkvscp, false));
=======
            newp = new AstNot(nodep->fileline(),
                              new AstVarRef(nodep->fileline(), clkvscp, VAccess::READ));
>>>>>>> f7ee7f9f
        } else if (nodep->edgeType() == VEdgeType::ET_ANYEDGE) {
            AstVarScope* lastVscp = getCreateLastClk(clkvscp);
            newp = new AstXor(
                nodep->fileline(),
<<<<<<< HEAD
                new AstVarRef(nodep->fileline(), nodep->varrefp()->varScopep(), false),
                new AstVarRef(nodep->fileline(), lastVscp, false));
=======
                new AstVarRef(nodep->fileline(), nodep->varrefp()->varScopep(), VAccess::READ),
                new AstVarRef(nodep->fileline(), lastVscp, VAccess::READ));
>>>>>>> f7ee7f9f
        } else {
            nodep->v3fatalSrc("Bad edge type");
        }
        return newp;
    }
    AstNode* createSenseEquation(AstSenItem* nodesp) {
        // Nodep may be a list of elements; we need to walk it
        AstNode* senEqnp = nullptr;
        for (AstSenItem* senp = nodesp; senp; senp = VN_CAST(senp->nextp(), SenItem)) {
            AstNode* const senOnep = createSenItemEquation(senp);
            if (senEqnp) {
                // Add new OR to the sensitivity list equation
                senEqnp = new AstOr(senp->fileline(), senEqnp, senOnep);
            } else {
                senEqnp = senOnep;
            }
        }
        return senEqnp;
    }
    AstIf* makeActiveIf(AstSenTree* sensesp) {
        AstNode* senEqnp = createSenseEquation(sensesp->sensesp());
        UASSERT_OBJ(senEqnp, sensesp, "No sense equation, shouldn't be in sequent activation.");
        AstIf* newifp = new AstIf(sensesp->fileline(), senEqnp, nullptr, nullptr);
        return newifp;
    }
    void clearLastSen() {
        m_lastSenp = nullptr;
        m_lastIfp = nullptr;
    }
    void splitCheck(AstCFunc* ofuncp) {
        if (!v3Global.opt.outputSplitCFuncs() || !ofuncp->stmtsp()) return;
        if (EmitCBaseCounterVisitor(ofuncp->stmtsp()).count() < v3Global.opt.outputSplitCFuncs())
            return;

        int funcnum = 0;
        int func_stmts = 0;
        AstCFunc* funcp = nullptr;

        // Unlink all statements, then add item by item to new sub-functions
        AstBegin* tempp = new AstBegin{ofuncp->fileline(), "[EditWrapper]",
                                       ofuncp->stmtsp()->unlinkFrBackWithNext()};
        if (ofuncp->finalsp()) tempp->addStmtsp(ofuncp->finalsp()->unlinkFrBackWithNext());
        while (tempp->stmtsp()) {
            AstNode* itemp = tempp->stmtsp()->unlinkFrBack();
            int stmts = EmitCBaseCounterVisitor(itemp).count();
            if (!funcp || (func_stmts + stmts) > v3Global.opt.outputSplitCFuncs()) {
                // Make a new function
                funcp = new AstCFunc{ofuncp->fileline(), ofuncp->name() + cvtToStr(++funcnum),
                                     m_topScopep->scopep()};
                funcp->argTypes(EmitCBaseVisitor::symClassVar());
                funcp->dontCombine(true);
                funcp->symProlog(true);
                funcp->isStatic(true);
                funcp->slow(ofuncp->slow());
                m_topScopep->scopep()->addActivep(funcp);
                //
                AstCCall* callp = new AstCCall{funcp->fileline(), funcp};
                callp->argTypes("vlSymsp");
                ofuncp->addStmtsp(callp);
                func_stmts = 0;
            }
            funcp->addStmtsp(itemp);
            func_stmts += stmts;
        }
        VL_DO_DANGLING(tempp->deleteTree(), tempp);
    }

    // VISITORS
    virtual void visit(AstTopScope* nodep) override {
        UINFO(4, " TOPSCOPE   " << nodep << endl);
        m_topScopep = nodep;
        m_scopep = nodep->scopep();
        UASSERT_OBJ(m_scopep, nodep,
                    "No scope found on top level, perhaps you have no statements?");
        // VV*****  We reset all user1p()
        AstNode::user1ClearTree();
        // Make top functions
        {
            AstCFunc* funcp = new AstCFunc{nodep->fileline(), "_eval", m_topScopep->scopep()};
            funcp->argTypes(EmitCBaseVisitor::symClassVar());
            funcp->dontCombine(true);
            funcp->symProlog(true);
            funcp->isStatic(true);
            funcp->entryPoint(true);
            m_topScopep->scopep()->addActivep(funcp);
            m_evalFuncp = funcp;

            // Create counter for the _eval loop
<<<<<<< HEAD
            string name
                = "__eval_change_counter";
            AstVar* cntVarp =
                new AstVar(nodep->fileline(), AstVarType::MODULETEMP, name,
                                      VFlagLogicPacked(), 32);
            m_evalCounterVarScopep = new AstVarScope(m_scopep->fileline(), m_scopep, cntVarp);
            cntVarp->sigPublic(true); // public sig so it's never optimized out
=======
            string name = "__eval_change_counter";
            AstVar* cntVarp = new AstVar(nodep->fileline(), AstVarType::MODULETEMP, name,
                                         VFlagLogicPacked(), 32);
            m_evalCounterVarScopep = new AstVarScope(m_scopep->fileline(), m_scopep, cntVarp);
            cntVarp->sigPublic(true);  // public sig so it's never optimized out
>>>>>>> f7ee7f9f

            m_scopep->addVarp(m_evalCounterVarScopep);

            m_modp->addStmtp(cntVarp);
        }
        {
            AstCFunc* funcp
                = new AstCFunc{nodep->fileline(), "_eval_initial", m_topScopep->scopep()};
            funcp->argTypes(EmitCBaseVisitor::symClassVar());
            funcp->dontCombine(true);
            funcp->slow(true);
            funcp->symProlog(true);
            funcp->isStatic(true);
            funcp->entryPoint(true);
            m_topScopep->scopep()->addActivep(funcp);
            m_initFuncp = funcp;
        }
        {
            AstCFunc* funcp = new AstCFunc{nodep->fileline(), "final", m_topScopep->scopep()};
            funcp->skipDecl(true);
            funcp->dontCombine(true);
            funcp->slow(true);
            funcp->isStatic(false);
            funcp->entryPoint(true);
            funcp->protect(false);
            funcp->addInitsp(new AstCStmt(nodep->fileline(), EmitCBaseVisitor::symClassVar()
                                                                 + " = this->__VlSymsp;\n"));
            funcp->addInitsp(
                new AstCStmt(nodep->fileline(), EmitCBaseVisitor::symTopAssign() + "\n"));
            m_topScopep->scopep()->addActivep(funcp);
            m_finalFuncp = funcp;
        }
        {
            AstCFunc* funcp
                = new AstCFunc{nodep->fileline(), "_eval_settle", m_topScopep->scopep()};
            funcp->argTypes(EmitCBaseVisitor::symClassVar());
            funcp->dontCombine(true);
            funcp->slow(true);
            funcp->isStatic(true);
            funcp->symProlog(true);
            funcp->entryPoint(true);
            m_topScopep->scopep()->addActivep(funcp);
            m_settleFuncp = funcp;
        }
        // Process the activates
        iterateChildren(nodep);
        UINFO(4, " TOPSCOPE iter done " << nodep << endl);
        // Split large functions
        splitCheck(m_evalFuncp);
        splitCheck(m_initFuncp);
        splitCheck(m_finalFuncp);
        splitCheck(m_settleFuncp);
        // Done, clear so we can detect errors
        UINFO(4, " TOPSCOPEDONE " << nodep << endl);
        clearLastSen();
        m_topScopep = nullptr;
        m_scopep = nullptr;
    }
    virtual void visit(AstNodeModule* nodep) override {
        // UINFO(4, " MOD   " << nodep << endl);
        VL_RESTORER(m_modp);
        {
            m_modp = nodep;
            iterateChildren(nodep);
        }
    }
    virtual void visit(AstScope* nodep) override {
        // UINFO(4, " SCOPE   " << nodep << endl);
        m_scopep = nodep;
        iterateChildren(nodep);
        if (AstNode* movep = nodep->finalClksp()) {
            UASSERT_OBJ(m_topScopep, nodep, "Final clocks under non-top scope");
            movep->unlinkFrBackWithNext();
            m_evalFuncp->addFinalsp(movep);
        }
        m_scopep = nullptr;
    }
    virtual void visit(AstNodeProcedure* nodep) override {
        if (AstNode* stmtsp = nodep->bodysp()) {
            stmtsp->unlinkFrBackWithNext();
            nodep->addNextHere(stmtsp);
        }
        VL_DO_DANGLING(nodep->unlinkFrBack()->deleteTree(), nodep);
    }
    virtual void visit(AstAlwaysPost* nodep) override {
        if (AstNode* stmtsp = nodep->bodysp()) {
            stmtsp->unlinkFrBackWithNext();
            nodep->addNextHere(stmtsp);
        }
        VL_DO_DANGLING(nodep->unlinkFrBack()->deleteTree(), nodep);
    }
    virtual void visit(AstAlwaysPostponed* nodep) override {
        if (AstNode* stmtsp = nodep->bodysp()) {
            stmtsp->unlinkFrBackWithNext();
            nodep->addNextHere(stmtsp);
        }
        VL_DO_DANGLING(nodep->unlinkFrBack()->deleteTree(), nodep);
    }
    virtual void visit(AstCoverToggle* nodep) override {
        // nodep->dumpTree(cout, "ct:");
        // COVERTOGGLE(INC, ORIG, CHANGE) ->
        //   IF(ORIG ^ CHANGE) { INC; CHANGE = ORIG; }
        AstNode* incp = nodep->incp()->unlinkFrBack();
        AstNode* origp = nodep->origp()->unlinkFrBack();
        AstNode* changep = nodep->changep()->unlinkFrBack();
        AstIf* newp = new AstIf(nodep->fileline(), new AstXor(nodep->fileline(), origp, changep),
                                incp, nullptr);
        // We could add another IF to detect posedges, and only increment if so.
        // It's another whole branch though versus a potential memory miss.
        // We'll go with the miss.
        newp->addIfsp(
            new AstAssign(nodep->fileline(), changep->cloneTree(false), origp->cloneTree(false)));
        nodep->replaceWith(newp);
        VL_DO_DANGLING(nodep->deleteTree(), nodep);
    }
    virtual void visit(AstCFunc* nodep) override {
        iterateChildren(nodep);
        // Link to global function
        if (nodep->formCallTree()) {
            UINFO(4, "    formCallTree " << nodep << endl);
            AstCCall* callp = new AstCCall(nodep->fileline(), nodep);
            callp->argTypes("vlSymsp");
            m_finalFuncp->addStmtsp(callp);
        }
    }
    virtual void visit(AstSenTree* nodep) override {
        // Delete it later; Actives still pointing to it
        nodep->unlinkFrBack();
        pushDeletep(nodep);
    }
    void addToEvalLoop(AstNode* stmtsp) {
        m_evalFuncp->addStmtsp(stmtsp);  // add to top level function
    }
    void addToSettleLoop(AstNode* stmtsp) {
        m_settleFuncp->addStmtsp(stmtsp);  // add to top level function
    }
    void addToInitial(AstNode* stmtsp) {
        m_initFuncp->addStmtsp(stmtsp);  // add to top level function
    }
<<<<<<< HEAD
    virtual void visit(AstTimingControl *nodep) VL_OVERRIDE {
        // Do not iterate to keep sentree in place
    }
    virtual void visit(AstActive* nodep) VL_OVERRIDE {
=======
    virtual void visit(AstTimingControl* nodep) override {
        // Do not iterate to keep sentree in place
    }
    virtual void visit(AstActive* nodep) override {
>>>>>>> f7ee7f9f
        // Careful if adding variables here, ACTIVES can be under other ACTIVES
        // Need to save and restore any member state in AstUntilStable block
        if (!m_topScopep || !nodep->stmtsp()) {
            // Not at the top or empty block...
            // Only empty blocks should be leftover on the non-top.  Killem.
            UASSERT_OBJ(!nodep->stmtsp(), nodep, "Non-empty lower active");
            VL_DO_DANGLING(nodep->unlinkFrBack()->deleteTree(), nodep);
        } else if (m_mtaskBodyp) {
            UINFO(4, "  TR ACTIVE  " << nodep << endl);
            AstNode* stmtsp = nodep->stmtsp()->unlinkFrBackWithNext();
            if (nodep->hasClocked()) {
                UASSERT_OBJ(!nodep->hasInitial(), nodep,
                            "Initial block should not have clock sensitivity");
                if (m_lastSenp && nodep->sensesp()->sameTree(m_lastSenp)) {
                    UINFO(4, "    sameSenseTree\n");
                } else {
                    clearLastSen();
                    m_lastSenp = nodep->sensesp();
                    // Make a new if statement
                    m_lastIfp = makeActiveIf(m_lastSenp);
                    m_mtaskBodyp->addStmtsp(m_lastIfp);
                }
                // Move statements to if
                m_lastIfp->addIfsp(stmtsp);
            } else if (nodep->hasInitial() || nodep->hasSettle()) {
                nodep->v3fatalSrc("MTask should not include initial/settle logic.");
            } else {
                // Combo logic. Move statements to mtask func.
                clearLastSen();
                m_mtaskBodyp->addStmtsp(stmtsp);
            }
            VL_DO_DANGLING(nodep->unlinkFrBack()->deleteTree(), nodep);
        } else {
            UINFO(4, "  ACTIVE  " << nodep << endl);
            AstNode* stmtsp = nodep->stmtsp()->unlinkFrBackWithNext();
            if (nodep->hasClocked()) {
                // Remember the latest sensitivity so we can compare it next time
                UASSERT_OBJ(!nodep->hasInitial(), nodep,
                            "Initial block should not have clock sensitivity");
                if (m_lastSenp && nodep->sensesp()->sameTree(m_lastSenp)) {
                    UINFO(4, "    sameSenseTree\n");
                } else {
                    clearLastSen();
                    m_lastSenp = nodep->sensesp();

                    AstNode* syncp = new AstThreadSync(nodep->fileline());
                    addToEvalLoop(syncp);

                    // Make a new if statement
                    m_lastIfp = makeActiveIf(m_lastSenp);
                    addToEvalLoop(m_lastIfp);

<<<<<<< HEAD
                    AstNode* incp = new AstAdd(nodep->fileline(),
                                               new AstVarRef(nodep->fileline(),
                                                             m_evalCounterVarScopep, false),
                                               new AstConst(nodep->fileline(), 1));
                    AstAssign* assignp =
                        new AstAssign(nodep->fileline(),
                                      new AstVarRef(nodep->fileline(),
                                                    m_evalCounterVarScopep, true),
                                      incp);
                    m_lastIfp->addIfsp(assignp);
                    for (auto* senItemp = nodep->sensesp()->sensesp(); senItemp;
                         senItemp = VN_CAST(nodep->nextp(), SenItem)) {
                        if (senItemp->edgeType() == VEdgeType::ET_HIGHEDGE
                         && senItemp->varrefp()->dtypep()->basicp()->isEventValue()) {
                            auto* assignp =
                                new AstAssign(nodep->fileline(),
                                              new AstVarRef(nodep->fileline(),
                                                            senItemp->varrefp()->varScopep(),
                                                            true),
                                              new AstConst(nodep->fileline(), 0));
                            m_lastIfp->addIfsp(assignp);
                        }
                    }
=======
                    AstNode* incp = new AstAdd(
                        nodep->fileline(),
                        new AstVarRef(nodep->fileline(), m_evalCounterVarScopep, VAccess::WRITE),
                        new AstConst(nodep->fileline(), 1));
                    AstAssign* assignp = new AstAssign(
                        nodep->fileline(),
                        new AstVarRef(nodep->fileline(), m_evalCounterVarScopep, VAccess::WRITE),
                        incp);
                    m_lastIfp->addIfsp(assignp);
>>>>>>> f7ee7f9f
                }
                // Move statements to if
                m_lastIfp->addIfsp(stmtsp);
            } else if (nodep->hasInitial()) {
                // Don't need to: clearLastSen();, as we're adding it to different cfunc
                // Move statements to function
                addToInitial(stmtsp);
            } else if (nodep->hasSettle()) {
                // Don't need to: clearLastSen();, as we're adding it to different cfunc
                // Move statements to function
                addToSettleLoop(stmtsp);
            } else {
                // Combo
                clearLastSen();
                // Move statements to function
                addToEvalLoop(stmtsp);
            }
            VL_DO_DANGLING(nodep->unlinkFrBack()->deleteTree(), nodep);
        }
    }
    virtual void visit(AstExecGraph* nodep) override {
        for (m_mtaskBodyp = VN_CAST(nodep->op1p(), MTaskBody); m_mtaskBodyp;
             m_mtaskBodyp = VN_CAST(m_mtaskBodyp->nextp(), MTaskBody)) {
            clearLastSen();
            iterate(m_mtaskBodyp);
        }
        clearLastSen();
        // Move the ExecGraph into _eval. Its location marks the
        // spot where the graph will execute, relative to other
        // (serial) logic in the cycle.
        nodep->unlinkFrBack();
        addToEvalLoop(nodep);
    }

    //--------------------
    virtual void visit(AstNode* nodep) override { iterateChildren(nodep); }

public:
    // CONSTRUCTORS
    explicit ClockVisitor(AstNetlist* nodep) {
        iterate(nodep);
        // Allow downstream modules to find _eval()
        // easily without iterating through the tree.
        nodep->evalp(m_evalFuncp);
    }
    virtual ~ClockVisitor() override = default;
};

//######################################################################
// Clock class functions

void V3Clock::clockAll(AstNetlist* nodep) {
    UINFO(2, __FUNCTION__ << ": " << endl);
    { ClockVisitor visitor(nodep); }  // Destruct before checking
    V3Global::dumpCheckGlobalTree("clock", 0, v3Global.opt.dumpTreeLevel(__FILE__) >= 3);
}<|MERGE_RESOLUTION|>--- conflicted
+++ resolved
@@ -48,19 +48,6 @@
     AstUser1InUse m_inuser1;
 
     // STATE
-<<<<<<< HEAD
-    AstNodeModule* m_modp;  // Current module
-    AstTopScope* m_topScopep;  // Current top scope
-    AstScope* m_scopep;  // Current scope
-    AstCFunc* m_evalFuncp;  // Top eval function we are creating
-    AstCFunc* m_initFuncp;  // Top initial function we are creating
-    AstCFunc* m_finalFuncp;  // Top final function we are creating
-    AstCFunc* m_settleFuncp;  // Top settlement function we are creating
-    AstSenTree* m_lastSenp;  // Last sensitivity match, so we can detect duplicates.
-    AstIf* m_lastIfp;  // Last sensitivity if active to add more under
-    AstMTaskBody* m_mtaskBodyp;  // Current mtask body
-    AstVarScope* m_evalCounterVarScopep;
-=======
     AstNodeModule* m_modp = nullptr;  // Current module
     AstTopScope* m_topScopep = nullptr;  // Current top scope
     AstScope* m_scopep = nullptr;  // Current scope
@@ -72,7 +59,6 @@
     AstIf* m_lastIfp = nullptr;  // Last sensitivity if active to add more under
     AstMTaskBody* m_mtaskBodyp = nullptr;  // Current mtask body
     AstVarScope* m_evalCounterVarScopep = nullptr;
->>>>>>> f7ee7f9f
 
     // METHODS
     VL_DEBUG_FUNC;  // Declare debug()
@@ -117,11 +103,7 @@
         // HIGHEDGE:  var
         // LOWEDGE:  ~var
         // ANYEDGE:   var ^ var_last
-<<<<<<< HEAD
-        AstNode* newp = NULL;
-=======
         AstNode* newp = nullptr;
->>>>>>> f7ee7f9f
         if (nodep->edgeType() == VEdgeType::ET_ILLEGAL) {
             nodep->v3warn(E_UNSUPPORTED,
                           "Unsupported: Complicated event expression in sensitive activity list");
@@ -152,23 +134,14 @@
         } else if (nodep->edgeType() == VEdgeType::ET_HIGHEDGE) {
             newp = new AstVarRef(nodep->fileline(), clkvscp, VAccess::READ);
         } else if (nodep->edgeType() == VEdgeType::ET_LOWEDGE) {
-<<<<<<< HEAD
-            newp = new AstNot(nodep->fileline(), new AstVarRef(nodep->fileline(), clkvscp, false));
-=======
             newp = new AstNot(nodep->fileline(),
                               new AstVarRef(nodep->fileline(), clkvscp, VAccess::READ));
->>>>>>> f7ee7f9f
         } else if (nodep->edgeType() == VEdgeType::ET_ANYEDGE) {
             AstVarScope* lastVscp = getCreateLastClk(clkvscp);
             newp = new AstXor(
                 nodep->fileline(),
-<<<<<<< HEAD
-                new AstVarRef(nodep->fileline(), nodep->varrefp()->varScopep(), false),
-                new AstVarRef(nodep->fileline(), lastVscp, false));
-=======
                 new AstVarRef(nodep->fileline(), nodep->varrefp()->varScopep(), VAccess::READ),
                 new AstVarRef(nodep->fileline(), lastVscp, VAccess::READ));
->>>>>>> f7ee7f9f
         } else {
             nodep->v3fatalSrc("Bad edge type");
         }
@@ -257,21 +230,11 @@
             m_evalFuncp = funcp;
 
             // Create counter for the _eval loop
-<<<<<<< HEAD
-            string name
-                = "__eval_change_counter";
-            AstVar* cntVarp =
-                new AstVar(nodep->fileline(), AstVarType::MODULETEMP, name,
-                                      VFlagLogicPacked(), 32);
-            m_evalCounterVarScopep = new AstVarScope(m_scopep->fileline(), m_scopep, cntVarp);
-            cntVarp->sigPublic(true); // public sig so it's never optimized out
-=======
             string name = "__eval_change_counter";
             AstVar* cntVarp = new AstVar(nodep->fileline(), AstVarType::MODULETEMP, name,
                                          VFlagLogicPacked(), 32);
             m_evalCounterVarScopep = new AstVarScope(m_scopep->fileline(), m_scopep, cntVarp);
             cntVarp->sigPublic(true);  // public sig so it's never optimized out
->>>>>>> f7ee7f9f
 
             m_scopep->addVarp(m_evalCounterVarScopep);
 
@@ -411,17 +374,10 @@
     void addToInitial(AstNode* stmtsp) {
         m_initFuncp->addStmtsp(stmtsp);  // add to top level function
     }
-<<<<<<< HEAD
-    virtual void visit(AstTimingControl *nodep) VL_OVERRIDE {
-        // Do not iterate to keep sentree in place
-    }
-    virtual void visit(AstActive* nodep) VL_OVERRIDE {
-=======
     virtual void visit(AstTimingControl* nodep) override {
         // Do not iterate to keep sentree in place
     }
     virtual void visit(AstActive* nodep) override {
->>>>>>> f7ee7f9f
         // Careful if adding variables here, ACTIVES can be under other ACTIVES
         // Need to save and restore any member state in AstUntilStable block
         if (!m_topScopep || !nodep->stmtsp()) {
@@ -474,16 +430,14 @@
                     m_lastIfp = makeActiveIf(m_lastSenp);
                     addToEvalLoop(m_lastIfp);
 
-<<<<<<< HEAD
-                    AstNode* incp = new AstAdd(nodep->fileline(),
-                                               new AstVarRef(nodep->fileline(),
-                                                             m_evalCounterVarScopep, false),
-                                               new AstConst(nodep->fileline(), 1));
-                    AstAssign* assignp =
-                        new AstAssign(nodep->fileline(),
-                                      new AstVarRef(nodep->fileline(),
-                                                    m_evalCounterVarScopep, true),
-                                      incp);
+                    AstNode* incp = new AstAdd(
+                        nodep->fileline(),
+                        new AstVarRef(nodep->fileline(), m_evalCounterVarScopep, VAccess::WRITE),
+                        new AstConst(nodep->fileline(), 1));
+                    AstAssign* assignp = new AstAssign(
+                        nodep->fileline(),
+                        new AstVarRef(nodep->fileline(), m_evalCounterVarScopep, VAccess::WRITE),
+                        incp);
                     m_lastIfp->addIfsp(assignp);
                     for (auto* senItemp = nodep->sensesp()->sensesp(); senItemp;
                          senItemp = VN_CAST(nodep->nextp(), SenItem)) {
@@ -493,22 +447,11 @@
                                 new AstAssign(nodep->fileline(),
                                               new AstVarRef(nodep->fileline(),
                                                             senItemp->varrefp()->varScopep(),
-                                                            true),
+                                                            VAccess::WRITE),
                                               new AstConst(nodep->fileline(), 0));
                             m_lastIfp->addIfsp(assignp);
                         }
                     }
-=======
-                    AstNode* incp = new AstAdd(
-                        nodep->fileline(),
-                        new AstVarRef(nodep->fileline(), m_evalCounterVarScopep, VAccess::WRITE),
-                        new AstConst(nodep->fileline(), 1));
-                    AstAssign* assignp = new AstAssign(
-                        nodep->fileline(),
-                        new AstVarRef(nodep->fileline(), m_evalCounterVarScopep, VAccess::WRITE),
-                        incp);
-                    m_lastIfp->addIfsp(assignp);
->>>>>>> f7ee7f9f
                 }
                 // Move statements to if
                 m_lastIfp->addIfsp(stmtsp);
