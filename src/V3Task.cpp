--- conflicted
+++ resolved
@@ -1081,11 +1081,11 @@
 	m_insStmtp = prevInsStmtp;
     }
     AstNode* insertBeforeStmt(AstNode* nodep, AstNode* newp) {
-	// Return node that must be visited, if any
+        // Return node that must be visited, if any
 	// See also AstNode::addBeforeStmt; this predates that function
 	if (debug()>=9) { nodep->dumpTree(cout,"-newstmt:"); }
 	if (!m_insStmtp) nodep->v3fatalSrc("Function not underneath a statement");
-	AstNode* visitp = NULL;
+        AstNode* visitp = NULL;
 	if (m_insMode == IM_BEFORE) {
 	    // Add the whole thing before insertAt
 	    UINFO(5,"     IM_Before  "<<m_insStmtp<<endl);
@@ -1093,27 +1093,22 @@
 	    m_insStmtp->addHereThisAsNext(newp);
 	}
 	else if (m_insMode == IM_AFTER) {
-	    UINFO(5,"     IM_After   "<<m_insStmtp<<endl);
+            UINFO(5,"     IM_After   "<<m_insStmtp<<endl);
 	    m_insStmtp->addNextHere(newp);
 	}
 	else if (m_insMode == IM_WHILE_PRECOND) {
-<<<<<<< HEAD
-	    UINFO(5,"     IM_While_Precond "<<m_insStmtp);
+            UINFO(5,"     IM_While_Precond "<<m_insStmtp<<endl);
             AstWhile* whilep = VN_CAST(m_insStmtp, While);
-=======
-	    UINFO(5,"     IM_While_Precond "<<m_insStmtp<<endl);
-	    AstWhile* whilep = m_insStmtp->castWhile();
->>>>>>> 4627716a
 	    if (!whilep) nodep->v3fatalSrc("Insert should be under WHILE");
 	    whilep->addPrecondsp(newp);
-	    visitp = newp;
+            visitp = newp;
 	}
 	else {
 	    nodep->v3fatalSrc("Unknown InsertMode");
 	}
 	m_insMode = IM_AFTER;
 	m_insStmtp = newp;
-	return visitp;
+        return visitp;
     }
 
     // VISITORS
@@ -1158,17 +1153,13 @@
 	    beginp = createInlinedFTask(nodep, namePrefix, outvscp);
 	}
 	// Replace the ref
-<<<<<<< HEAD
+        AstNode* visitp = NULL;
         if (VN_IS(nodep, FuncRef)) {
-=======
-	AstNode* visitp = NULL;
-	if (nodep->castFuncRef()) {
->>>>>>> 4627716a
 	    if (!nodep->taskp()->isFunction()) nodep->v3fatalSrc("func reference to non-function");
 	    AstVarRef* outrefp = new AstVarRef (nodep->fileline(), outvscp, false);
 	    nodep->replaceWith(outrefp);
 	    // Insert new statements
-	    visitp = insertBeforeStmt(nodep, beginp);
+            visitp = insertBeforeStmt(nodep, beginp);
 	} else {
 	    // outvscp maybe non-NULL if calling a function in a taskref,
 	    // but if so we want to simply ignore the function result
@@ -1177,8 +1168,8 @@
 	// Cleanup
 	nodep->deleteTree(); VL_DANGLING(nodep);
 	UINFO(4,"  FTask REF Done.\n");
-	// Visit nodes that normal iteration won't find
-	if (visitp) visitp->iterateAndNext(*this);
+        // Visit nodes that normal iteration won't find
+        if (visitp) iterateAndNextNull(visitp);
     }
     virtual void visit(AstNodeFTask* nodep) {
 	UINFO(4," Inline   "<<nodep<<endl);
