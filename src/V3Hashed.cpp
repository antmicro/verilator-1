// -*- mode: C++; c-file-style: "cc-mode" -*-
//*************************************************************************
// DESCRIPTION: Verilator: Hashed common code into functions
//
// Code available from: https://verilator.org
//
//*************************************************************************
//
// Copyright 2003-2021 by Wilson Snyder. This program is free software; you
// can redistribute it and/or modify it under the terms of either the GNU
// Lesser General Public License Version 3 or the Perl Artistic License
// Version 2.0.
// SPDX-License-Identifier: LGPL-3.0-only OR Artistic-2.0
//
//*************************************************************************
// V3Hashed's Transformations:
//
//          Hash each node depth first
//              Hash includes varp name and operator type, and constants
//              Form lookup table based on hash of each statement  w/ nodep and next nodep
//
//*************************************************************************

#include "config_build.h"
#include "verilatedos.h"

#include "V3Global.h"
#include "V3Hashed.h"
#include "V3Ast.h"
#include "V3File.h"

#include <algorithm>
#include <iomanip>
#include <map>
#include <memory>

//######################################################################
// Hashed state, as a visitor of each AstNode

class HashedVisitor final : public AstNVisitor {
private:
    // NODE STATE
    // Entire netlist:
    //  AstNodeStmt::user4()    -> V3Hash.  Hash value of this node (hash of 0 is illegal)
    // AstUser4InUse     in V3Hashed.h

    // STATE
    V3Hash m_lowerHash;  // Hash of the statement we're building
    bool m_cacheInUser4;  // Use user4 to cache each V3Hash?

    // METHODS
    VL_DEBUG_FUNC;  // Declare debug()

    void nodeHashIterate(AstNode* nodep) {
        V3Hash thisHash;
        if (!m_cacheInUser4 || !nodep->user4()) {
            UASSERT_OBJ(
                !(VN_IS(nodep->backp(), CFunc)
                  && !(VN_IS(nodep, NodeStmt) || VN_IS(nodep, CFunc))),
                nodep,
                "Node " << nodep->prettyTypeName()
                        << " in statement position but not marked stmt (node under function)");
            VL_RESTORER(m_lowerHash);
            {
                m_lowerHash = nodep->sameHash();
                UASSERT_OBJ(!m_lowerHash.isIllegal(), nodep,
                            "sameHash function undefined (returns 0) for node under CFunc.");
                // For identical nodes, the type should be the same thus
                // dtypep should be the same too
                m_lowerHash
                    = V3Hash(m_lowerHash, V3Hash(nodep->type() << 6, V3Hash(nodep->dtypep())));
                // Now update m_lowerHash for our children's (and next children) contributions
                iterateChildren(nodep);
                // Store the hash value
                nodep->user4(m_lowerHash.fullValue());
                // UINFO(9, "    hashnode "<<m_lowerHash<<"  "<<nodep<<endl);
                thisHash = m_lowerHash;
            }
        }
        // Update what will become the above node's hash
        m_lowerHash += m_cacheInUser4 ? V3Hashed::nodeHash(nodep) : thisHash;
    }

    //--------------------
<<<<<<< HEAD
    virtual void visit(AstVar*) VL_OVERRIDE {}
    virtual void visit(AstTypedef*) VL_OVERRIDE {}
    virtual void visit(AstParamTypeDType*) VL_OVERRIDE {}
    virtual void visit(AstWait*) VL_OVERRIDE {}
    virtual void visit(AstEventTrigger*) VL_OVERRIDE {}
    virtual void visit(AstNode* nodep) VL_OVERRIDE {
=======
    virtual void visit(AstVar*) override {}
    virtual void visit(AstTypedef*) override {}
    virtual void visit(AstParamTypeDType*) override {}
    virtual void visit(AstWait*) VL_OVERRIDE {}
    virtual void visit(AstEventTrigger*) override {}
    virtual void visit(AstNode* nodep) override {
>>>>>>> f7ee7f9f
        // Hash not just iterate
        nodeHashIterate(nodep);
    }

public:
    // CONSTRUCTORS
    explicit HashedVisitor(AstNode* nodep)
        : m_cacheInUser4{true} {
        nodeHashIterate(nodep);
        // UINFO(9,"  stmthash "<<hex<<V3Hashed::nodeHash(nodep)<<"  "<<nodep<<endl);
    }
    explicit HashedVisitor(const AstNode* nodep)
        : m_cacheInUser4{false} {
        nodeHashIterate(const_cast<AstNode*>(nodep));
    }
    V3Hash finalHash() const { return m_lowerHash; }
    virtual ~HashedVisitor() override = default;
};

//######################################################################
// Hashed class functions

V3Hash V3Hashed::uncachedHash(const AstNode* nodep) {
    HashedVisitor visitor(nodep);
    return visitor.finalHash();
}

V3Hashed::iterator V3Hashed::hashAndInsert(AstNode* nodep) {
    hash(nodep);
    return m_hashMmap.emplace(nodeHash(nodep), nodep);
}

void V3Hashed::hash(AstNode* nodep) {
    UINFO(8, "   hashI " << nodep << endl);
    if (!nodep->user4p()) { HashedVisitor visitor(nodep); }
}

bool V3Hashed::sameNodes(AstNode* node1p, AstNode* node2p) {
    UASSERT_OBJ(node1p->user4p(), node1p, "Called isIdentical on non-hashed nodes");
    UASSERT_OBJ(node2p->user4p(), node2p, "Called isIdentical on non-hashed nodes");
    return (node1p->user4p() == node2p->user4p()  // Same hash
            && node1p->sameTree(node2p));
}

void V3Hashed::erase(iterator it) {
    AstNode* nodep = iteratorNodep(it);
    UINFO(8, "   erase " << nodep << endl);
    UASSERT_OBJ(nodep->user4p(), nodep, "Called removeNode on non-hashed node");
    m_hashMmap.erase(it);
    nodep->user4p(nullptr);  // So we don't allow removeNode again
}

void V3Hashed::check() {
    for (const auto& itr : *this) {
        AstNode* nodep = itr.second;
        UASSERT_OBJ(nodep->user4p(), nodep, "V3Hashed check failed, non-hashed node");
    }
}

void V3Hashed::dumpFilePrefixed(const string& nameComment, bool tree) {
    if (v3Global.opt.dumpTree()) dumpFile(v3Global.debugFilename(nameComment) + ".hash", tree);
}

void V3Hashed::dumpFile(const string& filename, bool tree) {
    const std::unique_ptr<std::ofstream> logp(V3File::new_ofstream(filename));
    if (logp->fail()) v3fatal("Can't write " << filename);

    std::unordered_map<int, int> dist;

    V3Hash lasthash;
    int num_in_bucket = 0;
    for (HashMmap::iterator it = begin(); true; ++it) {
        if (it == end() || lasthash != it->first) {
            if (it != end()) lasthash = it->first;
            if (num_in_bucket) {
                if (dist.find(num_in_bucket) == dist.end()) {
                    dist.emplace(num_in_bucket, 1);
                } else {
                    ++dist[num_in_bucket];
                }
            }
            num_in_bucket = 0;
        }
        if (it == end()) break;
        num_in_bucket++;
    }
    *logp << "\n*** STATS:\n\n";
    *logp << "    #InBucket   Occurrences\n";
    for (const auto& i : dist) {
        *logp << "    " << std::setw(9) << i.first << "  " << std::setw(12) << i.second << '\n';
    }

    *logp << "\n*** Dump:\n\n";
    for (const auto& itr : *this) {
        if (lasthash != itr.first) {
            lasthash = itr.first;
            *logp << "    " << itr.first << '\n';
        }
        *logp << "\t" << itr.second << '\n';
        // Dumping the entire tree may make nearly N^2 sized dumps,
        // because the nodes under this one may also be in the hash table!
        if (tree) itr.second->dumpTree(*logp, "    ");
    }
}

V3Hashed::iterator V3Hashed::findDuplicate(AstNode* nodep, V3HashedUserSame* checkp) {
    UINFO(8, "   findD " << nodep << endl);
    UASSERT_OBJ(nodep->user4p(), nodep, "Called findDuplicate on non-hashed node");
    std::pair<HashMmap::iterator, HashMmap::iterator> eqrange
        = mmap().equal_range(nodeHash(nodep));
    for (HashMmap::iterator eqit = eqrange.first; eqit != eqrange.second; ++eqit) {
        AstNode* node2p = eqit->second;
        if (nodep != node2p && (!checkp || checkp->isSame(nodep, node2p))
            && sameNodes(nodep, node2p)) {
            return eqit;
        }
    }
    return end();
}<|MERGE_RESOLUTION|>--- conflicted
+++ resolved
@@ -82,21 +82,12 @@
     }
 
     //--------------------
-<<<<<<< HEAD
-    virtual void visit(AstVar*) VL_OVERRIDE {}
-    virtual void visit(AstTypedef*) VL_OVERRIDE {}
-    virtual void visit(AstParamTypeDType*) VL_OVERRIDE {}
-    virtual void visit(AstWait*) VL_OVERRIDE {}
-    virtual void visit(AstEventTrigger*) VL_OVERRIDE {}
-    virtual void visit(AstNode* nodep) VL_OVERRIDE {
-=======
     virtual void visit(AstVar*) override {}
     virtual void visit(AstTypedef*) override {}
     virtual void visit(AstParamTypeDType*) override {}
     virtual void visit(AstWait*) VL_OVERRIDE {}
     virtual void visit(AstEventTrigger*) override {}
     virtual void visit(AstNode* nodep) override {
->>>>>>> f7ee7f9f
         // Hash not just iterate
         nodeHashIterate(nodep);
     }
