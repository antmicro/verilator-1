--- conflicted
+++ resolved
@@ -327,83 +327,7 @@
         if (!namespc.empty()) oname += namespc + "::";
         oname += VIdProtect::protectIf(name(), protect());
     }
-<<<<<<< HEAD
-    return ostatic + info.render(oname);
-}
-
-AstVar::VlArgTypeRecursed AstVar::vlArgTypeRecurse(bool forFunc, const AstNodeDType* dtypep,
-                                                   bool compound) const {
-    VlArgTypeRecursed info;
-    info.m_isRef
-        = isDpiOpenArray() || (forFunc && (isWritable() || direction().isRefOrConstRef()));
-
-    dtypep = dtypep->skipRefp();
-    if (const AstAssocArrayDType* adtypep = VN_CAST_CONST(dtypep, AssocArrayDType)) {
-        const VlArgTypeRecursed key = vlArgTypeRecurse(false, adtypep->keyDTypep(), true);
-        const VlArgTypeRecursed val = vlArgTypeRecurse(false, adtypep->subDTypep(), true);
-        info.m_type = "VlAssocArray<" + key.m_type + ", " + val.m_type + ">";
-    } else if (const AstDynArrayDType* adtypep = VN_CAST_CONST(dtypep, DynArrayDType)) {
-        const VlArgTypeRecursed sub = vlArgTypeRecurse(false, adtypep->subDTypep(), true);
-        info.m_type = "VlQueue<" + sub.m_type + ">";
-    } else if (const AstQueueDType* adtypep = VN_CAST_CONST(dtypep, QueueDType)) {
-        const VlArgTypeRecursed sub = vlArgTypeRecurse(false, adtypep->subDTypep(), true);
-        info.m_type = "VlQueue<" + sub.m_type;
-        // + 1 below as VlQueue uses 0 to mean unlimited, 1 to mean size() max is 1
-        if (adtypep->boundp()) info.m_type += ", " + cvtToStr(adtypep->boundConst() + 1);
-        info.m_type += ">";
-    } else if (const AstClassRefDType* adtypep = VN_CAST_CONST(dtypep, ClassRefDType)) {
-        info.m_type = "VlClassRef<" + EmitCBaseVisitor::prefixNameProtect(adtypep) + ">";
-    } else if (const AstUnpackArrayDType* adtypep = VN_CAST_CONST(dtypep, UnpackArrayDType)) {
-        if (compound) {
-            v3fatalSrc("Dynamic arrays or queues with unpacked elements are not yet supported");
-        }
-        const VlArgTypeRecursed sub = vlArgTypeRecurse(false, adtypep->subDTypep(), compound);
-        info.m_type = sub.m_type;
-        info.m_dims = "[" + cvtToStr(adtypep->declRange().elements()) + "]" + sub.m_dims;
-    } else if (const AstBasicDType* bdtypep = dtypep->basicp()) {
-        // We don't print msb()/lsb() as multidim packed would require recursion,
-        // and may confuse users as C++ data is stored always with bit 0 used
-        const string bitvec = (!bdtypep->isOpaque() && !v3Global.opt.protectIds())
-                                  ? "/*" + cvtToStr(dtypep->width() - 1) + ":0*/"
-                                  : "";
-        if (bdtypep->keyword() == AstBasicDTypeKwd::CHARPTR) {
-            info.m_type = "const char*";
-        } else if (bdtypep->keyword() == AstBasicDTypeKwd::SCOPEPTR) {
-            info.m_type = "const VerilatedScope*";
-        } else if (bdtypep->keyword() == AstBasicDTypeKwd::DOUBLE) {
-            info.m_type = "DoubleV";
-        } else if (bdtypep->keyword() == AstBasicDTypeKwd::FLOAT) {
-            info.m_type = "FloatV";
-        } else if (bdtypep->keyword() == AstBasicDTypeKwd::STRING) {
-            info.m_type = "std::string";
-        } else if (dtypep->widthMin() <= 8) {  // Handle unpacked arrays; not bdtypep->width
-            info.m_type = "CDataV" + bitvec;
-        } else if (dtypep->widthMin() <= 16) {
-            info.m_type = "SDataV" + bitvec;
-        } else if (dtypep->widthMin() <= VL_IDATASIZE) {
-            info.m_type = "IDataV" + bitvec;
-        } else if (dtypep->isQuad()) {
-            info.m_type = "QDataV" + bitvec;
-        } else if (dtypep->isWide()) {
-            if (compound) {
-                info.m_type = "VlWide<" + cvtToStr(dtypep->widthWords()) + "> ";
-            } else {
-                info.m_type += "WDataV" + bitvec;  // []'s added later
-                info.m_dims = "[" + cvtToStr(dtypep->widthWords()) + "]";
-            }
-        }
-    } else {
-        v3fatalSrc("Unknown data type in var type emitter: " << dtypep->prettyName());
-    }
-
-    UASSERT_OBJ(!compound || info.m_dims.empty(), this, "Declaring C array inside compound type");
-
-    if (forFunc && isReadOnly() && info.m_isRef) { info.m_type = "const " + info.m_type; }
-
-    return info;
-=======
     return ostatic + dtypep()->cType(oname, forFunc, isRef);
->>>>>>> f7ee7f9f
 }
 
 string AstVar::vlEnumType() const {
