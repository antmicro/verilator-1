--- conflicted
+++ resolved
@@ -359,15 +359,6 @@
         // Reorder assignments in pipelined blocks
         if (v3Global.opt.oReorder()) V3Split::splitReorderAll(v3Global.rootp());
 
-<<<<<<< HEAD
-        // XXX leaving this here to remember to restore it later with a switch
-        // for the static scheduler
-# if 0
-        // Create delayed assignments
-        // This creates lots of duplicate ACTIVES so ActiveTop needs to be after this step
-        V3Delayed::delayedAll(v3Global.rootp());
-# endif
-=======
             // XXX leaving this here to remember to restore it later with a switch
             // for the static scheduler
 #if 0
@@ -375,7 +366,6 @@
         // This creates lots of duplicate ACTIVES so ActiveTop needs to be after this step
         V3Delayed::delayedAll(v3Global.rootp());
 #endif
->>>>>>> f7ee7f9f
 
         // Make Active's on the top level.
         // Differs from V3Active, because identical clocks may be pushed
@@ -434,11 +424,7 @@
         if (v3Global.opt.oLocalize()) V3Localize::localizeAll(v3Global.rootp());
 
         // Icache packing; combine common code in each module's functions into subroutines
-<<<<<<< HEAD
-        //if (v3Global.opt.oCombine()) V3Combine::combineAll(v3Global.rootp());
-=======
         // if (v3Global.opt.oCombine()) V3Combine::combineAll(v3Global.rootp());
->>>>>>> f7ee7f9f
     }
 
     V3Error::abortIfErrors();
