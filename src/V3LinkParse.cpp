--- conflicted
+++ resolved
@@ -634,19 +634,7 @@
             }
             if (nodep->stmtsp()) alwaysp->addStmtp(nodep->stmtsp()->unlinkFrBackWithNext());
         } else {
-<<<<<<< HEAD
-# if 0
-            nodep->v3warn(E_UNSUPPORTED, "Unsupported: timing control statement in this location\n"
-                                             << nodep->warnMore()
-                                             << "... Suggest have one timing control statement "
-                                             << "per procedure, at the top of the procedure");
-# else
-            // Return so the tree here is not deleted
             return;
-# endif
-=======
-            return;
->>>>>>> f7ee7f9f
         }
         VL_DO_DANGLING(nodep->unlinkFrBack()->deleteTree(), nodep);
     }
