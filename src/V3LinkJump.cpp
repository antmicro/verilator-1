--- conflicted
+++ resolved
@@ -170,11 +170,7 @@
         nodep->replaceWith(newp);
         VL_DO_DANGLING(nodep->deleteTree(), nodep);
     }
-<<<<<<< HEAD
-    virtual void visit(AstWhile* nodep) VL_OVERRIDE {
-=======
     virtual void visit(AstWhile* nodep) override {
->>>>>>> f7ee7f9f
         // Don't need to track AstRepeat/AstFor as they have already been converted
         VL_RESTORER(m_loopp);
         VL_RESTORER(m_loopInc);
