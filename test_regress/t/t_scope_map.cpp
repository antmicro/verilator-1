// -*- mode: C++; c-file-style: "cc-mode" -*-
//
// DESCRIPTION: Verilator: Verilog Test module
//
// This file ONLY is placed under the Creative Commons Public Domain, for
// any use, without warranty, 2008 by Wilson Snyder.
// SPDX-License-Identifier: CC0-1.0

#include <verilated.h>
#include <verilated_syms.h>
#include <verilated_vcd_c.h>
#include <map>
#include <string>

#include "Vt_scope_map.h"

unsigned long long main_time = 0;
double sc_time_stamp() { return (double)main_time; }

const unsigned long long dt_2 = 3;

int main(int argc, char** argv, char** env) {
    Vt_scope_map* top = new Vt_scope_map("top");

    Verilated::debug(0);
    Verilated::traceEverOn(true);

    VerilatedVcdC* tfp = new VerilatedVcdC;
    top->trace(tfp, 99);
    tfp->open(VL_STRINGIFY(TEST_OBJ_DIR) "/simx.vcd");

    top->CLK = 0;
    top->eval();
    tfp->dump((unsigned int)(main_time));
    ++main_time;

    const VerilatedScopeNameMap* scopeMapp = Verilated::scopeNameMap();
    for (VerilatedScopeNameMap::const_iterator it = scopeMapp->begin(); it != scopeMapp->end();
         ++it) {
#ifdef TEST_VERBOSE
        VL_PRINTF("---------------------------------------------\n");
        VL_PRINTF("Scope = %s\n", it->first);
        it->second->scopeDump();
#endif
        VerilatedVarNameMap* varNameMap = it->second->varsp();
        if (!varNameMap) {
            VL_PRINTF("%%Error: Bad varsp()\n");
            return -1;
        }

        for (const auto& varname : *varNameMap) {
            const VerilatedVar* varp = &(varname.second);
            int varLeft = varp->packed().left();
            int varRight = varp->packed().right();

#ifdef TEST_VERBOSE
            VL_PRINTF("\tVar = %s\n", varname.first);
            VL_PRINTF("\t  Type = %d\n", varp->vltype());
            VL_PRINTF("\t  EntSize = %d\n", varp->entSize());
            VL_PRINTF("\t  Dims = %d\n", varp->dims());
            VL_PRINTF("\t  Range = %d:%d\n", varLeft, varRight);
            VL_PRINTF("\t  Is RW = %d\n", varp->isPublicRW());
#endif

            if (varRight != 0) {
                VL_PRINTF("%%Error: Was expecting right range value = 0\n");
                return -1;
            }

            int varBits = varLeft + 1;

            // First expect an incrementing byte pattern
            vluint8_t* varData = reinterpret_cast<vluint8_t*>(varp->datap());
            for (int i = 0; i < varBits / 8; i++) {
#ifdef TEST_VERBOSE
                VL_PRINTF("%02x ", varData[i]);
#endif

                vluint8_t expected = i % 0xff;
                if (varData[i] != expected) {
                    VL_PRINTF("%%Error: Data mismatch, got 0x%02x, expected 0x%02x\n", varData[i],
                              expected);
                    return -1;
                }
            }

            // Extra bits all set high initially
            if (varBits % 8 != 0) {
                vluint8_t got = varData[varBits / 8];
                vluint8_t expected = ~(0xff << (varBits % 8));
                if (got != expected) {
                    VL_PRINTF("%%Error: Data mismatch, got 0x%02x, expected 0x%02x\n", got,
                              expected);
                    return -1;
                }
            }

#ifdef TEST_VERBOSE
            VL_PRINTF("\n");
#endif

            // Clear out the data
            memset(varData, 0, (varBits + 7) / 8);
        }
    }

    top->CLK = 0;
    top->eval();
    tfp->dump((unsigned int)(main_time));
    ++main_time;

    // Posedge on clock, expect all the public bits to flip
    top->CLK = 1;
    top->eval();
    tfp->dump((unsigned int)(main_time));
    ++main_time;

    // Code coverage of historical flush function
    Verilated::flushCall();

    for (VerilatedScopeNameMap::const_iterator it = scopeMapp->begin(); it != scopeMapp->end();
         ++it) {
        VerilatedVarNameMap* varNameMap = it->second->varsp();
        if (!varNameMap) {
            VL_PRINTF("%%Error: Bad varsp()\n");
            return -1;
        }

        for (const auto& varname : *varNameMap) {
            const VerilatedVar* varp = &(varname.second);
            int varLeft = varp->packed().left();
            int varBits = varLeft + 1;
            vluint8_t* varData = reinterpret_cast<vluint8_t*>(varp->datap());

            // Check that all bits are high now
            for (int i = 0; i < varBits / 8; i++) {
                vluint8_t expected = 0xff;
                if (varData[i] != expected) {
                    VL_PRINTF("%%Error: Data mismatch (%s), got 0x%02x, expected 0x%02x\n",
                              varname.first, varData[i], expected);
                    return -1;
                }
            }

            if (varBits % 8 != 0) {
                vluint8_t got = varData[varBits / 8];
                vluint8_t expected = ~(0xff << (varBits % 8));
                if (got != expected) {
                    VL_PRINTF("%%Error: Data mismatch (%s), got 0x%02x, expected 0x%02x\n",
                              varname.first, got, expected);
                    return -1;
                }
            }
        }
    }

    top->CLK = 0;
    top->eval();
    tfp->dump((unsigned int)(main_time));
    ++main_time;

    tfp->close();
    top->final();
<<<<<<< HEAD
    VL_DO_DANGLING(delete top, top);
=======
    VL_DO_DANGLING(delete tfp, tfp);
    VL_DO_DANGLING(delete top, top);

>>>>>>> f7ee7f9f
    VL_PRINTF("*-* All Finished *-*\n");

    return 0;
}<|MERGE_RESOLUTION|>--- conflicted
+++ resolved
@@ -161,13 +161,9 @@
 
     tfp->close();
     top->final();
-<<<<<<< HEAD
-    VL_DO_DANGLING(delete top, top);
-=======
     VL_DO_DANGLING(delete tfp, tfp);
     VL_DO_DANGLING(delete top, top);
 
->>>>>>> f7ee7f9f
     VL_PRINTF("*-* All Finished *-*\n");
 
     return 0;
